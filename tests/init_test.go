--- conflicted
+++ resolved
@@ -21,11 +21,7 @@
 	"flag"
 	"fmt"
 	"io"
-<<<<<<< HEAD
-	"io/ioutil"
 	"log"
-=======
->>>>>>> de23cf91
 	"os"
 	"path/filepath"
 	"reflect"
