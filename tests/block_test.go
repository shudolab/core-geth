// Copyright 2015 The go-ethereum Authors
// This file is part of the go-ethereum library.
//
// The go-ethereum library is free software: you can redistribute it and/or modify
// it under the terms of the GNU Lesser General Public License as published by
// the Free Software Foundation, either version 3 of the License, or
// (at your option) any later version.
//
// The go-ethereum library is distributed in the hope that it will be useful,
// but WITHOUT ANY WARRANTY; without even the implied warranty of
// MERCHANTABILITY or FITNESS FOR A PARTICULAR PURPOSE. See the
// GNU Lesser General Public License for more details.
//
// You should have received a copy of the GNU Lesser General Public License
// along with the go-ethereum library. If not, see <http://www.gnu.org/licenses/>.

package tests

import (
	"testing"
)

func TestBlockchain(t *testing.T) {
	t.Parallel()

	bt := new(testMatcher)
	// General state tests are 'exported' as blockchain tests, but we can run them natively.
	bt.skipLoad(`^GeneralStateTests/`)
	// Skip random failures due to selfish mining test
	bt.skipLoad(`.*bcForgedTest/bcForkUncle\.json`)

	// Slow tests
	bt.slow(`.*bcExploitTest/DelegateCallSpam.json`)
	bt.slow(`.*bcExploitTest/ShanghaiLove.json`)
	bt.slow(`.*bcExploitTest/SuicideIssue.json`)
	bt.slow(`.*/bcForkStressTest/`)
	bt.slow(`.*/bcGasPricerTest/RPC_API_Test.json`)
	bt.slow(`.*/bcWalletTest/`)

	// Very slow test
	bt.skipLoad(`.*/stTimeConsuming/.*`)

	// test takes a lot for time and goes easily OOM because of sha3 calculation on a huge range,
	// using 4.6 TGas
	bt.skipLoad(`.*randomStatetest94.json.*`)

	bt.walk(t, blockTestDir, func(t *testing.T, name string, test *BlockTest) {
<<<<<<< HEAD
		if err := bt.checkFailure(t, name, test.Run()); err != nil {
			t.Errorf("%v (config=%s)", err, test.json.Network)
=======
		if err := bt.checkFailure(t, name+"/trie", test.Run(false)); err != nil {
			t.Errorf("test without snapshotter failed: %v", err)
		}
		if err := bt.checkFailure(t, name+"/snap", test.Run(true)); err != nil {
			t.Errorf("test with snapshotter failed: %v", err)
>>>>>>> 44a3b8c0
		}
	})
	// There is also a LegacyTests folder, containing blockchain tests generated
	// prior to Istanbul. However, they are all derived from GeneralStateTests,
	// which run natively, so there's no reason to run them here.
}<|MERGE_RESOLUTION|>--- conflicted
+++ resolved
@@ -45,16 +45,11 @@
 	bt.skipLoad(`.*randomStatetest94.json.*`)
 
 	bt.walk(t, blockTestDir, func(t *testing.T, name string, test *BlockTest) {
-<<<<<<< HEAD
-		if err := bt.checkFailure(t, name, test.Run()); err != nil {
-			t.Errorf("%v (config=%s)", err, test.json.Network)
-=======
 		if err := bt.checkFailure(t, name+"/trie", test.Run(false)); err != nil {
 			t.Errorf("test without snapshotter failed: %v", err)
 		}
 		if err := bt.checkFailure(t, name+"/snap", test.Run(true)); err != nil {
 			t.Errorf("test with snapshotter failed: %v", err)
->>>>>>> 44a3b8c0
 		}
 	})
 	// There is also a LegacyTests folder, containing blockchain tests generated
