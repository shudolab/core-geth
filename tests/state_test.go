--- conflicted
+++ resolved
@@ -46,7 +46,6 @@
 
 	// Uses 1GB RAM per tested fork
 	st.skipLoad(`^stStaticCall/static_Call1MB`)
-<<<<<<< HEAD
 
 	if *testEWASM == "" {
 		st.skipLoad(`^stEWASM`)
@@ -69,10 +68,9 @@
 		st.skipFork("Magneto")
 	}
 
-=======
 	// Un-skip this when https://github.com/ethereum/tests/issues/908 is closed
 	st.skipLoad(`^stQuadraticComplexityTest/QuadraticComplexitySolidity_CallDataCopy`)
->>>>>>> 12f0ff40
+
 	// Broken tests:
 	// Expected failures:
 	//st.fails(`^stRevertTest/RevertPrecompiledTouch(_storage)?\.json/Byzantium/0`, "bug in test")
@@ -97,18 +95,14 @@
 				t.Run(key+"/trie", func(t *testing.T) {
 					withTrace(t, test.gasLimit(subtest), func(vmconfig vm.Config) error {
 						_, _, err := test.Run(subtest, vmconfig, false)
-<<<<<<< HEAD
 						if err != nil && *testEWASM != "" {
 							err = fmt.Errorf("%v ewasm=%s", err, *testEWASM)
 						}
-						return st.checkFailure(t, name+"/trie", err)
-=======
 						if err != nil && len(test.json.Post[subtest.Fork][subtest.Index].ExpectException) > 0 {
 							// Ignore expected errors (TODO MariusVanDerWijden check error string)
 							return nil
 						}
-						return st.checkFailure(t, err)
->>>>>>> 12f0ff40
+						return st.checkFailure(t, name+"/trie", err)
 					})
 				})
 				t.Run(key+"/snap", func(t *testing.T) {
@@ -123,14 +117,10 @@
 							// Ignore expected errors (TODO MariusVanDerWijden check error string)
 							return nil
 						}
-<<<<<<< HEAD
 						if err != nil && *testEWASM != "" {
 							err = fmt.Errorf("%v ewasm=%s", err, *testEWASM)
 						}
 						return st.checkFailure(t, name+"/snap", err)
-=======
-						return st.checkFailure(t, err)
->>>>>>> 12f0ff40
 					})
 				})
 			}
