--- conflicted
+++ resolved
@@ -100,15 +100,6 @@
 	// is erroneous. Therefore, these tests are skipped.
 	st.skipLoad(`^EIPTests/stEOF/`)
 	// Expected failures:
-<<<<<<< HEAD
-	// st.fails(`^stRevertTest/RevertPrecompiledTouch(_storage)?\.json/Byzantium/0`, "bug in test")
-	// st.fails(`^stRevertTest/RevertPrecompiledTouch(_storage)?\.json/Byzantium/3`, "bug in test")
-	// st.fails(`^stRevertTest/RevertPrecompiledTouch(_storage)?\.json/Constantinople/0`, "bug in test")
-	// st.fails(`^stRevertTest/RevertPrecompiledTouch(_storage)?\.json/Constantinople/3`, "bug in test")
-	// st.fails(`^stRevertTest/RevertPrecompiledTouch(_storage)?\.json/ConstantinopleFix/0`, "bug in test")
-	// st.fails(`^stRevertTest/RevertPrecompiledTouch(_storage)?\.json/ConstantinopleFix/3`, "bug in test")
-=======
->>>>>>> 18b641b0
 
 	// For Istanbul, older tests were moved into LegacyTests
 	for _, dir := range []string{
@@ -127,12 +118,9 @@
 				t.Run(key+"/trie", func(t *testing.T) {
 					withTrace(t, test.gasLimit(subtest), func(vmconfig vm.Config) error {
 						_, _, err := test.Run(subtest, vmconfig, false)
-<<<<<<< HEAD
 						if err != nil && *testEWASM != "" {
 							err = fmt.Errorf("%v ewasm=%s", err, *testEWASM)
 						}
-=======
->>>>>>> 18b641b0
 						return st.checkFailure(t, err)
 					})
 				})
@@ -144,12 +132,9 @@
 								return err
 							}
 						}
-<<<<<<< HEAD
 						if err != nil && *testEWASM != "" {
 							err = fmt.Errorf("%v ewasm=%s", err, *testEWASM)
 						}
-=======
->>>>>>> 18b641b0
 						return st.checkFailure(t, err)
 					})
 				})
@@ -245,18 +230,12 @@
 				b.Error(err)
 				return
 			}
-			var rules = config.Rules(new(big.Int), false, 0)
-
 			vmconfig.ExtraEips = eips
 			block := core.GenesisToBlock(t.genesis(config), nil)
 			_, statedb := MakePreState(rawdb.NewMemoryDatabase(), t.json.Pre.toGenesisAlloc(), false)
 
 			var baseFee *big.Int
-<<<<<<< HEAD
 			if config.IsEnabled(config.GetEIP3529Transition, new(big.Int)) {
-=======
-			if rules.IsLondon {
->>>>>>> 18b641b0
 				baseFee = t.json.Env.BaseFee
 				if baseFee == nil {
 					// Retesteth uses `0x10` for genesis baseFee. Therefore, it defaults to
