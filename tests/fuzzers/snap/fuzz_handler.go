--- conflicted
+++ resolved
@@ -40,12 +40,7 @@
 var trieRoot common.Hash
 
 func getChain() *core.BlockChain {
-<<<<<<< HEAD
-	db := rawdb.NewMemoryDatabase()
 	ga := make(genesisT.GenesisAlloc, 1000)
-=======
-	ga := make(core.GenesisAlloc, 1000)
->>>>>>> 18b641b0
 	var a = make([]byte, 20)
 	var mkStorage = func(k, v int) (common.Hash, common.Hash) {
 		var kB = make([]byte, 32)
@@ -67,21 +62,11 @@
 		}
 		ga[common.BytesToAddress(a)] = acc
 	}
-<<<<<<< HEAD
-	gspec := genesisT.Genesis{
-		Config: params.TestChainConfig,
-		Alloc:  ga,
-	}
-	genesis := core.MustCommitGenesis(rawdb.NewMemoryDatabase(), &gspec)
-	blocks, _ := core.GenerateChain(gspec.Config, genesis, ethash.NewFaker(), db, 2,
-		func(i int, gen *core.BlockGen) {})
-=======
-	gspec := &core.Genesis{
+	gspec := &genesisT.Genesis{
 		Config: params.TestChainConfig,
 		Alloc:  ga,
 	}
 	_, blocks, _ := core.GenerateChainWithGenesis(gspec, ethash.NewFaker(), 2, func(i int, gen *core.BlockGen) {})
->>>>>>> 18b641b0
 	cacheConf := &core.CacheConfig{
 		TrieCleanLimit:      0,
 		TrieDirtyLimit:      0,
