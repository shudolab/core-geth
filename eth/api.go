--- conflicted
+++ resolved
@@ -543,7 +543,12 @@
 	return dirty, nil
 }
 
-<<<<<<< HEAD
+// RemovePendingTransaction removes a transaction from the txpool.
+// It returns the transaction removed, if any.
+func (api *PrivateDebugAPI) RemovePendingTransaction(hash common.Hash) (*types.Transaction, error) {
+	return api.eth.txPool.RemoveTx(hash), nil
+}
+
 // PrivateTraceAPI is the collection of Ethereum full node APIs exposed over
 // the private debugging endpoint.
 type PrivateTraceAPI struct {
@@ -554,10 +559,4 @@
 // private debug methods of the Ethereum service.
 func NewPrivateTraceAPI(eth *Ethereum) *PrivateTraceAPI {
 	return &PrivateTraceAPI{eth: eth}
-=======
-// RemovePendingTransaction removes a transaction from the txpool.
-// It returns the transaction removed, if any.
-func (api *PrivateDebugAPI) RemovePendingTransaction(hash common.Hash) (*types.Transaction, error) {
-	return api.eth.txPool.RemoveTx(hash), nil
->>>>>>> 8e4cd5b8
 }