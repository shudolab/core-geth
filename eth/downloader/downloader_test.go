--- conflicted
+++ resolved
@@ -70,22 +70,12 @@
 	t.Cleanup(func() {
 		db.Close()
 	})
-<<<<<<< HEAD
 	gspec := &genesisT.Genesis{
+		Config:  params.TestChainConfig,
 		Alloc:   genesisT.GenesisAlloc{testAddress: {Balance: big.NewInt(1000000000000000)}},
 		BaseFee: big.NewInt(vars.InitialBaseFee),
 	}
-	core.MustCommitGenesis(db, gspec)
-
-	chain, err := core.NewBlockChain(db, nil, params.TestChainConfig, ethash.NewFaker(), vm.Config{}, nil, nil)
-=======
-	gspec := &core.Genesis{
-		Config:  params.TestChainConfig,
-		Alloc:   core.GenesisAlloc{testAddress: {Balance: big.NewInt(1000000000000000)}},
-		BaseFee: big.NewInt(params.InitialBaseFee),
-	}
 	chain, err := core.NewBlockChain(db, nil, gspec, nil, ethash.NewFaker(), vm.Config{}, nil, nil)
->>>>>>> 18b641b0
 	if err != nil {
 		panic(err)
 	}
