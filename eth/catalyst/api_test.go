--- conflicted
+++ resolved
@@ -37,12 +37,9 @@
 	"github.com/ethereum/go-ethereum/node"
 	"github.com/ethereum/go-ethereum/p2p"
 	"github.com/ethereum/go-ethereum/params"
-<<<<<<< HEAD
 	"github.com/ethereum/go-ethereum/params/types/genesisT"
 	"github.com/ethereum/go-ethereum/params/vars"
-=======
 	"github.com/ethereum/go-ethereum/trie"
->>>>>>> de23cf91
 )
 
 var (
@@ -149,52 +146,9 @@
 }
 
 func TestEth2PrepareAndGetPayload(t *testing.T) {
-<<<<<<< HEAD
-	// TODO (MariusVanDerWijden) TestEth2PrepareAndGetPayload is currently broken, fixed in upcoming merge-kiln-v2 pr
-	/*
-			genesis, blocks := generatePreMergeChain(10)
-			// We need to properly set the terminal total difficulty
-		genesis.Config.SetEthashTerminalTotalDifficulty(new(big.Int).Sub(genesis.Config.GetEthashTerminalTotalDifficulty(), blocks[9].Difficulty()))
-			n, ethservice := startEthService(t, genesis, blocks[:9])
-			defer n.Close()
-
-			api := NewConsensusAPI(ethservice)
-
-			// Put the 10th block's tx in the pool and produce a new block
-			api.insertTransactions(blocks[9].Transactions())
-			blockParams := beacon.PayloadAttributesV1{
-				Timestamp: blocks[8].Time() + 5,
-			}
-			fcState := beacon.ForkchoiceStateV1{
-				HeadBlockHash:      blocks[8].Hash(),
-				SafeBlockHash:      common.Hash{},
-				FinalizedBlockHash: common.Hash{},
-			}
-			_, err := api.ForkchoiceUpdatedV1(fcState, &blockParams)
-			if err != nil {
-				t.Fatalf("error preparing payload, err=%v", err)
-			}
-			payloadID := computePayloadId(fcState.HeadBlockHash, &blockParams)
-			execData, err := api.GetPayloadV1(payloadID)
-			if err != nil {
-				t.Fatalf("error getting payload, err=%v", err)
-			}
-			if len(execData.Transactions) != blocks[9].Transactions().Len() {
-				t.Fatalf("invalid number of transactions %d != 1", len(execData.Transactions))
-			}
-			// Test invalid payloadID
-			var invPayload beacon.PayloadID
-			copy(invPayload[:], payloadID[:])
-			invPayload[0] = ^invPayload[0]
-			_, err = api.GetPayloadV1(invPayload)
-			if err == nil {
-				t.Fatal("expected error retrieving invalid payload")
-			}
-	*/
-=======
 	genesis, blocks := generatePreMergeChain(10)
 	// We need to properly set the terminal total difficulty
-	genesis.Config.TerminalTotalDifficulty.Sub(genesis.Config.TerminalTotalDifficulty, blocks[9].Difficulty())
+		genesis.Config.SetEthashTerminalTotalDifficulty(new(big.Int).Sub(genesis.Config.GetEthashTerminalTotalDifficulty(), blocks[9].Difficulty()))
 	n, ethservice := startEthService(t, genesis, blocks[:9])
 	defer n.Close()
 
@@ -230,7 +184,6 @@
 	if err == nil {
 		t.Fatal("expected error retrieving invalid payload")
 	}
->>>>>>> de23cf91
 }
 
 func checkLogEvents(t *testing.T, logsCh <-chan []*types.Log, rmLogsCh <-chan core.RemovedLogsEvent, wantNew, wantRemoved int) {
