// Copyright 2021 The go-ethereum Authors
// This file is part of the go-ethereum library.
//
// The go-ethereum library is free software: you can redistribute it and/or modify
// it under the terms of the GNU Lesser General Public License as published by
// the Free Software Foundation, either version 3 of the License, or
// (at your option) any later version.
//
// The go-ethereum library is distributed in the hope that it will be useful,
// but WITHOUT ANY WARRANTY; without even the implied warranty of
// MERCHANTABILITY or FITNESS FOR A PARTICULAR PURPOSE. See the
// GNU Lesser General Public License for more details.
//
// You should have received a copy of the GNU Lesser General Public License
// along with the go-ethereum library. If not, see <http://www.gnu.org/licenses/>.

package catalyst

import (
	"bytes"
	"context"
	crand "crypto/rand"
	"fmt"
	"math/big"
	"math/rand"
	"reflect"
	"sync"
	"testing"
	"time"

	"github.com/ethereum/go-ethereum/beacon/engine"
	"github.com/ethereum/go-ethereum/common"
	"github.com/ethereum/go-ethereum/common/hexutil"
	"github.com/ethereum/go-ethereum/consensus"
	beaconConsensus "github.com/ethereum/go-ethereum/consensus/beacon"
	"github.com/ethereum/go-ethereum/consensus/ethash"
	"github.com/ethereum/go-ethereum/core"
	"github.com/ethereum/go-ethereum/core/types"
	"github.com/ethereum/go-ethereum/crypto"
	"github.com/ethereum/go-ethereum/crypto/kzg4844"
	"github.com/ethereum/go-ethereum/eth"
	"github.com/ethereum/go-ethereum/eth/downloader"
	"github.com/ethereum/go-ethereum/eth/ethconfig"
	"github.com/ethereum/go-ethereum/log"
	"github.com/ethereum/go-ethereum/miner"
	"github.com/ethereum/go-ethereum/node"
	"github.com/ethereum/go-ethereum/p2p"
	"github.com/ethereum/go-ethereum/params"
	"github.com/ethereum/go-ethereum/params/types/genesisT"
	"github.com/ethereum/go-ethereum/params/types/goethereum"
	"github.com/ethereum/go-ethereum/params/vars"
	"github.com/ethereum/go-ethereum/rpc"
	"github.com/ethereum/go-ethereum/trie"
	"github.com/mattn/go-colorable"
)

var (
	// testKey is a private key to use for funding a tester account.
	testKey, _ = crypto.HexToECDSA("b71c71a67e1177ad4e901695e1b4b9ee17ae16c6668d313eac2f96dbcda3f291")

	// testAddr is the Ethereum address of the tester account.
	testAddr = crypto.PubkeyToAddress(testKey.PublicKey)

	testBalance = big.NewInt(2e18)
)

func generateMergeChain(n int, merged bool) (*genesisT.Genesis, []*types.Block) {
	config := *params.AllEthashProtocolChanges
	engine := consensus.Engine(beaconConsensus.New(ethash.NewFaker()))
	if merged {
		config.SetEthashTerminalTotalDifficulty(common.Big0)
		config.SetEthashTerminalTotalDifficultyPassed(true)
		engine = beaconConsensus.NewFaker()
	}
	genesis := &genesisT.Genesis{
		Config: &config,
<<<<<<< HEAD
		Alloc: genesisT.GenesisAlloc{
			testAddr:                       {Balance: testBalance},
			vars.BeaconRootsStorageAddress: {Balance: common.Big0, Code: common.Hex2Bytes("3373fffffffffffffffffffffffffffffffffffffffe14604457602036146024575f5ffd5b620180005f350680545f35146037575f5ffd5b6201800001545f5260205ff35b6201800042064281555f359062018000015500")},
=======
		Alloc: types.GenesisAlloc{
			testAddr:                         {Balance: testBalance},
			params.BeaconRootsStorageAddress: {Balance: common.Big0, Code: common.Hex2Bytes("3373fffffffffffffffffffffffffffffffffffffffe14604457602036146024575f5ffd5b620180005f350680545f35146037575f5ffd5b6201800001545f5260205ff35b6201800042064281555f359062018000015500")},
>>>>>>> 7f131dcb
		},
		ExtraData:  []byte("test genesis"),
		Timestamp:  9000,
		BaseFee:    big.NewInt(vars.InitialBaseFee),
		Difficulty: big.NewInt(0),
	}
	testNonce := uint64(0)
	generate := func(i int, g *core.BlockGen) {
		g.OffsetTime(5)
		g.SetExtra([]byte("test"))
		tx, _ := types.SignTx(types.NewTransaction(testNonce, common.HexToAddress("0x9a9070028361F7AAbeB3f2F2Dc07F82C4a98A02a"), big.NewInt(1), vars.TxGas, big.NewInt(vars.InitialBaseFee*2), nil), types.LatestSigner(&config), testKey)
		g.AddTx(tx)
		testNonce++
	}
	_, blocks, _ := core.GenerateChainWithGenesis(genesis, engine, n, generate)

	if !merged {
		totalDifficulty := big.NewInt(0)
		for _, b := range blocks {
			totalDifficulty.Add(totalDifficulty, b.Difficulty())
		}
		config.SetEthashTerminalTotalDifficulty(totalDifficulty)
	}

	return genesis, blocks
}

func TestEth2AssembleBlock(t *testing.T) {
	genesis, blocks := generateMergeChain(10, false)
	n, ethservice := startEthService(t, genesis, blocks)
	defer n.Close()

	api := NewConsensusAPI(ethservice)
	signer := types.NewEIP155Signer(ethservice.BlockChain().Config().GetChainID())
	tx, err := types.SignTx(types.NewTransaction(uint64(10), blocks[9].Coinbase(), big.NewInt(1000), vars.TxGas, big.NewInt(vars.InitialBaseFee), nil), signer, testKey)
	if err != nil {
		t.Fatalf("error signing transaction, err=%v", err)
	}
	ethservice.TxPool().Add([]*types.Transaction{tx}, true, false)
	blockParams := engine.PayloadAttributes{
		Timestamp: blocks[9].Time() + 5,
	}
	// The miner needs to pick up on the txs in the pool, so a few retries might be
	// needed.
	if _, testErr := assembleWithTransactions(api, blocks[9].Hash(), &blockParams, 1); testErr != nil {
		t.Fatal(testErr)
	}
}

// assembleWithTransactions tries to assemble a block, retrying until it has 'want',
// number of transactions in it, or it has retried three times.
func assembleWithTransactions(api *ConsensusAPI, parentHash common.Hash, params *engine.PayloadAttributes, want int) (execData *engine.ExecutableData, err error) {
	for retries := 3; retries > 0; retries-- {
		execData, err = assembleBlock(api, parentHash, params)
		if err != nil {
			return nil, err
		}
		if have, want := len(execData.Transactions), want; have != want {
			err = fmt.Errorf("invalid number of transactions, have %d want %d", have, want)
			continue
		}
		return execData, nil
	}
	return nil, err
}

func TestEth2AssembleBlockWithAnotherBlocksTxs(t *testing.T) {
	genesis, blocks := generateMergeChain(10, false)
	n, ethservice := startEthService(t, genesis, blocks[:9])
	defer n.Close()

	api := NewConsensusAPI(ethservice)

	// Put the 10th block's tx in the pool and produce a new block
	txs := blocks[9].Transactions()
	api.eth.TxPool().Add(txs, false, true)
	blockParams := engine.PayloadAttributes{
		Timestamp: blocks[8].Time() + 5,
	}
	// The miner needs to pick up on the txs in the pool, so a few retries might be
	// needed.
	if _, err := assembleWithTransactions(api, blocks[8].Hash(), &blockParams, blocks[9].Transactions().Len()); err != nil {
		t.Fatal(err)
	}
}

func TestSetHeadBeforeTotalDifficulty(t *testing.T) {
	genesis, blocks := generateMergeChain(10, false)
	n, ethservice := startEthService(t, genesis, blocks)
	defer n.Close()

	api := NewConsensusAPI(ethservice)
	fcState := engine.ForkchoiceStateV1{
		HeadBlockHash:      blocks[5].Hash(),
		SafeBlockHash:      common.Hash{},
		FinalizedBlockHash: common.Hash{},
	}
	if resp, err := api.ForkchoiceUpdatedV1(fcState, nil); err != nil {
		t.Errorf("fork choice updated should not error: %v", err)
	} else if resp.PayloadStatus.Status != engine.INVALID_TERMINAL_BLOCK.Status {
		t.Errorf("fork choice updated before total terminal difficulty should be INVALID")
	}
}

func TestEth2PrepareAndGetPayload(t *testing.T) {
	genesis, blocks := generateMergeChain(10, false)
	// We need to properly set the terminal total difficulty
	genesis.Config.SetEthashTerminalTotalDifficulty(new(big.Int).Sub(genesis.Config.GetEthashTerminalTotalDifficulty(), blocks[9].Difficulty()))
	n, ethservice := startEthService(t, genesis, blocks[:9])
	defer n.Close()

	api := NewConsensusAPI(ethservice)

	// Put the 10th block's tx in the pool and produce a new block
	txs := blocks[9].Transactions()
	ethservice.TxPool().Add(txs, true, false)
	blockParams := engine.PayloadAttributes{
		Timestamp: blocks[8].Time() + 5,
	}
	fcState := engine.ForkchoiceStateV1{
		HeadBlockHash:      blocks[8].Hash(),
		SafeBlockHash:      common.Hash{},
		FinalizedBlockHash: common.Hash{},
	}
	_, err := api.ForkchoiceUpdatedV1(fcState, &blockParams)
	if err != nil {
		t.Fatalf("error preparing payload, err=%v", err)
	}
	// give the payload some time to be built
	time.Sleep(250 * time.Millisecond)
	payloadID := (&miner.BuildPayloadArgs{
		Parent:       fcState.HeadBlockHash,
		Timestamp:    blockParams.Timestamp,
		FeeRecipient: blockParams.SuggestedFeeRecipient,
		Random:       blockParams.Random,
		BeaconRoot:   blockParams.BeaconRoot,
		Version:      engine.PayloadV1,
	}).Id()
	execData, err := api.GetPayloadV1(payloadID)
	if err != nil {
		t.Fatalf("error getting payload, err=%v", err)
	}
	if len(execData.Transactions) != blocks[9].Transactions().Len() {
		t.Fatalf("invalid number of transactions %d != 1", len(execData.Transactions))
	}
	// Test invalid payloadID
	var invPayload engine.PayloadID
	copy(invPayload[:], payloadID[:])
	invPayload[0] = ^invPayload[0]
	_, err = api.GetPayloadV1(invPayload)
	if err == nil {
		t.Fatal("expected error retrieving invalid payload")
	}
}

func checkLogEvents(t *testing.T, logsCh <-chan []*types.Log, rmLogsCh <-chan core.RemovedLogsEvent, wantNew, wantRemoved int) {
	t.Helper()

	if len(logsCh) != wantNew {
		t.Fatalf("wrong number of log events: got %d, want %d", len(logsCh), wantNew)
	}
	if len(rmLogsCh) != wantRemoved {
		t.Fatalf("wrong number of removed log events: got %d, want %d", len(rmLogsCh), wantRemoved)
	}
	// Drain events.
	for i := 0; i < len(logsCh); i++ {
		<-logsCh
	}
	for i := 0; i < len(rmLogsCh); i++ {
		<-rmLogsCh
	}
}

func TestInvalidPayloadTimestamp(t *testing.T) {
	genesis, preMergeBlocks := generateMergeChain(10, false)
	n, ethservice := startEthService(t, genesis, preMergeBlocks)
	defer n.Close()
	var (
		api    = NewConsensusAPI(ethservice)
		parent = ethservice.BlockChain().CurrentBlock()
	)
	tests := []struct {
		time      uint64
		shouldErr bool
	}{
		{0, true},
		{parent.Time, true},
		{parent.Time - 1, true},

		// TODO (MariusVanDerWijden) following tests are currently broken,
		// fixed in upcoming merge-kiln-v2 pr
		// {parent.Time() + 1, false},
		// {uint64(time.Now().Unix()) + uint64(time.Minute), false},
	}

	for i, test := range tests {
		t.Run(fmt.Sprintf("Timestamp test: %v", i), func(t *testing.T) {
			params := engine.PayloadAttributes{
				Timestamp:             test.time,
				Random:                crypto.Keccak256Hash([]byte{byte(123)}),
				SuggestedFeeRecipient: parent.Coinbase,
			}
			fcState := engine.ForkchoiceStateV1{
				HeadBlockHash:      parent.Hash(),
				SafeBlockHash:      common.Hash{},
				FinalizedBlockHash: common.Hash{},
			}
			_, err := api.ForkchoiceUpdatedV1(fcState, &params)
			if test.shouldErr && err == nil {
				t.Fatalf("expected error preparing payload with invalid timestamp, err=%v", err)
			} else if !test.shouldErr && err != nil {
				t.Fatalf("error preparing payload with valid timestamp, err=%v", err)
			}
		})
	}
}

func TestEth2NewBlock(t *testing.T) {
	genesis, preMergeBlocks := generateMergeChain(10, false)
	n, ethservice := startEthService(t, genesis, preMergeBlocks)
	defer n.Close()

	var (
		api    = NewConsensusAPI(ethservice)
		parent = preMergeBlocks[len(preMergeBlocks)-1]

		// This EVM code generates a log when the contract is created.
		logCode = common.Hex2Bytes("60606040525b7f24ec1d3ff24c2f6ff210738839dbc339cd45a5294d85c79361016243157aae7b60405180905060405180910390a15b600a8060416000396000f360606040526008565b00")
	)
	// The event channels.
	newLogCh := make(chan []*types.Log, 10)
	rmLogsCh := make(chan core.RemovedLogsEvent, 10)
	ethservice.BlockChain().SubscribeLogsEvent(newLogCh)
	ethservice.BlockChain().SubscribeRemovedLogsEvent(rmLogsCh)

	for i := 0; i < 10; i++ {
		statedb, _ := ethservice.BlockChain().StateAt(parent.Root())
		nonce := statedb.GetNonce(testAddr)
		tx, _ := types.SignTx(types.NewContractCreation(nonce, new(big.Int), 1000000, big.NewInt(2*vars.InitialBaseFee), logCode), types.LatestSigner(ethservice.BlockChain().Config()), testKey)
		ethservice.TxPool().Add([]*types.Transaction{tx}, true, false)

		execData, err := assembleWithTransactions(api, parent.Hash(), &engine.PayloadAttributes{
			Timestamp: parent.Time() + 5,
		}, 1)
		if err != nil {
			t.Fatalf("Failed to create the executable data %v", err)
		}
		block, err := engine.ExecutableDataToBlock(*execData, nil, nil)
		if err != nil {
			t.Fatalf("Failed to convert executable data to block %v", err)
		}
		newResp, err := api.NewPayloadV1(*execData)
		switch {
		case err != nil:
			t.Fatalf("Failed to insert block: %v", err)
		case newResp.Status != "VALID":
			t.Fatalf("Failed to insert block: %v", newResp.Status)
		case ethservice.BlockChain().CurrentBlock().Number.Uint64() != block.NumberU64()-1:
			t.Fatalf("Chain head shouldn't be updated")
		}
		checkLogEvents(t, newLogCh, rmLogsCh, 0, 0)
		fcState := engine.ForkchoiceStateV1{
			HeadBlockHash:      block.Hash(),
			SafeBlockHash:      block.Hash(),
			FinalizedBlockHash: block.Hash(),
		}
		if _, err := api.ForkchoiceUpdatedV1(fcState, nil); err != nil {
			t.Fatalf("Failed to insert block: %v", err)
		}
		if have, want := ethservice.BlockChain().CurrentBlock().Number.Uint64(), block.NumberU64(); have != want {
			t.Fatalf("Chain head should be updated, have %d want %d", have, want)
		}
		checkLogEvents(t, newLogCh, rmLogsCh, 1, 0)

		parent = block
	}

	// Introduce fork chain
	var (
		head = ethservice.BlockChain().CurrentBlock().Number.Uint64()
	)
	parent = preMergeBlocks[len(preMergeBlocks)-1]
	for i := 0; i < 10; i++ {
		execData, err := assembleBlock(api, parent.Hash(), &engine.PayloadAttributes{
			Timestamp: parent.Time() + 6,
		})
		if err != nil {
			t.Fatalf("Failed to create the executable data %v", err)
		}
		block, err := engine.ExecutableDataToBlock(*execData, nil, nil)
		if err != nil {
			t.Fatalf("Failed to convert executable data to block %v", err)
		}
		newResp, err := api.NewPayloadV1(*execData)
		if err != nil || newResp.Status != "VALID" {
			t.Fatalf("Failed to insert block: %v", err)
		}
		if ethservice.BlockChain().CurrentBlock().Number.Uint64() != head {
			t.Fatalf("Chain head shouldn't be updated")
		}

		fcState := engine.ForkchoiceStateV1{
			HeadBlockHash:      block.Hash(),
			SafeBlockHash:      block.Hash(),
			FinalizedBlockHash: block.Hash(),
		}
		if _, err := api.ForkchoiceUpdatedV1(fcState, nil); err != nil {
			t.Fatalf("Failed to insert block: %v", err)
		}
		if ethservice.BlockChain().CurrentBlock().Number.Uint64() != block.NumberU64() {
			t.Fatalf("Chain head should be updated")
		}
		parent, head = block, block.NumberU64()
	}
}

func TestEth2DeepReorg(t *testing.T) {
	// TODO (MariusVanDerWijden) TestEth2DeepReorg is currently broken, because it tries to reorg
	// before the totalTerminalDifficulty threshold
	/*
		genesis, preMergeBlocks := generateMergeChain(core.TriesInMemory * 2, false)
		n, ethservice := startEthService(t, genesis, preMergeBlocks)
		defer n.Close()

		var (
			api    = NewConsensusAPI(ethservice, nil)
			parent = preMergeBlocks[len(preMergeBlocks)-core.TriesInMemory-1]
			head   = ethservice.BlockChain().CurrentBlock().Number.Uint64()()
		)
		if ethservice.BlockChain().HasBlockAndState(parent.Hash(), parent.NumberU64()) {
			t.Errorf("Block %d not pruned", parent.NumberU64())
		}
		for i := 0; i < 10; i++ {
			execData, err := api.assembleBlock(AssembleBlockParams{
				ParentHash: parent.Hash(),
				Timestamp:  parent.Time() + 5,
			})
			if err != nil {
				t.Fatalf("Failed to create the executable data %v", err)
			}
			block, err := ExecutableDataToBlock(ethservice.BlockChain().Config(), parent.Header(), *execData)
			if err != nil {
				t.Fatalf("Failed to convert executable data to block %v", err)
			}
			newResp, err := api.ExecutePayload(*execData)
			if err != nil || newResp.Status != "VALID" {
				t.Fatalf("Failed to insert block: %v", err)
			}
			if ethservice.BlockChain().CurrentBlock().Number.Uint64()() != head {
				t.Fatalf("Chain head shouldn't be updated")
			}
			if err := api.setHead(block.Hash()); err != nil {
				t.Fatalf("Failed to set head: %v", err)
			}
			if ethservice.BlockChain().CurrentBlock().Number.Uint64()() != block.NumberU64() {
				t.Fatalf("Chain head should be updated")
			}
			parent, head = block, block.NumberU64()
		}
	*/
}

// startEthService creates a full node instance for testing.
func startEthService(t *testing.T, genesis *genesisT.Genesis, blocks []*types.Block) (*node.Node, *eth.Ethereum) {
	t.Helper()

	n, err := node.New(&node.Config{
		P2P: p2p.Config{
			ListenAddr:  "0.0.0.0:0",
			NoDiscovery: true,
			MaxPeers:    25,
		}})
	if err != nil {
		t.Fatal("can't create node:", err)
	}

	ethcfg := &ethconfig.Config{Genesis: genesis, Ethash: ethash.Config{PowMode: ethash.ModeFake}, SyncMode: downloader.FullSync, TrieTimeout: time.Minute, TrieDirtyCache: 256, TrieCleanCache: 256}
	ethservice, err := eth.New(n, ethcfg)
	if err != nil {
		t.Fatal("can't create eth service:", err)
	}
	if err := n.Start(); err != nil {
		t.Fatal("can't start node:", err)
	}
	if _, err := ethservice.BlockChain().InsertChain(blocks); err != nil {
		n.Close()
		t.Fatal("can't import test blocks:", err)
	}

	ethservice.SetEtherbase(testAddr)
	ethservice.SetSynced()
	return n, ethservice
}

func TestFullAPI(t *testing.T) {
	genesis, preMergeBlocks := generateMergeChain(10, false)
	n, ethservice := startEthService(t, genesis, preMergeBlocks)
	defer n.Close()
	var (
		parent = ethservice.BlockChain().CurrentBlock()
		// This EVM code generates a log when the contract is created.
		logCode = common.Hex2Bytes("60606040525b7f24ec1d3ff24c2f6ff210738839dbc339cd45a5294d85c79361016243157aae7b60405180905060405180910390a15b600a8060416000396000f360606040526008565b00")
	)

	callback := func(parent *types.Header) {
		statedb, _ := ethservice.BlockChain().StateAt(parent.Root)
		nonce := statedb.GetNonce(testAddr)
		tx, _ := types.SignTx(types.NewContractCreation(nonce, new(big.Int), 1000000, big.NewInt(2*vars.InitialBaseFee), logCode), types.LatestSigner(ethservice.BlockChain().Config()), testKey)
		ethservice.TxPool().Add([]*types.Transaction{tx}, true, false)
	}

	setupBlocks(t, ethservice, 10, parent, callback, nil)
}

func setupBlocks(t *testing.T, ethservice *eth.Ethereum, n int, parent *types.Header, callback func(parent *types.Header), withdrawals [][]*types.Withdrawal) []*types.Header {
	api := NewConsensusAPI(ethservice)
	var blocks []*types.Header
	for i := 0; i < n; i++ {
		callback(parent)
		var w []*types.Withdrawal
		if withdrawals != nil {
			w = withdrawals[i]
		}

		payload := getNewPayload(t, api, parent, w)
		execResp, err := api.NewPayloadV2(*payload)
		if err != nil {
			t.Fatalf("can't execute payload: %v", err)
		}
		if execResp.Status != engine.VALID {
			t.Fatalf("invalid status: %v", execResp.Status)
		}
		fcState := engine.ForkchoiceStateV1{
			HeadBlockHash:      payload.BlockHash,
			SafeBlockHash:      payload.ParentHash,
			FinalizedBlockHash: payload.ParentHash,
		}
		if _, err := api.ForkchoiceUpdatedV1(fcState, nil); err != nil {
			t.Fatalf("Failed to insert block: %v", err)
		}
		if ethservice.BlockChain().CurrentBlock().Number.Uint64() != payload.Number {
			t.Fatal("Chain head should be updated")
		}
		if ethservice.BlockChain().CurrentFinalBlock().Number.Uint64() != payload.Number-1 {
			t.Fatal("Finalized block should be updated")
		}
		parent = ethservice.BlockChain().CurrentBlock()
		blocks = append(blocks, parent)
	}
	return blocks
}

func TestExchangeTransitionConfig(t *testing.T) {
	genesis, preMergeBlocks := generateMergeChain(10, false)
	n, ethservice := startEthService(t, genesis, preMergeBlocks)
	defer n.Close()

	// invalid ttd
	api := NewConsensusAPI(ethservice)
	config := engine.TransitionConfigurationV1{
		TerminalTotalDifficulty: (*hexutil.Big)(big.NewInt(0)),
		TerminalBlockHash:       common.Hash{},
		TerminalBlockNumber:     0,
	}
	if _, err := api.ExchangeTransitionConfigurationV1(config); err == nil {
		t.Fatal("expected error on invalid config, invalid ttd")
	}
	// invalid terminal block hash
	config = engine.TransitionConfigurationV1{
		TerminalTotalDifficulty: (*hexutil.Big)(genesis.Config.GetEthashTerminalTotalDifficulty()),
		TerminalBlockHash:       common.Hash{1},
		TerminalBlockNumber:     0,
	}
	if _, err := api.ExchangeTransitionConfigurationV1(config); err == nil {
		t.Fatal("expected error on invalid config, invalid hash")
	}
	// valid config
	config = engine.TransitionConfigurationV1{
		TerminalTotalDifficulty: (*hexutil.Big)(genesis.Config.GetEthashTerminalTotalDifficulty()),
		TerminalBlockHash:       common.Hash{},
		TerminalBlockNumber:     0,
	}
	if _, err := api.ExchangeTransitionConfigurationV1(config); err != nil {
		t.Fatalf("expected no error on valid config, got %v", err)
	}
	// valid config
	config = engine.TransitionConfigurationV1{
		TerminalTotalDifficulty: (*hexutil.Big)(genesis.Config.GetEthashTerminalTotalDifficulty()),
		TerminalBlockHash:       preMergeBlocks[5].Hash(),
		TerminalBlockNumber:     6,
	}
	if _, err := api.ExchangeTransitionConfigurationV1(config); err != nil {
		t.Fatalf("expected no error on valid config, got %v", err)
	}
}

/*
TestNewPayloadOnInvalidChain sets up a valid chain and tries to feed blocks
from an invalid chain to test if latestValidHash (LVH) works correctly.

We set up the following chain where P1 ... Pn and P1” are valid while
P1' is invalid.
We expect
(1) The LVH to point to the current inserted payload if it was valid.
(2) The LVH to point to the valid parent on an invalid payload (if the parent is available).
(3) If the parent is unavailable, the LVH should not be set.

	CommonAncestor◄─▲── P1 ◄── P2  ◄─ P3  ◄─ ... ◄─ Pn
	                │
	                └── P1' ◄─ P2' ◄─ P3' ◄─ ... ◄─ Pn'
	                │
	                └── P1''
*/
func TestNewPayloadOnInvalidChain(t *testing.T) {
	genesis, preMergeBlocks := generateMergeChain(10, false)
	n, ethservice := startEthService(t, genesis, preMergeBlocks)
	defer n.Close()

	var (
		api    = NewConsensusAPI(ethservice)
		parent = ethservice.BlockChain().CurrentBlock()
		signer = types.LatestSigner(ethservice.BlockChain().Config())
		// This EVM code generates a log when the contract is created.
		logCode = common.Hex2Bytes("60606040525b7f24ec1d3ff24c2f6ff210738839dbc339cd45a5294d85c79361016243157aae7b60405180905060405180910390a15b600a8060416000396000f360606040526008565b00")
	)
	for i := 0; i < 10; i++ {
		statedb, _ := ethservice.BlockChain().StateAt(parent.Root)
		tx := types.MustSignNewTx(testKey, signer, &types.LegacyTx{
			Nonce:    statedb.GetNonce(testAddr),
			Value:    new(big.Int),
			Gas:      1000000,
			GasPrice: big.NewInt(2 * vars.InitialBaseFee),
			Data:     logCode,
		})
		ethservice.TxPool().Add([]*types.Transaction{tx}, false, true)
		var (
			params = engine.PayloadAttributes{
				Timestamp:             parent.Time + 1,
				Random:                crypto.Keccak256Hash([]byte{byte(i)}),
				SuggestedFeeRecipient: parent.Coinbase,
			}
			fcState = engine.ForkchoiceStateV1{
				HeadBlockHash:      parent.Hash(),
				SafeBlockHash:      common.Hash{},
				FinalizedBlockHash: common.Hash{},
			}
			payload *engine.ExecutableData
			resp    engine.ForkChoiceResponse
			err     error
		)
		for i := 0; ; i++ {
			if resp, err = api.ForkchoiceUpdatedV1(fcState, &params); err != nil {
				t.Fatalf("error preparing payload, err=%v", err)
			}
			if resp.PayloadStatus.Status != engine.VALID {
				t.Fatalf("error preparing payload, invalid status: %v", resp.PayloadStatus.Status)
			}
			// give the payload some time to be built
			time.Sleep(50 * time.Millisecond)
			if payload, err = api.GetPayloadV1(*resp.PayloadID); err != nil {
				t.Fatalf("can't get payload: %v", err)
			}
			if len(payload.Transactions) > 0 {
				break
			}
			// No luck this time we need to update the params and try again.
			params.Timestamp = params.Timestamp + 1
			if i > 10 {
				t.Fatalf("payload should not be empty")
			}
		}
		execResp, err := api.NewPayloadV1(*payload)
		if err != nil {
			t.Fatalf("can't execute payload: %v", err)
		}
		if execResp.Status != engine.VALID {
			t.Fatalf("invalid status: %v", execResp.Status)
		}
		fcState = engine.ForkchoiceStateV1{
			HeadBlockHash:      payload.BlockHash,
			SafeBlockHash:      payload.ParentHash,
			FinalizedBlockHash: payload.ParentHash,
		}
		if _, err := api.ForkchoiceUpdatedV1(fcState, nil); err != nil {
			t.Fatalf("Failed to insert block: %v", err)
		}
		if ethservice.BlockChain().CurrentBlock().Number.Uint64() != payload.Number {
			t.Fatalf("Chain head should be updated")
		}
		parent = ethservice.BlockChain().CurrentBlock()
	}
}

func assembleBlock(api *ConsensusAPI, parentHash common.Hash, params *engine.PayloadAttributes) (*engine.ExecutableData, error) {
	args := &miner.BuildPayloadArgs{
		Parent:       parentHash,
		Timestamp:    params.Timestamp,
		FeeRecipient: params.SuggestedFeeRecipient,
		Random:       params.Random,
		Withdrawals:  params.Withdrawals,
		BeaconRoot:   params.BeaconRoot,
	}
	payload, err := api.eth.Miner().BuildPayload(args)
	if err != nil {
		return nil, err
	}
	return payload.ResolveFull().ExecutionPayload, nil
}

func TestEmptyBlocks(t *testing.T) {
	genesis, preMergeBlocks := generateMergeChain(10, false)
	n, ethservice := startEthService(t, genesis, preMergeBlocks)
	defer n.Close()

	commonAncestor := ethservice.BlockChain().CurrentBlock()
	api := NewConsensusAPI(ethservice)

	// Setup 10 blocks on the canonical chain
	setupBlocks(t, ethservice, 10, commonAncestor, func(parent *types.Header) {}, nil)

	// (1) check LatestValidHash by sending a normal payload (P1'')
	payload := getNewPayload(t, api, commonAncestor, nil)

	status, err := api.NewPayloadV1(*payload)
	if err != nil {
		t.Fatal(err)
	}
	if status.Status != engine.VALID {
		t.Errorf("invalid status: expected VALID got: %v", status.Status)
	}
	if !bytes.Equal(status.LatestValidHash[:], payload.BlockHash[:]) {
		t.Fatalf("invalid LVH: got %v want %v", status.LatestValidHash, payload.BlockHash)
	}

	// (2) Now send P1' which is invalid
	payload = getNewPayload(t, api, commonAncestor, nil)
	payload.GasUsed += 1
	payload = setBlockhash(payload)
	// Now latestValidHash should be the common ancestor
	status, err = api.NewPayloadV1(*payload)
	if err != nil {
		t.Fatal(err)
	}
	if status.Status != engine.INVALID {
		t.Errorf("invalid status: expected INVALID got: %v", status.Status)
	}
	// Expect 0x0 on INVALID block on top of PoW block
	expected := common.Hash{}
	if !bytes.Equal(status.LatestValidHash[:], expected[:]) {
		t.Fatalf("invalid LVH: got %v want %v", status.LatestValidHash, expected)
	}

	// (3) Now send a payload with unknown parent
	payload = getNewPayload(t, api, commonAncestor, nil)
	payload.ParentHash = common.Hash{1}
	payload = setBlockhash(payload)
	// Now latestValidHash should be the common ancestor
	status, err = api.NewPayloadV1(*payload)
	if err != nil {
		t.Fatal(err)
	}
	if status.Status != engine.SYNCING {
		t.Errorf("invalid status: expected SYNCING got: %v", status.Status)
	}
	if status.LatestValidHash != nil {
		t.Fatalf("invalid LVH: got %v wanted nil", status.LatestValidHash)
	}
}

func getNewPayload(t *testing.T, api *ConsensusAPI, parent *types.Header, withdrawals []*types.Withdrawal) *engine.ExecutableData {
	params := engine.PayloadAttributes{
		Timestamp:             parent.Time + 1,
		Random:                crypto.Keccak256Hash([]byte{byte(1)}),
		SuggestedFeeRecipient: parent.Coinbase,
		Withdrawals:           withdrawals,
	}

	payload, err := assembleBlock(api, parent.Hash(), &params)
	if err != nil {
		t.Fatal(err)
	}
	return payload
}

// setBlockhash sets the blockhash of a modified ExecutableData.
// Can be used to make modified payloads look valid.
func setBlockhash(data *engine.ExecutableData) *engine.ExecutableData {
	txs, _ := decodeTransactions(data.Transactions)
	number := big.NewInt(0)
	number.SetUint64(data.Number)
	header := &types.Header{
		ParentHash:  data.ParentHash,
		UncleHash:   types.EmptyUncleHash,
		Coinbase:    data.FeeRecipient,
		Root:        data.StateRoot,
		TxHash:      types.DeriveSha(types.Transactions(txs), trie.NewStackTrie(nil)),
		ReceiptHash: data.ReceiptsRoot,
		Bloom:       types.BytesToBloom(data.LogsBloom),
		Difficulty:  common.Big0,
		Number:      number,
		GasLimit:    data.GasLimit,
		GasUsed:     data.GasUsed,
		Time:        data.Timestamp,
		BaseFee:     data.BaseFeePerGas,
		Extra:       data.ExtraData,
		MixDigest:   data.Random,
	}
	block := types.NewBlockWithHeader(header).WithBody(txs, nil /* uncles */)
	data.BlockHash = block.Hash()
	return data
}

func decodeTransactions(enc [][]byte) ([]*types.Transaction, error) {
	var txs = make([]*types.Transaction, len(enc))
	for i, encTx := range enc {
		var tx types.Transaction
		if err := tx.UnmarshalBinary(encTx); err != nil {
			return nil, fmt.Errorf("invalid transaction %d: %v", i, err)
		}
		txs[i] = &tx
	}
	return txs, nil
}

func TestTrickRemoteBlockCache(t *testing.T) {
	// Setup two nodes
	genesis, preMergeBlocks := generateMergeChain(10, false)
	nodeA, ethserviceA := startEthService(t, genesis, preMergeBlocks)
	nodeB, ethserviceB := startEthService(t, genesis, preMergeBlocks)
	defer nodeA.Close()
	defer nodeB.Close()
	for nodeB.Server().NodeInfo().Ports.Listener == 0 {
		time.Sleep(250 * time.Millisecond)
	}
	nodeA.Server().AddPeer(nodeB.Server().Self())
	nodeB.Server().AddPeer(nodeA.Server().Self())
	apiA := NewConsensusAPI(ethserviceA)
	apiB := NewConsensusAPI(ethserviceB)

	commonAncestor := ethserviceA.BlockChain().CurrentBlock()

	// Setup 10 blocks on the canonical chain
	setupBlocks(t, ethserviceA, 10, commonAncestor, func(parent *types.Header) {}, nil)
	commonAncestor = ethserviceA.BlockChain().CurrentBlock()

	var invalidChain []*engine.ExecutableData
	// create a valid payload (P1)
	// payload1 := getNewPayload(t, apiA, commonAncestor)
	// invalidChain = append(invalidChain, payload1)

	// create an invalid payload2 (P2)
	payload2 := getNewPayload(t, apiA, commonAncestor, nil)
	// payload2.ParentHash = payload1.BlockHash
	payload2.GasUsed += 1
	payload2 = setBlockhash(payload2)
	invalidChain = append(invalidChain, payload2)

	head := payload2
	// create some valid payloads on top
	for i := 0; i < 10; i++ {
		payload := getNewPayload(t, apiA, commonAncestor, nil)
		payload.ParentHash = head.BlockHash
		payload = setBlockhash(payload)
		invalidChain = append(invalidChain, payload)
		head = payload
	}

	// feed the payloads to node B
	for _, payload := range invalidChain {
		status, err := apiB.NewPayloadV1(*payload)
		if err != nil {
			panic(err)
		}
		if status.Status == engine.VALID {
			t.Error("invalid status: VALID on an invalid chain")
		}
		// Now reorg to the head of the invalid chain
		resp, err := apiB.ForkchoiceUpdatedV1(engine.ForkchoiceStateV1{HeadBlockHash: payload.BlockHash, SafeBlockHash: payload.BlockHash, FinalizedBlockHash: payload.ParentHash}, nil)
		if err != nil {
			t.Fatal(err)
		}
		if resp.PayloadStatus.Status == engine.VALID {
			t.Error("invalid status: VALID on an invalid chain")
		}
		time.Sleep(100 * time.Millisecond)
	}
}

func TestInvalidBloom(t *testing.T) {
	genesis, preMergeBlocks := generateMergeChain(10, false)
	n, ethservice := startEthService(t, genesis, preMergeBlocks)
	ethservice.Merger().ReachTTD()
	defer n.Close()

	commonAncestor := ethservice.BlockChain().CurrentBlock()
	api := NewConsensusAPI(ethservice)

	// Setup 10 blocks on the canonical chain
	setupBlocks(t, ethservice, 10, commonAncestor, func(parent *types.Header) {}, nil)

	// (1) check LatestValidHash by sending a normal payload (P1'')
	payload := getNewPayload(t, api, commonAncestor, nil)
	payload.LogsBloom = append(payload.LogsBloom, byte(1))
	status, err := api.NewPayloadV1(*payload)
	if err != nil {
		t.Fatal(err)
	}
	if status.Status != engine.INVALID {
		t.Errorf("invalid status: expected INVALID got: %v", status.Status)
	}
}

func TestNewPayloadOnInvalidTerminalBlock(t *testing.T) {
	genesis, preMergeBlocks := generateMergeChain(100, false)
	n, ethservice := startEthService(t, genesis, preMergeBlocks)
	defer n.Close()
	api := NewConsensusAPI(ethservice)

	// Test parent already post TTD in FCU
	parent := preMergeBlocks[len(preMergeBlocks)-2]
	fcState := engine.ForkchoiceStateV1{
		HeadBlockHash:      parent.Hash(),
		SafeBlockHash:      common.Hash{},
		FinalizedBlockHash: common.Hash{},
	}
	resp, err := api.ForkchoiceUpdatedV1(fcState, nil)
	if err != nil {
		t.Fatalf("error sending forkchoice, err=%v", err)
	}
	if resp.PayloadStatus != engine.INVALID_TERMINAL_BLOCK {
		t.Fatalf("error sending invalid forkchoice, invalid status: %v", resp.PayloadStatus.Status)
	}

	// Test parent already post TTD in NewPayload
	args := &miner.BuildPayloadArgs{
		Parent:       parent.Hash(),
		Timestamp:    parent.Time() + 1,
		Random:       crypto.Keccak256Hash([]byte{byte(1)}),
		FeeRecipient: parent.Coinbase(),
	}
	payload, err := api.eth.Miner().BuildPayload(args)
	if err != nil {
		t.Fatalf("error preparing payload, err=%v", err)
	}
	data := *payload.Resolve().ExecutionPayload
	// We need to recompute the blockhash, since the miner computes a wrong (correct) blockhash
	txs, _ := decodeTransactions(data.Transactions)
	header := &types.Header{
		ParentHash:  data.ParentHash,
		UncleHash:   types.EmptyUncleHash,
		Coinbase:    data.FeeRecipient,
		Root:        data.StateRoot,
		TxHash:      types.DeriveSha(types.Transactions(txs), trie.NewStackTrie(nil)),
		ReceiptHash: data.ReceiptsRoot,
		Bloom:       types.BytesToBloom(data.LogsBloom),
		Difficulty:  common.Big0,
		Number:      new(big.Int).SetUint64(data.Number),
		GasLimit:    data.GasLimit,
		GasUsed:     data.GasUsed,
		Time:        data.Timestamp,
		BaseFee:     data.BaseFeePerGas,
		Extra:       data.ExtraData,
		MixDigest:   data.Random,
	}
	block := types.NewBlockWithHeader(header).WithBody(txs, nil /* uncles */)
	data.BlockHash = block.Hash()
	// Send the new payload
	resp2, err := api.NewPayloadV1(data)
	if err != nil {
		t.Fatalf("error sending NewPayload, err=%v", err)
	}
	if resp2 != engine.INVALID_TERMINAL_BLOCK {
		t.Fatalf("error sending invalid forkchoice, invalid status: %v", resp.PayloadStatus.Status)
	}
}

// TestSimultaneousNewBlock does several parallel inserts, both as
// newPayLoad and forkchoiceUpdate. This is to test that the api behaves
// well even of the caller is not being 'serial'.
func TestSimultaneousNewBlock(t *testing.T) {
	genesis, preMergeBlocks := generateMergeChain(10, false)
	n, ethservice := startEthService(t, genesis, preMergeBlocks)
	defer n.Close()

	var (
		api    = NewConsensusAPI(ethservice)
		parent = preMergeBlocks[len(preMergeBlocks)-1]
	)
	for i := 0; i < 10; i++ {
		execData, err := assembleBlock(api, parent.Hash(), &engine.PayloadAttributes{
			Timestamp: parent.Time() + 5,
		})
		if err != nil {
			t.Fatalf("Failed to create the executable data %v", err)
		}
		// Insert it 10 times in parallel. Should be ignored.
		{
			var (
				wg      sync.WaitGroup
				testErr error
				errMu   sync.Mutex
			)
			wg.Add(10)
			for ii := 0; ii < 10; ii++ {
				go func() {
					defer wg.Done()
					if newResp, err := api.NewPayloadV1(*execData); err != nil {
						errMu.Lock()
						testErr = fmt.Errorf("Failed to insert block: %w", err)
						errMu.Unlock()
					} else if newResp.Status != "VALID" {
						errMu.Lock()
						testErr = fmt.Errorf("Failed to insert block: %v", newResp.Status)
						errMu.Unlock()
					}
				}()
			}
			wg.Wait()
			if testErr != nil {
				t.Fatal(testErr)
			}
		}
		block, err := engine.ExecutableDataToBlock(*execData, nil, nil)
		if err != nil {
			t.Fatalf("Failed to convert executable data to block %v", err)
		}
		if ethservice.BlockChain().CurrentBlock().Number.Uint64() != block.NumberU64()-1 {
			t.Fatalf("Chain head shouldn't be updated")
		}
		fcState := engine.ForkchoiceStateV1{
			HeadBlockHash:      block.Hash(),
			SafeBlockHash:      block.Hash(),
			FinalizedBlockHash: block.Hash(),
		}
		{
			var (
				wg      sync.WaitGroup
				testErr error
				errMu   sync.Mutex
			)
			wg.Add(10)
			// Do each FCU 10 times
			for ii := 0; ii < 10; ii++ {
				go func() {
					defer wg.Done()
					if _, err := api.ForkchoiceUpdatedV1(fcState, nil); err != nil {
						errMu.Lock()
						testErr = fmt.Errorf("Failed to insert block: %w", err)
						errMu.Unlock()
					}
				}()
			}
			wg.Wait()
			if testErr != nil {
				t.Fatal(testErr)
			}
		}
		if have, want := ethservice.BlockChain().CurrentBlock().Number.Uint64(), block.NumberU64(); have != want {
			t.Fatalf("Chain head should be updated, have %d want %d", have, want)
		}
		parent = block
	}
}

// TestWithdrawals creates and verifies two post-Shanghai blocks. The first
// includes zero withdrawals and the second includes two.
func TestWithdrawals(t *testing.T) {
	genesis, blocks := generateMergeChain(10, true)
	// Set shanghai time to last block + 5 seconds (first post-merge block)
	time := blocks[len(blocks)-1].Time() + 5
	genesis.Config.SetEIP4895TransitionTime(&time)

	n, ethservice := startEthService(t, genesis, blocks)
	ethservice.Merger().ReachTTD()
	defer n.Close()

	api := NewConsensusAPI(ethservice)

	// 10: Build Shanghai block with no withdrawals.
	parent := ethservice.BlockChain().CurrentHeader()
	blockParams := engine.PayloadAttributes{
		Timestamp:   parent.Time + 5,
		Withdrawals: make([]*types.Withdrawal, 0),
	}
	fcState := engine.ForkchoiceStateV1{
		HeadBlockHash: parent.Hash(),
	}
	resp, err := api.ForkchoiceUpdatedV2(fcState, &blockParams)
	if err != nil {
		t.Fatalf("error preparing payload, err=%v", err)
	}
	if resp.PayloadStatus.Status != engine.VALID {
		t.Fatalf("unexpected status (got: %s, want: %s)", resp.PayloadStatus.Status, engine.VALID)
	}

	// 10: verify state root is the same as parent
	payloadID := (&miner.BuildPayloadArgs{
		Parent:       fcState.HeadBlockHash,
		Timestamp:    blockParams.Timestamp,
		FeeRecipient: blockParams.SuggestedFeeRecipient,
		Random:       blockParams.Random,
		Withdrawals:  blockParams.Withdrawals,
		BeaconRoot:   blockParams.BeaconRoot,
		Version:      engine.PayloadV2,
	}).Id()
	execData, err := api.GetPayloadV2(payloadID)
	if err != nil {
		t.Fatalf("error getting payload, err=%v", err)
	}
	if execData.ExecutionPayload.StateRoot != parent.Root {
		t.Fatalf("mismatch state roots (got: %s, want: %s)", execData.ExecutionPayload.StateRoot, blocks[8].Root())
	}

	// 10: verify locally built block
	if status, err := api.NewPayloadV2(*execData.ExecutionPayload); err != nil {
		t.Fatalf("error validating payload: %v", err)
	} else if status.Status != engine.VALID {
		t.Fatalf("invalid payload")
	}

	// 11: build shanghai block with withdrawal
	aa := common.Address{0xaa}
	bb := common.Address{0xbb}
	blockParams = engine.PayloadAttributes{
		Timestamp: execData.ExecutionPayload.Timestamp + 5,
		Withdrawals: []*types.Withdrawal{
			{
				Index:   0,
				Address: aa,
				Amount:  32,
			},
			{
				Index:   1,
				Address: bb,
				Amount:  33,
			},
		},
	}
	fcState.HeadBlockHash = execData.ExecutionPayload.BlockHash
	_, err = api.ForkchoiceUpdatedV2(fcState, &blockParams)
	if err != nil {
		t.Fatalf("error preparing payload, err=%v", err)
	}

	// 11: verify locally build block.
	payloadID = (&miner.BuildPayloadArgs{
		Parent:       fcState.HeadBlockHash,
		Timestamp:    blockParams.Timestamp,
		FeeRecipient: blockParams.SuggestedFeeRecipient,
		Random:       blockParams.Random,
		Withdrawals:  blockParams.Withdrawals,
		BeaconRoot:   blockParams.BeaconRoot,
		Version:      engine.PayloadV2,
	}).Id()
	execData, err = api.GetPayloadV2(payloadID)
	if err != nil {
		t.Fatalf("error getting payload, err=%v", err)
	}
	if status, err := api.NewPayloadV2(*execData.ExecutionPayload); err != nil {
		t.Fatalf("error validating payload: %v", err)
	} else if status.Status != engine.VALID {
		t.Fatalf("invalid payload")
	}

	// 11: set block as head.
	fcState.HeadBlockHash = execData.ExecutionPayload.BlockHash
	_, err = api.ForkchoiceUpdatedV2(fcState, nil)
	if err != nil {
		t.Fatalf("error preparing payload, err=%v", err)
	}

	// 11: verify withdrawals were processed.
	db, _, err := ethservice.APIBackend.StateAndHeaderByNumber(context.Background(), rpc.BlockNumber(execData.ExecutionPayload.Number))
	if err != nil {
		t.Fatalf("unable to load db: %v", err)
	}
	for i, w := range blockParams.Withdrawals {
		// w.Amount is in gwei, balance in wei
		if db.GetBalance(w.Address).Uint64() != w.Amount*vars.GWei {
			t.Fatalf("failed to process withdrawal %d", i)
		}
	}
}

func TestNilWithdrawals(t *testing.T) {
	genesis, blocks := generateMergeChain(10, true)
	// Set shanghai time to last block + 4 seconds (first post-merge block)
	time := blocks[len(blocks)-1].Time() + 4
	genesis.Config.SetEIP4895TransitionTime(&time)

	n, ethservice := startEthService(t, genesis, blocks)
	ethservice.Merger().ReachTTD()
	defer n.Close()

	api := NewConsensusAPI(ethservice)
	parent := ethservice.BlockChain().CurrentHeader()
	aa := common.Address{0xaa}

	type test struct {
		blockParams engine.PayloadAttributes
		wantErr     bool
	}
	tests := []test{
		// Before Shanghai
		{
			blockParams: engine.PayloadAttributes{
				Timestamp:   parent.Time + 2,
				Withdrawals: nil,
			},
			wantErr: false,
		},
		{
			blockParams: engine.PayloadAttributes{
				Timestamp:   parent.Time + 2,
				Withdrawals: make([]*types.Withdrawal, 0),
			},
			wantErr: true,
		},
		{
			blockParams: engine.PayloadAttributes{
				Timestamp: parent.Time + 2,
				Withdrawals: []*types.Withdrawal{
					{
						Index:   0,
						Address: aa,
						Amount:  32,
					},
				},
			},
			wantErr: true,
		},
		// After Shanghai
		{
			blockParams: engine.PayloadAttributes{
				Timestamp:   parent.Time + 5,
				Withdrawals: nil,
			},
			wantErr: true,
		},
		{
			blockParams: engine.PayloadAttributes{
				Timestamp:   parent.Time + 5,
				Withdrawals: make([]*types.Withdrawal, 0),
			},
			wantErr: false,
		},
		{
			blockParams: engine.PayloadAttributes{
				Timestamp: parent.Time + 5,
				Withdrawals: []*types.Withdrawal{
					{
						Index:   0,
						Address: aa,
						Amount:  32,
					},
				},
			},
			wantErr: false,
		},
	}

	fcState := engine.ForkchoiceStateV1{
		HeadBlockHash: parent.Hash(),
	}

	for _, test := range tests {
		var (
			err            error
			payloadVersion engine.PayloadVersion
			shanghai       = genesis.Config.IsShanghai(genesis.Config.LondonBlock, test.blockParams.Timestamp)
		)
		if !shanghai {
			payloadVersion = engine.PayloadV1
			_, err = api.ForkchoiceUpdatedV1(fcState, &test.blockParams)
		} else {
			payloadVersion = engine.PayloadV2
			_, err = api.ForkchoiceUpdatedV2(fcState, &test.blockParams)
		}
		if test.wantErr {
			if err == nil {
				t.Fatal("wanted error on fcuv2 with invalid withdrawals")
			}
			continue
		}
		if err != nil {
			t.Fatalf("error preparing payload, err=%v", err)
		}

		// 11: verify locally build block.
		payloadID := (&miner.BuildPayloadArgs{
			Parent:       fcState.HeadBlockHash,
			Timestamp:    test.blockParams.Timestamp,
			FeeRecipient: test.blockParams.SuggestedFeeRecipient,
			Random:       test.blockParams.Random,
			Version:      payloadVersion,
		}).Id()
		execData, err := api.GetPayloadV2(payloadID)
		if err != nil {
			t.Fatalf("error getting payload, err=%v", err)
		}
		var status engine.PayloadStatusV1
		if !shanghai {
			status, err = api.NewPayloadV1(*execData.ExecutionPayload)
		} else {
			status, err = api.NewPayloadV2(*execData.ExecutionPayload)
		}
		if err != nil {
			t.Fatalf("error validating payload: %v", err.(*engine.EngineAPIError).ErrorData())
		} else if status.Status != engine.VALID {
			t.Fatalf("invalid payload")
		}
	}
}

func setupBodies(t *testing.T) (*node.Node, *eth.Ethereum, []*types.Block) {
	genesis, blocks := generateMergeChain(10, true)
	// enable shanghai on the last block
	time := blocks[len(blocks)-1].Header().Time + 1
	// enable shanghai on the last block
	genesis.Config.SetEIP3651TransitionTime(&time) // SetEIP3651Transition is not implemented in this test helper.
	genesis.Config.SetEIP3855TransitionTime(&time) // SetEIP3855Transition is not implemented in this test helper.
	genesis.Config.SetEIP3860TransitionTime(&time) // SetEIP3860Transition is not implemented in this test helper.
	genesis.Config.SetEIP4895TransitionTime(&time) // SetEIP4895Transition is not implemented in this test helper.
	genesis.Config.SetEIP6049TransitionTime(&time) // SetEIP6049Transition is not implemented in this test helper.
	n, ethservice := startEthService(t, genesis, blocks)

	var (
		parent = ethservice.BlockChain().CurrentBlock()
		// This EVM code generates a log when the contract is created.
		logCode = common.Hex2Bytes("60606040525b7f24ec1d3ff24c2f6ff210738839dbc339cd45a5294d85c79361016243157aae7b60405180905060405180910390a15b600a8060416000396000f360606040526008565b00")
	)

	callback := func(parent *types.Header) {
		statedb, _ := ethservice.BlockChain().StateAt(parent.Root)
		nonce := statedb.GetNonce(testAddr)
		tx, _ := types.SignTx(types.NewContractCreation(nonce, new(big.Int), 1000000, big.NewInt(2*vars.InitialBaseFee), logCode), types.LatestSigner(ethservice.BlockChain().Config()), testKey)
		ethservice.TxPool().Add([]*types.Transaction{tx}, false, false)
	}

	withdrawals := make([][]*types.Withdrawal, 10)
	withdrawals[0] = nil // should be filtered out by miner
	withdrawals[1] = make([]*types.Withdrawal, 0)
	for i := 2; i < len(withdrawals); i++ {
		addr := make([]byte, 20)
		crand.Read(addr)
		withdrawals[i] = []*types.Withdrawal{
			{Index: rand.Uint64(), Validator: rand.Uint64(), Amount: rand.Uint64(), Address: common.BytesToAddress(addr)},
		}
	}

	postShanghaiHeaders := setupBlocks(t, ethservice, 10, parent, callback, withdrawals)
	postShanghaiBlocks := make([]*types.Block, len(postShanghaiHeaders))
	for i, header := range postShanghaiHeaders {
		postShanghaiBlocks[i] = ethservice.BlockChain().GetBlock(header.Hash(), header.Number.Uint64())
	}
	return n, ethservice, append(blocks, postShanghaiBlocks...)
}

func allHashes(blocks []*types.Block) []common.Hash {
	var hashes []common.Hash
	for _, b := range blocks {
		hashes = append(hashes, b.Hash())
	}
	return hashes
}
func allBodies(blocks []*types.Block) []*types.Body {
	var bodies []*types.Body
	for _, b := range blocks {
		bodies = append(bodies, b.Body())
	}
	return bodies
}

func TestGetBlockBodiesByHash(t *testing.T) {
	node, eth, blocks := setupBodies(t)
	api := NewConsensusAPI(eth)
	defer node.Close()

	tests := []struct {
		results []*types.Body
		hashes  []common.Hash
	}{
		// First pow block
		{
			results: []*types.Body{eth.BlockChain().GetBlockByNumber(0).Body()},
			hashes:  []common.Hash{eth.BlockChain().GetBlockByNumber(0).Hash()},
		},
		// Last pow block
		{
			results: []*types.Body{blocks[9].Body()},
			hashes:  []common.Hash{blocks[9].Hash()},
		},
		// First post-merge block
		{
			results: []*types.Body{blocks[10].Body()},
			hashes:  []common.Hash{blocks[10].Hash()},
		},
		// Pre & post merge blocks
		{
			results: []*types.Body{blocks[0].Body(), blocks[9].Body(), blocks[14].Body()},
			hashes:  []common.Hash{blocks[0].Hash(), blocks[9].Hash(), blocks[14].Hash()},
		},
		// unavailable block
		{
			results: []*types.Body{blocks[0].Body(), nil, blocks[14].Body()},
			hashes:  []common.Hash{blocks[0].Hash(), {1, 2}, blocks[14].Hash()},
		},
		// same block multiple times
		{
			results: []*types.Body{blocks[0].Body(), nil, blocks[0].Body(), blocks[0].Body()},
			hashes:  []common.Hash{blocks[0].Hash(), {1, 2}, blocks[0].Hash(), blocks[0].Hash()},
		},
		// all blocks
		{
			results: allBodies(blocks),
			hashes:  allHashes(blocks),
		},
	}

	for k, test := range tests {
		result := api.GetPayloadBodiesByHashV1(test.hashes)
		for i, r := range result {
			if !equalBody(test.results[i], r) {
				t.Fatalf("test %v: invalid response: expected %+v got %+v", k, test.results[i], r)
			}
		}
	}
}

func TestGetBlockBodiesByRange(t *testing.T) {
	node, eth, blocks := setupBodies(t)
	api := NewConsensusAPI(eth)
	defer node.Close()

	tests := []struct {
		results []*types.Body
		start   hexutil.Uint64
		count   hexutil.Uint64
	}{
		{
			results: []*types.Body{blocks[9].Body()},
			start:   10,
			count:   1,
		},
		// Genesis
		{
			results: []*types.Body{blocks[0].Body()},
			start:   1,
			count:   1,
		},
		// First post-merge block
		{
			results: []*types.Body{blocks[9].Body()},
			start:   10,
			count:   1,
		},
		// Pre & post merge blocks
		{
			results: []*types.Body{blocks[7].Body(), blocks[8].Body(), blocks[9].Body(), blocks[10].Body()},
			start:   8,
			count:   4,
		},
		// unavailable block
		{
			results: []*types.Body{blocks[18].Body(), blocks[19].Body()},
			start:   19,
			count:   3,
		},
		// unavailable block
		{
			results: []*types.Body{blocks[19].Body()},
			start:   20,
			count:   2,
		},
		{
			results: []*types.Body{blocks[19].Body()},
			start:   20,
			count:   1,
		},
		// whole range unavailable
		{
			results: make([]*types.Body, 0),
			start:   22,
			count:   2,
		},
		// allBlocks
		{
			results: allBodies(blocks),
			start:   1,
			count:   hexutil.Uint64(len(blocks)),
		},
	}

	for k, test := range tests {
		result, err := api.GetPayloadBodiesByRangeV1(test.start, test.count)
		if err != nil {
			t.Fatal(err)
		}
		if len(result) == len(test.results) {
			for i, r := range result {
				if !equalBody(test.results[i], r) {
					t.Fatalf("test %d: invalid response: expected \n%+v\ngot\n%+v", k, test.results[i], r)
				}
			}
		} else {
			t.Fatalf("test %d: invalid length want %v got %v", k, len(test.results), len(result))
		}
	}
}

func TestGetBlockBodiesByRangeInvalidParams(t *testing.T) {
	node, eth, _ := setupBodies(t)
	api := NewConsensusAPI(eth)
	defer node.Close()
	tests := []struct {
		start hexutil.Uint64
		count hexutil.Uint64
		want  *engine.EngineAPIError
	}{
		// Genesis
		{
			start: 0,
			count: 1,
			want:  engine.InvalidParams,
		},
		// No block requested
		{
			start: 1,
			count: 0,
			want:  engine.InvalidParams,
		},
		// Genesis & no block
		{
			start: 0,
			count: 0,
			want:  engine.InvalidParams,
		},
		// More than 1024 blocks
		{
			start: 1,
			count: 1025,
			want:  engine.TooLargeRequest,
		},
	}
	for i, tc := range tests {
		result, err := api.GetPayloadBodiesByRangeV1(tc.start, tc.count)
		if err == nil {
			t.Fatalf("test %d: expected error, got %v", i, result)
		}
		if have, want := err.Error(), tc.want.Error(); have != want {
			t.Fatalf("test %d: have %s, want %s", i, have, want)
		}
	}
}

func equalBody(a *types.Body, b *engine.ExecutionPayloadBodyV1) bool {
	if a == nil && b == nil {
		return true
	} else if a == nil || b == nil {
		return false
	}
	if len(a.Transactions) != len(b.TransactionData) {
		return false
	}
	for i, tx := range a.Transactions {
		data, _ := tx.MarshalBinary()
		if !bytes.Equal(data, b.TransactionData[i]) {
			return false
		}
	}
	return reflect.DeepEqual(a.Withdrawals, b.Withdrawals)
}

func TestBlockToPayloadWithBlobs(t *testing.T) {
	header := types.Header{}
	var txs []*types.Transaction

	inner := types.BlobTx{
		BlobHashes: make([]common.Hash, 1),
	}

	txs = append(txs, types.NewTx(&inner))
	sidecars := []*types.BlobTxSidecar{
		{
			Blobs:       make([]kzg4844.Blob, 1),
			Commitments: make([]kzg4844.Commitment, 1),
			Proofs:      make([]kzg4844.Proof, 1),
		},
	}

	block := types.NewBlock(&header, txs, nil, nil, trie.NewStackTrie(nil))
	envelope := engine.BlockToExecutableData(block, nil, sidecars)
	var want int
	for _, tx := range txs {
		want += len(tx.BlobHashes())
	}
	if got := len(envelope.BlobsBundle.Commitments); got != want {
		t.Fatalf("invalid number of commitments: got %v, want %v", got, want)
	}
	if got := len(envelope.BlobsBundle.Proofs); got != want {
		t.Fatalf("invalid number of proofs: got %v, want %v", got, want)
	}
	if got := len(envelope.BlobsBundle.Blobs); got != want {
		t.Fatalf("invalid number of blobs: got %v, want %v", got, want)
	}
	_, err := engine.ExecutableDataToBlock(*envelope.ExecutionPayload, make([]common.Hash, 1), nil)
	if err != nil {
		t.Error(err)
	}
}

// This checks that beaconRoot is applied to the state from the engine API.
func TestParentBeaconBlockRoot(t *testing.T) {
	log.SetDefault(log.NewLogger(log.NewTerminalHandlerWithLevel(colorable.NewColorableStderr(), log.LevelTrace, true)))

	genesis, blocks := generateMergeChain(10, true)

	// Set cancun time to last block + 5 seconds
	time := blocks[len(blocks)-1].Time() + 5
	genesis.Config.(*goethereum.ChainConfig).ShanghaiTime = &time
	genesis.Config.(*goethereum.ChainConfig).CancunTime = &time

	n, ethservice := startEthService(t, genesis, blocks)
	ethservice.Merger().ReachTTD()
	defer n.Close()

	api := NewConsensusAPI(ethservice)

	// 11: Build Shanghai block with no withdrawals.
	parent := ethservice.BlockChain().CurrentHeader()
	blockParams := engine.PayloadAttributes{
		Timestamp:   parent.Time + 5,
		Withdrawals: make([]*types.Withdrawal, 0),
		BeaconRoot:  &common.Hash{42},
	}
	fcState := engine.ForkchoiceStateV1{
		HeadBlockHash: parent.Hash(),
	}
	resp, err := api.ForkchoiceUpdatedV3(fcState, &blockParams)
	if err != nil {
		t.Fatalf("error preparing payload, err=%v", err.(*engine.EngineAPIError).ErrorData())
	}
	if resp.PayloadStatus.Status != engine.VALID {
		t.Fatalf("unexpected status (got: %s, want: %s)", resp.PayloadStatus.Status, engine.VALID)
	}

	// 11: verify state root is the same as parent
	payloadID := (&miner.BuildPayloadArgs{
		Parent:       fcState.HeadBlockHash,
		Timestamp:    blockParams.Timestamp,
		FeeRecipient: blockParams.SuggestedFeeRecipient,
		Random:       blockParams.Random,
		Withdrawals:  blockParams.Withdrawals,
		BeaconRoot:   blockParams.BeaconRoot,
		Version:      engine.PayloadV3,
	}).Id()
	execData, err := api.GetPayloadV3(payloadID)
	if err != nil {
		t.Fatalf("error getting payload, err=%v", err)
	}

	// 11: verify locally built block
	if status, err := api.NewPayloadV3(*execData.ExecutionPayload, []common.Hash{}, &common.Hash{42}); err != nil {
		t.Fatalf("error validating payload: %v", err)
	} else if status.Status != engine.VALID {
		t.Fatalf("invalid payload")
	}

	fcState.HeadBlockHash = execData.ExecutionPayload.BlockHash
	resp, err = api.ForkchoiceUpdatedV3(fcState, nil)
	if err != nil {
		t.Fatalf("error preparing payload, err=%v", err.(*engine.EngineAPIError).ErrorData())
	}
	if resp.PayloadStatus.Status != engine.VALID {
		t.Fatalf("unexpected status (got: %s, want: %s)", resp.PayloadStatus.Status, engine.VALID)
	}

	// 11: verify beacon root was processed.
	db, _, err := ethservice.APIBackend.StateAndHeaderByNumber(context.Background(), rpc.BlockNumber(execData.ExecutionPayload.Number))
	if err != nil {
		t.Fatalf("unable to load db: %v", err)
	}
	var (
		timeIdx = common.BigToHash(big.NewInt(int64(execData.ExecutionPayload.Timestamp % 98304)))
		rootIdx = common.BigToHash(big.NewInt(int64((execData.ExecutionPayload.Timestamp % 98304) + 98304)))
	)

	if num := db.GetState(vars.BeaconRootsStorageAddress, timeIdx); num != timeIdx {
		t.Fatalf("incorrect number stored: want %s, got %s", timeIdx, num)
	}
	if root := db.GetState(vars.BeaconRootsStorageAddress, rootIdx); root != *blockParams.BeaconRoot {
		t.Fatalf("incorrect root stored: want %s, got %s", *blockParams.BeaconRoot, root)
	}
}

// TestGetClientVersion verifies the expected version info is returned.
func TestGetClientVersion(t *testing.T) {
	genesis, preMergeBlocks := generateMergeChain(10, false)
	n, ethservice := startEthService(t, genesis, preMergeBlocks)
	defer n.Close()

	api := NewConsensusAPI(ethservice)
	info := engine.ClientVersionV1{
		Code:    "TT",
		Name:    "test",
		Version: "1.1.1",
		Commit:  "0x12345678",
	}
	infos := api.GetClientVersionV1(info)
	if len(infos) != 1 {
		t.Fatalf("expected only one returned client version, got %d", len(infos))
	}
	info = infos[0]
	if info.Code != engine.ClientCode || info.Name != engine.ClientName || info.Version != params.VersionWithMeta {
		t.Fatalf("client info does match expected, got %s", info.String())
	}
}<|MERGE_RESOLUTION|>--- conflicted
+++ resolved
@@ -74,15 +74,9 @@
 	}
 	genesis := &genesisT.Genesis{
 		Config: &config,
-<<<<<<< HEAD
 		Alloc: genesisT.GenesisAlloc{
 			testAddr:                       {Balance: testBalance},
 			vars.BeaconRootsStorageAddress: {Balance: common.Big0, Code: common.Hex2Bytes("3373fffffffffffffffffffffffffffffffffffffffe14604457602036146024575f5ffd5b620180005f350680545f35146037575f5ffd5b6201800001545f5260205ff35b6201800042064281555f359062018000015500")},
-=======
-		Alloc: types.GenesisAlloc{
-			testAddr:                         {Balance: testBalance},
-			params.BeaconRootsStorageAddress: {Balance: common.Big0, Code: common.Hex2Bytes("3373fffffffffffffffffffffffffffffffffffffffe14604457602036146024575f5ffd5b620180005f350680545f35146037575f5ffd5b6201800001545f5260205ff35b6201800042064281555f359062018000015500")},
->>>>>>> 7f131dcb
 		},
 		ExtraData:  []byte("test genesis"),
 		Timestamp:  9000,
