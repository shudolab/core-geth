--- conflicted
+++ resolved
@@ -212,25 +212,17 @@
 
 	// FIXME(meowsbits)
 	// Verify withdrawals attribute for Shanghai.
-<<<<<<< HEAD
 	withdrawalsCheck := func(b *big.Int, t uint64) bool {
 		return c.IsEnabledByTime(c.GetEIP4895TransitionTime, &t)
 	}
-	if err := checkAttribute(withdrawalsCheck, attr.Withdrawals != nil, attr.Timestamp); err != nil {
+	if err := checkAttribute(withdrawalsCheck, attr.Withdrawals != nil, c.GetEIP1559Transition(), attr.Timestamp); err != nil {
 		return fmt.Errorf("invalid withdrawals: %w", err)
 	}
 	// Verify beacon root attribute for Cancun.
 	beaconRootCheck := func(b *big.Int, t uint64) bool {
 		return c.IsEnabledByTime(c.GetEIP4788TransitionTime, &t) // TODO(meowsbits)
 	}
-	if err := checkAttribute(beaconRootCheck, attr.BeaconRoot != nil, attr.Timestamp); err != nil {
-=======
-	if err := checkAttribute(c.IsShanghai, attr.Withdrawals != nil, c.LondonBlock, attr.Timestamp); err != nil {
-		return fmt.Errorf("invalid withdrawals: %w", err)
-	}
-	// Verify beacon root attribute for Cancun.
-	if err := checkAttribute(c.IsCancun, attr.BeaconRoot != nil, c.LondonBlock, attr.Timestamp); err != nil {
->>>>>>> 3f40e65c
+	if err := checkAttribute(beaconRootCheck, attr.BeaconRoot != nil, c.GetEIP1559Transition(), attr.Timestamp); err != nil {
 		return fmt.Errorf("invalid parent beacon block root: %w", err)
 	}
 	return nil
