// Copyright 2020 The go-ethereum Authors
// This file is part of the go-ethereum library.
//
// The go-ethereum library is free software: you can redistribute it and/or modify
// it under the terms of the GNU Lesser General Public License as published by
// the Free Software Foundation, either version 3 of the License, or
// (at your option) any later version.
//
// The go-ethereum library is distributed in the hope that it will be useful,
// but WITHOUT ANY WARRANTY; without even the implied warranty of
// MERCHANTABILITY or FITNESS FOR A PARTICULAR PURPOSE. See the
// GNU Lesser General Public License for more details.
//
// You should have received a copy of the GNU Lesser General Public License
// along with the go-ethereum library. If not, see <http://www.gnu.org/licenses/>.

package gasprice

import (
	"context"
	"math"
	"math/big"
	"testing"

	"github.com/ethereum/go-ethereum/common"
	"github.com/ethereum/go-ethereum/consensus/ethash"
	"github.com/ethereum/go-ethereum/core"
	"github.com/ethereum/go-ethereum/core/rawdb"
	"github.com/ethereum/go-ethereum/core/types"
	"github.com/ethereum/go-ethereum/core/vm"
	"github.com/ethereum/go-ethereum/crypto"
	"github.com/ethereum/go-ethereum/event"
	"github.com/ethereum/go-ethereum/params"
	"github.com/ethereum/go-ethereum/params/types/ctypes"
	"github.com/ethereum/go-ethereum/params/types/genesisT"
	"github.com/ethereum/go-ethereum/params/vars"
	"github.com/ethereum/go-ethereum/rpc"
)

const testHead = 32

type testBackend struct {
	chain   *core.BlockChain
	pending bool // pending block available
}

func (b *testBackend) HeaderByNumber(ctx context.Context, number rpc.BlockNumber) (*types.Header, error) {
	if number > testHead {
		return nil, nil
	}
	if number == rpc.EarliestBlockNumber {
		number = 0
	}
	if number == rpc.FinalizedBlockNumber {
		return b.chain.CurrentFinalizedBlock().Header(), nil
	}
	if number == rpc.SafeBlockNumber {
		return b.chain.CurrentSafeBlock().Header(), nil
	}
	if number == rpc.LatestBlockNumber {
		number = testHead
	}
	if number == rpc.PendingBlockNumber {
		if b.pending {
			number = testHead + 1
		} else {
			return nil, nil
		}
	}
	return b.chain.GetHeaderByNumber(uint64(number)), nil
}

func (b *testBackend) BlockByNumber(ctx context.Context, number rpc.BlockNumber) (*types.Block, error) {
	if number > testHead {
		return nil, nil
	}
	if number == rpc.EarliestBlockNumber {
		number = 0
	}
	if number == rpc.FinalizedBlockNumber {
		return b.chain.CurrentFinalizedBlock(), nil
	}
	if number == rpc.SafeBlockNumber {
		return b.chain.CurrentSafeBlock(), nil
	}
	if number == rpc.LatestBlockNumber {
		number = testHead
	}
	if number == rpc.PendingBlockNumber {
		if b.pending {
			number = testHead + 1
		} else {
			return nil, nil
		}
	}
	return b.chain.GetBlockByNumber(uint64(number)), nil
}

func (b *testBackend) GetReceipts(ctx context.Context, hash common.Hash) (types.Receipts, error) {
	return b.chain.GetReceiptsByHash(hash), nil
}

func (b *testBackend) PendingBlockAndReceipts() (*types.Block, types.Receipts) {
	if b.pending {
		block := b.chain.GetBlockByNumber(testHead + 1)
		return block, b.chain.GetReceiptsByHash(block.Hash())
	}
	return nil, nil
}

func (b *testBackend) ChainConfig() ctypes.ChainConfigurator {
	return b.chain.Config()
}

func (b *testBackend) SubscribeChainHeadEvent(ch chan<- core.ChainHeadEvent) event.Subscription {
	return nil
}

func (b *testBackend) teardown() {
	b.chain.Stop()
}

// newTestBackend creates a test backend. OBS: don't forget to invoke tearDown
// after use, otherwise the blockchain instance will mem-leak via goroutines.
func newTestBackend(t *testing.T, londonBlock *big.Int, pending bool) *testBackend {
	var (
		key, _ = crypto.HexToECDSA("b71c71a67e1177ad4e901695e1b4b9ee17ae16c6668d313eac2f96dbcda3f291")
		addr   = crypto.PubkeyToAddress(key.PublicKey)
		config = *params.TestChainConfig // needs copy because it is modified below
		gspec  = &genesisT.Genesis{
			Config: &config,
			Alloc:  genesisT.GenesisAlloc{addr: {Balance: big.NewInt(math.MaxInt64)}},
		}
		signer = types.LatestSigner(gspec.Config)
	)

	if londonBlock != nil {
		londonN := londonBlock.Uint64()
		config.SetEIP1559Transition(&londonN)
		config.SetEIP3541Transition(&londonN)
		config.SetEIP3529Transition(&londonN)
		config.SetEIP3198Transition(&londonN)
		config.SetEthashEIP4345Transition(&londonN) // ArrowGlacier
		config.SetEthashEIP5133Transition(&londonN) // GrayGlacier
		config.SetEthashTerminalTotalDifficulty(big.NewInt(0))
	} else {
		config.SetEIP1559Transition(nil)
		config.SetEIP3541Transition(nil)
		config.SetEIP3529Transition(nil)
		config.SetEIP3198Transition(nil)
		config.SetEthashEIP4345Transition(nil) // ArrowGlacier
		config.SetEthashEIP5133Transition(nil) // GrayGlacier
	}

	engine := ethash.NewFaker()
<<<<<<< HEAD
	db := rawdb.NewMemoryDatabase()
	genesis := core.MustCommitGenesis(db, gspec)
=======

>>>>>>> 18b641b0
	// Generate testing blocks
	_, blocks, _ := core.GenerateChainWithGenesis(gspec, engine, testHead+1, func(i int, b *core.BlockGen) {
		b.SetCoinbase(common.Address{1})

		var txdata types.TxData
		if londonBlock != nil && b.Number().Cmp(londonBlock) >= 0 {
			txdata = &types.DynamicFeeTx{
				ChainID:   gspec.Config.GetChainID(),
				Nonce:     b.TxNonce(addr),
				To:        &common.Address{},
				Gas:       30000,
				GasFeeCap: big.NewInt(100 * vars.GWei),
				GasTipCap: big.NewInt(int64(i+1) * vars.GWei),
				Data:      []byte{},
			}
		} else {
			txdata = &types.LegacyTx{
				Nonce:    b.TxNonce(addr),
				To:       &common.Address{},
				Gas:      21000,
				GasPrice: big.NewInt(int64(i+1) * vars.GWei),
				Value:    big.NewInt(100),
				Data:     []byte{},
			}
		}
		b.AddTx(types.MustSignNewTx(key, signer, txdata))
	})
	// Construct testing chain
<<<<<<< HEAD
	diskdb := rawdb.NewMemoryDatabase()
	core.MustCommitGenesis(diskdb, gspec)
	chain, err := core.NewBlockChain(diskdb, &core.CacheConfig{TrieCleanNoPrefetch: true}, gspec.Config, engine, vm.Config{}, nil, nil)
=======
	chain, err := core.NewBlockChain(rawdb.NewMemoryDatabase(), &core.CacheConfig{TrieCleanNoPrefetch: true}, gspec, nil, engine, vm.Config{}, nil, nil)
>>>>>>> 18b641b0
	if err != nil {
		t.Fatalf("Failed to create local chain, %v", err)
	}
	chain.InsertChain(blocks)
	chain.SetFinalized(chain.GetBlockByNumber(25))
	chain.SetSafe(chain.GetBlockByNumber(25))
	return &testBackend{chain: chain, pending: pending}
}

func (b *testBackend) CurrentHeader() *types.Header {
	return b.chain.CurrentHeader()
}

func (b *testBackend) GetBlockByNumber(number uint64) *types.Block {
	return b.chain.GetBlockByNumber(number)
}

func TestSuggestTipCap(t *testing.T) {
	config := Config{
		Blocks:     3,
		Percentile: 60,
		Default:    big.NewInt(vars.GWei),
	}
	var cases = []struct {
		fork   *big.Int // London fork number
		expect *big.Int // Expected gasprice suggestion
	}{
		{nil, big.NewInt(vars.GWei * int64(30))},
		{big.NewInt(0), big.NewInt(vars.GWei * int64(30))},  // Fork point in genesis
		{big.NewInt(1), big.NewInt(vars.GWei * int64(30))},  // Fork point in first block
		{big.NewInt(32), big.NewInt(vars.GWei * int64(30))}, // Fork point in last block
		{big.NewInt(33), big.NewInt(vars.GWei * int64(30))}, // Fork point in the future
	}
	for _, c := range cases {
		backend := newTestBackend(t, c.fork, false)
		oracle := NewOracle(backend, config)

		// The gas price sampled is: 32G, 31G, 30G, 29G, 28G, 27G
		got, err := oracle.SuggestTipCap(context.Background())
		backend.teardown()
		if err != nil {
			t.Fatalf("Failed to retrieve recommended gas price: %v", err)
		}
		if got.Cmp(c.expect) != 0 {
			t.Fatalf("Gas price mismatch, want %d, got %d", c.expect, got)
		}
	}
}<|MERGE_RESOLUTION|>--- conflicted
+++ resolved
@@ -153,12 +153,7 @@
 	}
 
 	engine := ethash.NewFaker()
-<<<<<<< HEAD
-	db := rawdb.NewMemoryDatabase()
-	genesis := core.MustCommitGenesis(db, gspec)
-=======
-
->>>>>>> 18b641b0
+
 	// Generate testing blocks
 	_, blocks, _ := core.GenerateChainWithGenesis(gspec, engine, testHead+1, func(i int, b *core.BlockGen) {
 		b.SetCoinbase(common.Address{1})
@@ -187,13 +182,7 @@
 		b.AddTx(types.MustSignNewTx(key, signer, txdata))
 	})
 	// Construct testing chain
-<<<<<<< HEAD
-	diskdb := rawdb.NewMemoryDatabase()
-	core.MustCommitGenesis(diskdb, gspec)
-	chain, err := core.NewBlockChain(diskdb, &core.CacheConfig{TrieCleanNoPrefetch: true}, gspec.Config, engine, vm.Config{}, nil, nil)
-=======
 	chain, err := core.NewBlockChain(rawdb.NewMemoryDatabase(), &core.CacheConfig{TrieCleanNoPrefetch: true}, gspec, nil, engine, vm.Config{}, nil, nil)
->>>>>>> 18b641b0
 	if err != nil {
 		t.Fatalf("Failed to create local chain, %v", err)
 	}
