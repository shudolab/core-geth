// Copyright 2021 The go-ethereum Authors
// This file is part of the go-ethereum library.
//
// The go-ethereum library is free software: you can redistribute it and/or modify
// it under the terms of the GNU Lesser General Public License as published by
// the Free Software Foundation, either version 3 of the License, or
// (at your option) any later version.
//
// The go-ethereum library is distributed in the hope that it will be useful,
// but WITHOUT ANY WARRANTY; without even the implied warranty of
// MERCHANTABILITY or FITNESS FOR A PARTICULAR PURPOSE. See the
// GNU Lesser General Public License for more details.
//
// You should have received a copy of the GNU Lesser General Public License
// along with the go-ethereum library. If not, see <http://www.gnu.org/licenses/>.

package tracers

import (
	"bufio"
	"bytes"
	"context"
	"encoding/json"
	"errors"
	"fmt"
	"os"
	"reflect"
	"runtime"
	"sync"
	"time"

	"github.com/ethereum/go-ethereum/common"
	"github.com/ethereum/go-ethereum/common/hexutil"
	"github.com/ethereum/go-ethereum/consensus"
	"github.com/ethereum/go-ethereum/core"
	"github.com/ethereum/go-ethereum/core/rawdb"
	"github.com/ethereum/go-ethereum/core/state"
	"github.com/ethereum/go-ethereum/core/types"
	"github.com/ethereum/go-ethereum/core/vm"
	"github.com/ethereum/go-ethereum/eth/tracers/logger"
	"github.com/ethereum/go-ethereum/ethdb"
	"github.com/ethereum/go-ethereum/internal/ethapi"
	"github.com/ethereum/go-ethereum/log"
	"github.com/ethereum/go-ethereum/params/confp"
	"github.com/ethereum/go-ethereum/params/types/ctypes"
	"github.com/ethereum/go-ethereum/rlp"
	"github.com/ethereum/go-ethereum/rpc"
)

const (
	// defaultTraceTimeout is the amount of time a single transaction can execute
	// by default before being forcefully aborted.
	defaultTraceTimeout = 5 * time.Second

	// defaultTraceReexec is the number of blocks the tracer is willing to go back
	// and reexecute to produce missing historical state necessary to run a specific
	// trace.
	defaultTraceReexec = uint64(128)

	// defaultTracechainMemLimit is the size of the triedb, at which traceChain
	// switches over and tries to use a disk-backed database instead of building
	// on top of memory.
	// For non-archive nodes, this limit _will_ be overblown, as disk-backed tries
	// will only be found every ~15K blocks or so.
	defaultTracechainMemLimit = common.StorageSize(500 * 1024 * 1024)

	// maximumPendingTraceStates is the maximum number of states allowed waiting
	// for tracing. The creation of trace state will be paused if the unused
	// trace states exceed this limit.
	maximumPendingTraceStates = 128
)

var errTxNotFound = errors.New("transaction not found")

// StateReleaseFunc is used to deallocate resources held by constructing a
// historical state for tracing purposes.
type StateReleaseFunc func()

// Backend interface provides the common API services (that are provided by
// both full and light clients) with access to necessary functions.
type Backend interface {
	HeaderByHash(ctx context.Context, hash common.Hash) (*types.Header, error)
	HeaderByNumber(ctx context.Context, number rpc.BlockNumber) (*types.Header, error)
	BlockByHash(ctx context.Context, hash common.Hash) (*types.Block, error)
	BlockByNumber(ctx context.Context, number rpc.BlockNumber) (*types.Block, error)
	GetTransaction(ctx context.Context, txHash common.Hash) (*types.Transaction, common.Hash, uint64, uint64, error)
	RPCGasCap() uint64
	ChainConfig() ctypes.ChainConfigurator
	Engine() consensus.Engine
	ChainDb() ethdb.Database
	StateAtBlock(ctx context.Context, block *types.Block, reexec uint64, base *state.StateDB, readOnly bool, preferDisk bool) (*state.StateDB, StateReleaseFunc, error)
	StateAtTransaction(ctx context.Context, block *types.Block, txIndex int, reexec uint64) (*core.Message, vm.BlockContext, *state.StateDB, StateReleaseFunc, error)
}

// API is the collection of tracing APIs exposed over the private debugging endpoint.
type API struct {
	backend Backend
}

// NewAPI creates a new API definition for the tracing methods of the Ethereum service.
func NewAPI(backend Backend) *API {
	return &API{backend: backend}
}

// chainContext constructs the context reader which is used by the evm for reading
// the necessary chain context.
func (api *API) chainContext(ctx context.Context) core.ChainContext {
	return ethapi.NewChainContext(ctx, api.backend)
}

// blockByNumber is the wrapper of the chain access function offered by the backend.
// It will return an error if the block is not found.
func (api *API) blockByNumber(ctx context.Context, number rpc.BlockNumber) (*types.Block, error) {
	block, err := api.backend.BlockByNumber(ctx, number)
	if err != nil {
		return nil, err
	}
	if block == nil {
		return nil, fmt.Errorf("block #%d not found", number)
	}
	return block, nil
}

// blockByHash is the wrapper of the chain access function offered by the backend.
// It will return an error if the block is not found.
func (api *API) blockByHash(ctx context.Context, hash common.Hash) (*types.Block, error) {
	block, err := api.backend.BlockByHash(ctx, hash)
	if err != nil {
		return nil, err
	}
	if block == nil {
		return nil, fmt.Errorf("block %s not found", hash.Hex())
	}
	return block, nil
}

// blockByNumberAndHash is the wrapper of the chain access function offered by
// the backend. It will return an error if the block is not found.
//
// Note this function is friendly for the light client which can only retrieve the
// historical(before the CHT) header/block by number.
func (api *API) blockByNumberAndHash(ctx context.Context, number rpc.BlockNumber, hash common.Hash) (*types.Block, error) {
	block, err := api.blockByNumber(ctx, number)
	if err != nil {
		return nil, err
	}
	if block.Hash() == hash {
		return block, nil
	}
	return api.blockByHash(ctx, hash)
}

// TraceConfig holds extra parameters to trace functions.
type TraceConfig struct {
	*logger.Config
	Tracer            *string
	Timeout           *string
	Reexec            *uint64
	NestedTraceOutput bool // Returns the trace output JSON nested under the trace name key. This allows full Parity compatibility to be achieved.
	// Config specific to given tracer. Note struct logger
	// config are historically embedded in main object.
	TracerConfig json.RawMessage
}

// TraceCallConfig is the config for traceCall API. It holds one more
// field to override the state for tracing.
type TraceCallConfig struct {
	TraceConfig
	StateOverrides    *ethapi.StateOverride
	BlockOverrides    *ethapi.BlockOverrides
	NestedTraceOutput bool // Returns the trace output JSON nested under the trace name key. This allows full Parity compatibility to be achieved.
}

// StdTraceConfig holds extra parameters to standard-json trace functions.
type StdTraceConfig struct {
	logger.Config
	Reexec *uint64
	TxHash common.Hash
}

// txTraceResult is the result of a single transaction trace.
type txTraceResult struct {
	TxHash common.Hash `json:"txHash"`           // transaction hash
	Result interface{} `json:"result,omitempty"` // Trace results produced by the tracer
	Error  string      `json:"error,omitempty"`  // Trace failure produced by the tracer
}

// blockTraceTask represents a single block trace task when an entire chain is
// being traced.
type blockTraceTask struct {
	statedb *state.StateDB   // Intermediate state prepped for tracing
	block   *types.Block     // Block to trace the transactions from
	release StateReleaseFunc // The function to release the held resource for this task
	results []*txTraceResult // Trace results produced by the task
}

// blockTraceResult represents the results of tracing a single block when an entire
// chain is being traced.
type blockTraceResult struct {
	Block  hexutil.Uint64   `json:"block"`  // Block number corresponding to this trace
	Hash   common.Hash      `json:"hash"`   // Block hash corresponding to this trace
	Traces []*txTraceResult `json:"traces"` // Trace results produced by the task
}

// txTraceTask represents a single transaction trace task when an entire block
// is being traced.
type txTraceTask struct {
	statedb *state.StateDB // Intermediate state prepped for tracing
	index   int            // Transaction offset in the block
}

func getTraceConfigFromTraceCallConfig(config *TraceCallConfig) *TraceConfig {
	var traceConfig *TraceConfig
	if config != nil {
		traceConfig = &TraceConfig{
			Config:            config.Config,
			Tracer:            config.Tracer,
			Timeout:           config.Timeout,
			Reexec:            config.Reexec,
			NestedTraceOutput: config.NestedTraceOutput,
		}
	}
	return traceConfig
}

// TraceChain returns the structured logs created during the execution of EVM
// between two blocks (excluding start) and returns them as a JSON object.
func (api *API) TraceChain(ctx context.Context, start, end rpc.BlockNumber, config *TraceConfig) (*rpc.Subscription, error) { // Fetch the block interval that we want to trace
	from, err := api.blockByNumber(ctx, start)
	if err != nil {
		return nil, err
	}
	to, err := api.blockByNumber(ctx, end)
	if err != nil {
		return nil, err
	}
	if from.Number().Cmp(to.Number()) >= 0 {
		return nil, fmt.Errorf("end block (#%d) needs to come after start block (#%d)", end, start)
	}
	// Tracing a chain is a **long** operation, only do with subscriptions
	notifier, supported := rpc.NotifierFromContext(ctx)
	if !supported {
		return &rpc.Subscription{}, rpc.ErrNotificationsUnsupported
	}
	sub := notifier.CreateSubscription()

	resCh := api.traceChain(from, to, config, notifier.Closed())
	go func() {
		for result := range resCh {
			notifier.Notify(sub.ID, result)
		}
	}()
	return sub, nil
}

// traceChain configures a new tracer according to the provided configuration, and
// executes all the transactions contained within. The tracing chain range includes
// the end block but excludes the start one. The return value will be one item per
// transaction, dependent on the requested tracer.
// The tracing procedure should be aborted in case the closed signal is received.
func (api *API) traceChain(start, end *types.Block, config *TraceConfig, closed <-chan interface{}) chan *blockTraceResult {
	reexec := defaultTraceReexec
	if config != nil && config.Reexec != nil {
		reexec = *config.Reexec
	}
	blocks := int(end.NumberU64() - start.NumberU64())
	threads := runtime.NumCPU()
	if threads > blocks {
		threads = blocks
	}
	var (
		pend    = new(sync.WaitGroup)
		ctx     = context.Background()
		taskCh  = make(chan *blockTraceTask, threads)
		resCh   = make(chan *blockTraceTask, threads)
		tracker = newStateTracker(maximumPendingTraceStates, start.NumberU64())
	)
	for th := 0; th < threads; th++ {
		pend.Add(1)
		go func() {
			defer pend.Done()

			// Fetch and execute the block trace taskCh
			for task := range taskCh {
				var (
					signer   = types.MakeSigner(api.backend.ChainConfig(), task.block.Number(), task.block.Time())
					blockCtx = core.NewEVMBlockContext(task.block.Header(), api.chainContext(ctx), nil)
				)
				// Trace all the transactions contained within
				for i, tx := range task.block.Transactions() {
					msg, _ := core.TransactionToMessage(tx, signer, task.block.BaseFee())
					txctx := &Context{
						BlockHash:   task.block.Hash(),
						BlockNumber: task.block.Number(),
						TxIndex:     i,
						TxHash:      tx.Hash(),
					}
					res, err := api.traceTx(ctx, msg, txctx, blockCtx, task.statedb, config)
					if err != nil {
						task.results[i] = &txTraceResult{TxHash: tx.Hash(), Error: err.Error()}
						log.Warn("Tracing failed", "hash", tx.Hash(), "block", task.block.NumberU64(), "err", err)
						break
					}
					// Only delete empty objects if EIP158/161 (a.k.a Spurious Dragon) is in effect
<<<<<<< HEAD
					task.statedb.Finalise(api.backend.ChainConfig().IsEnabled(api.backend.ChainConfig().GetEIP161dTransition, task.block.Number()))
					task.results[i] = &txTraceResult{Result: res}
=======
					task.statedb.Finalise(api.backend.ChainConfig().IsEIP158(task.block.Number()))
					task.results[i] = &txTraceResult{TxHash: tx.Hash(), Result: res}
>>>>>>> e501b3b0
				}
				// Tracing state is used up, queue it for de-referencing. Note the
				// state is the parent state of trace block, use block.number-1 as
				// the state number.
				tracker.releaseState(task.block.NumberU64()-1, task.release)

				// Stream the result back to the result catcher or abort on teardown
				select {
				case resCh <- task:
				case <-closed:
					return
				}
			}
		}()
	}
	// Start a goroutine to feed all the blocks into the tracers
	go func() {
		var (
			logged  time.Time
			begin   = time.Now()
			number  uint64
			traced  uint64
			failed  error
			statedb *state.StateDB
			release StateReleaseFunc
		)
		// Ensure everything is properly cleaned up on any exit path
		defer func() {
			close(taskCh)
			pend.Wait()

			// Clean out any pending release functions of trace states.
			tracker.callReleases()

			// Log the chain result
			switch {
			case failed != nil:
				log.Warn("Chain tracing failed", "start", start.NumberU64(), "end", end.NumberU64(), "transactions", traced, "elapsed", time.Since(begin), "err", failed)
			case number < end.NumberU64():
				log.Warn("Chain tracing aborted", "start", start.NumberU64(), "end", end.NumberU64(), "abort", number, "transactions", traced, "elapsed", time.Since(begin))
			default:
				log.Info("Chain tracing finished", "start", start.NumberU64(), "end", end.NumberU64(), "transactions", traced, "elapsed", time.Since(begin))
			}
			close(resCh)
		}()
		// Feed all the blocks both into the tracer, as well as fast process concurrently
		for number = start.NumberU64(); number < end.NumberU64(); number++ {
			// Stop tracing if interruption was requested
			select {
			case <-closed:
				return
			default:
			}
			// Print progress logs if long enough time elapsed
			if time.Since(logged) > 8*time.Second {
				logged = time.Now()
				log.Info("Tracing chain segment", "start", start.NumberU64(), "end", end.NumberU64(), "current", number, "transactions", traced, "elapsed", time.Since(begin))
			}
			// Retrieve the parent block and target block for tracing.
			block, err := api.blockByNumber(ctx, rpc.BlockNumber(number))
			if err != nil {
				failed = err
				break
			}
			next, err := api.blockByNumber(ctx, rpc.BlockNumber(number+1))
			if err != nil {
				failed = err
				break
			}
			// Make sure the state creator doesn't go too far. Too many unprocessed
			// trace state may cause the oldest state to become stale(e.g. in
			// path-based scheme).
			if err = tracker.wait(number); err != nil {
				failed = err
				break
			}
			// Prepare the statedb for tracing. Don't use the live database for
			// tracing to avoid persisting state junks into the database. Switch
			// over to `preferDisk` mode only if the memory usage exceeds the
			// limit, the trie database will be reconstructed from scratch only
			// if the relevant state is available in disk.
			var preferDisk bool
			if statedb != nil {
				s1, s2 := statedb.Database().TrieDB().Size()
				preferDisk = s1+s2 > defaultTracechainMemLimit
			}
			statedb, release, err = api.backend.StateAtBlock(ctx, block, reexec, statedb, false, preferDisk)
			if err != nil {
				failed = err
				break
			}
			// Clean out any pending release functions of trace state. Note this
			// step must be done after constructing tracing state, because the
			// tracing state of block next depends on the parent state and construction
			// may fail if we release too early.
			tracker.callReleases()

			// Send the block over to the concurrent tracers (if not in the fast-forward phase)
			txs := next.Transactions()
			select {
			case taskCh <- &blockTraceTask{statedb: statedb.Copy(), block: next, release: release, results: make([]*txTraceResult, len(txs))}:
			case <-closed:
				tracker.releaseState(number, release)
				return
			}
			traced += uint64(len(txs))
		}
	}()

	// Keep reading the trace results and stream them to result channel.
	retCh := make(chan *blockTraceResult)
	go func() {
		defer close(retCh)
		var (
			next = start.NumberU64() + 1
			done = make(map[uint64]*blockTraceResult)
		)
		for res := range resCh {
			// Queue up next received result
			result := &blockTraceResult{
				Block:  hexutil.Uint64(res.block.NumberU64()),
				Hash:   res.block.Hash(),
				Traces: res.results,
			}
			done[uint64(result.Block)] = result

			// Stream completed traces to the result channel
			for result, ok := done[next]; ok; result, ok = done[next] {
				if len(result.Traces) > 0 || next == end.NumberU64() {
					// It will be blocked in case the channel consumer doesn't take the
					// tracing result in time(e.g. the websocket connect is not stable)
					// which will eventually block the entire chain tracer. It's the
					// expected behavior to not waste node resources for a non-active user.
					retCh <- result
				}
				delete(done, next)
				next++
			}
		}
	}()
	return retCh
}

// TraceBlockByNumber returns the structured logs created during the execution of
// EVM and returns them as a JSON object.
func (api *API) TraceBlockByNumber(ctx context.Context, number rpc.BlockNumber, config *TraceConfig) ([]*txTraceResult, error) {
	block, err := api.blockByNumber(ctx, number)
	if err != nil {
		return nil, err
	}
	return api.traceBlock(ctx, block, config)
}

// TraceBlockByHash returns the structured logs created during the execution of
// EVM and returns them as a JSON object.
func (api *API) TraceBlockByHash(ctx context.Context, hash common.Hash, config *TraceConfig) ([]*txTraceResult, error) {
	block, err := api.blockByHash(ctx, hash)
	if err != nil {
		return nil, err
	}
	return api.traceBlock(ctx, block, config)
}

// TraceBlock returns the structured logs created during the execution of EVM
// and returns them as a JSON object.
func (api *API) TraceBlock(ctx context.Context, blob hexutil.Bytes, config *TraceConfig) ([]*txTraceResult, error) {
	block := new(types.Block)
	if err := rlp.Decode(bytes.NewReader(blob), block); err != nil {
		return nil, fmt.Errorf("could not decode block: %v", err)
	}
	return api.traceBlock(ctx, block, config)
}

// TraceBlockFromFile returns the structured logs created during the execution of
// EVM and returns them as a JSON object.
func (api *API) TraceBlockFromFile(ctx context.Context, file string, config *TraceConfig) ([]*txTraceResult, error) {
	blob, err := os.ReadFile(file)
	if err != nil {
		return nil, fmt.Errorf("could not read file: %v", err)
	}
	return api.TraceBlock(ctx, blob, config)
}

// TraceBadBlock returns the structured logs created during the execution of
// EVM against a block pulled from the pool of bad ones and returns them as a JSON
// object.
func (api *API) TraceBadBlock(ctx context.Context, hash common.Hash, config *TraceConfig) ([]*txTraceResult, error) {
	block := rawdb.ReadBadBlock(api.backend.ChainDb(), hash)
	if block == nil {
		return nil, fmt.Errorf("bad block %#x not found", hash)
	}
	return api.traceBlock(ctx, block, config)
}

// StandardTraceBlockToFile dumps the structured logs created during the
// execution of EVM to the local file system and returns a list of files
// to the caller.
func (api *API) StandardTraceBlockToFile(ctx context.Context, hash common.Hash, config *StdTraceConfig) ([]string, error) {
	block, err := api.blockByHash(ctx, hash)
	if err != nil {
		return nil, err
	}
	return api.standardTraceBlockToFile(ctx, block, config)
}

// IntermediateRoots executes a block (bad- or canon- or side-), and returns a list
// of intermediate roots: the stateroot after each transaction.
func (api *API) IntermediateRoots(ctx context.Context, hash common.Hash, config *TraceConfig) ([]common.Hash, error) {
	block, _ := api.blockByHash(ctx, hash)
	if block == nil {
		// Check in the bad blocks
		block = rawdb.ReadBadBlock(api.backend.ChainDb(), hash)
	}
	if block == nil {
		return nil, fmt.Errorf("block %#x not found", hash)
	}
	if block.NumberU64() == 0 {
		return nil, errors.New("genesis is not traceable")
	}
	parent, err := api.blockByNumberAndHash(ctx, rpc.BlockNumber(block.NumberU64()-1), block.ParentHash())
	if err != nil {
		return nil, err
	}
	reexec := defaultTraceReexec
	if config != nil && config.Reexec != nil {
		reexec = *config.Reexec
	}
	statedb, release, err := api.backend.StateAtBlock(ctx, parent, reexec, nil, true, false)
	if err != nil {
		return nil, err
	}
	defer release()

	var (
		roots              []common.Hash
		signer             = types.MakeSigner(api.backend.ChainConfig(), block.Number(), block.Time())
		chainConfig        = api.backend.ChainConfig()
		vmctx              = core.NewEVMBlockContext(block.Header(), api.chainContext(ctx), nil)
		deleteEmptyObjects = api.backend.ChainConfig().IsEnabled(api.backend.ChainConfig().GetEIP161dTransition, block.Number())
	)
	for i, tx := range block.Transactions() {
		if err := ctx.Err(); err != nil {
			return nil, err
		}
		var (
			msg, _    = core.TransactionToMessage(tx, signer, block.BaseFee())
			txContext = core.NewEVMTxContext(msg)
			vmenv     = vm.NewEVM(vmctx, txContext, statedb, chainConfig, vm.Config{})
		)
		statedb.SetTxContext(tx.Hash(), i)
		if _, err := core.ApplyMessage(vmenv, msg, new(core.GasPool).AddGas(msg.GasLimit)); err != nil {
			log.Warn("Tracing intermediate roots did not complete", "txindex", i, "txhash", tx.Hash(), "err", err)
			// We intentionally don't return the error here: if we do, then the RPC server will not
			// return the roots. Most likely, the caller already knows that a certain transaction fails to
			// be included, but still want the intermediate roots that led to that point.
			// It may happen the tx_N causes an erroneous state, which in turn causes tx_N+M to not be
			// executable.
			// N.B: This should never happen while tracing canon blocks, only when tracing bad blocks.
			return roots, nil
		}
		// calling IntermediateRoot will internally call Finalize on the state
		// so any modifications are written to the trie
		roots = append(roots, statedb.IntermediateRoot(deleteEmptyObjects))
	}
	return roots, nil
}

// StandardTraceBadBlockToFile dumps the structured logs created during the
// execution of EVM against a block pulled from the pool of bad ones to the
// local file system and returns a list of files to the caller.
func (api *API) StandardTraceBadBlockToFile(ctx context.Context, hash common.Hash, config *StdTraceConfig) ([]string, error) {
	block := rawdb.ReadBadBlock(api.backend.ChainDb(), hash)
	if block == nil {
		return nil, fmt.Errorf("bad block %#x not found", hash)
	}
	return api.standardTraceBlockToFile(ctx, block, config)
}

// traceBlock configures a new tracer according to the provided configuration, and
// executes all the transactions contained within. The return value will be one item
// per transaction, dependent on the requested tracer.
func (api *API) traceBlock(ctx context.Context, block *types.Block, config *TraceConfig) ([]*txTraceResult, error) {
	if block.NumberU64() == 0 {
		return nil, errors.New("genesis is not traceable")
	}
	// Prepare base state
	parent, err := api.blockByNumberAndHash(ctx, rpc.BlockNumber(block.NumberU64()-1), block.ParentHash())
	if err != nil {
		return nil, err
	}
	reexec := defaultTraceReexec
	if config != nil && config.Reexec != nil {
		reexec = *config.Reexec
	}
	statedb, release, err := api.backend.StateAtBlock(ctx, parent, reexec, nil, true, false)
	if err != nil {
		return nil, err
	}
	defer release()

	// JS tracers have high overhead. In this case run a parallel
	// process that generates states in one thread and traces txes
	// in separate worker threads.
	if config != nil && config.Tracer != nil && *config.Tracer != "" {
		if isJS := DefaultDirectory.IsJS(*config.Tracer); isJS {
			return api.traceBlockParallel(ctx, block, statedb, config)
		}
	}
	// Native tracers have low overhead
	var (
		txs       = block.Transactions()
		blockHash = block.Hash()
		// EIP161d is what ethereum/go-ethereum calls eip158.
		isEIP161D = api.backend.ChainConfig().IsEnabled(api.backend.ChainConfig().GetEIP161dTransition, block.Number())
		blockCtx  = core.NewEVMBlockContext(block.Header(), api.chainContext(ctx), nil)
		signer    = types.MakeSigner(api.backend.ChainConfig(), block.Number(), block.Time())
		results   = make([]*txTraceResult, len(txs))
	)
	for i, tx := range txs {
		// Generate the next state snapshot fast without tracing
		msg, _ := core.TransactionToMessage(tx, signer, block.BaseFee())
		txctx := &Context{
			BlockHash:   blockHash,
			BlockNumber: block.Number(),
			TxIndex:     i,
			TxHash:      tx.Hash(),
		}
		res, err := api.traceTx(ctx, msg, txctx, blockCtx, statedb, config)
		if err != nil {
			return nil, err
		}
		results[i] = &txTraceResult{TxHash: tx.Hash(), Result: res}
		// Finalize the state so any modifications are written to the trie
		// Only delete empty objects if EIP158/161 (a.k.a Spurious Dragon) is in effect
		statedb.Finalise(isEIP161D)
	}
	return results, nil
}

// traceBlockParallel is for tracers that have a high overhead (read JS tracers). One thread
// runs along and executes txes without tracing enabled to generate their prestate.
// Worker threads take the tasks and the prestate and trace them.
func (api *API) traceBlockParallel(ctx context.Context, block *types.Block, statedb *state.StateDB, config *TraceConfig) ([]*txTraceResult, error) {
	// Execute all the transaction contained within the block concurrently
	var (
		txs       = block.Transactions()
		blockHash = block.Hash()
		blockCtx  = core.NewEVMBlockContext(block.Header(), api.chainContext(ctx), nil)
		signer    = types.MakeSigner(api.backend.ChainConfig(), block.Number(), block.Time())
		results   = make([]*txTraceResult, len(txs))
		pend      sync.WaitGroup
	)
	threads := runtime.NumCPU()
	if threads > len(txs) {
		threads = len(txs)
	}
	jobs := make(chan *txTraceTask, threads)
	for th := 0; th < threads; th++ {
		pend.Add(1)
		go func() {
			defer pend.Done()
			// Fetch and execute the next transaction trace tasks
			for task := range jobs {
				msg, _ := core.TransactionToMessage(txs[task.index], signer, block.BaseFee())
				txctx := &Context{
					BlockHash:   blockHash,
					BlockNumber: block.Number(),
					TxIndex:     task.index,
					TxHash:      txs[task.index].Hash(),
				}
				res, err := api.traceTx(ctx, msg, txctx, blockCtx, task.statedb, config)
				if err != nil {
					results[task.index] = &txTraceResult{TxHash: txs[task.index].Hash(), Error: err.Error()}
					continue
				}
				results[task.index] = &txTraceResult{TxHash: txs[task.index].Hash(), Result: res}
			}
		}()
	}

	// Feed the transactions into the tracers and return
	var failed error
txloop:
	for i, tx := range txs {
		// Send the trace task over for execution
		task := &txTraceTask{statedb: statedb.Copy(), index: i}
		select {
		case <-ctx.Done():
			failed = ctx.Err()
			break txloop
		case jobs <- task:
		}

		// Generate the next state snapshot fast without tracing
		msg, _ := core.TransactionToMessage(tx, signer, block.BaseFee())
		statedb.SetTxContext(tx.Hash(), i)
		vmenv := vm.NewEVM(blockCtx, core.NewEVMTxContext(msg), statedb, api.backend.ChainConfig(), vm.Config{})
		if _, err := core.ApplyMessage(vmenv, msg, new(core.GasPool).AddGas(msg.GasLimit)); err != nil {
			failed = err
			break txloop
		}
		// Finalize the state so any modifications are written to the trie
		// Only delete empty objects if EIP158/161 (a.k.a Spurious Dragon) is in effect
		statedb.Finalise(vmenv.ChainConfig().IsEnabled(api.backend.ChainConfig().GetEIP161dTransition, block.Number()))
	}

	close(jobs)
	pend.Wait()

	// If execution failed in between, abort
	if failed != nil {
		return nil, failed
	}
	return results, nil
}

// standardTraceBlockToFile configures a new tracer which uses standard JSON output,
// and traces either a full block or an individual transaction. The return value will
// be one filename per transaction traced.
func (api *API) standardTraceBlockToFile(ctx context.Context, block *types.Block, config *StdTraceConfig) ([]string, error) {
	// If we're tracing a single transaction, make sure it's present
	if config != nil && config.TxHash != (common.Hash{}) {
		if !containsTx(block, config.TxHash) {
			return nil, fmt.Errorf("transaction %#x not found in block", config.TxHash)
		}
	}
	if block.NumberU64() == 0 {
		return nil, errors.New("genesis is not traceable")
	}
	parent, err := api.blockByNumberAndHash(ctx, rpc.BlockNumber(block.NumberU64()-1), block.ParentHash())
	if err != nil {
		return nil, err
	}
	reexec := defaultTraceReexec
	if config != nil && config.Reexec != nil {
		reexec = *config.Reexec
	}
	statedb, release, err := api.backend.StateAtBlock(ctx, parent, reexec, nil, true, false)
	if err != nil {
		return nil, err
	}
	defer release()

	// Retrieve the tracing configurations, or use default values
	var (
		logConfig logger.Config
		txHash    common.Hash
	)
	if config != nil {
		logConfig = config.Config
		txHash = config.TxHash
	}
	logConfig.Debug = true

	// Execute transaction, either tracing all or just the requested one
	var (
		dumps       []string
		signer      = types.MakeSigner(api.backend.ChainConfig(), block.Number(), block.Time())
		chainConfig = api.backend.ChainConfig()
		vmctx       = core.NewEVMBlockContext(block.Header(), api.chainContext(ctx), nil)
		canon       = true
	)
	// Check if there are any overrides: the caller may wish to enable a future
	// fork when executing this block. Note, such overrides are only applicable to the
	// actual specified block, not any preceding blocks that we have to go through
	// in order to obtain the state.
	// Therefore, it's perfectly valid to specify `"futureForkBlock": 0`, to enable `futureFork`
	if config != nil && config.Overrides != nil {
		// Note: This copies the config, to not screw up the main config
		chainConfig, canon = overrideConfig(chainConfig, config.Overrides)
	}
	for i, tx := range block.Transactions() {
		// Prepare the transaction for un-traced execution
		var (
			msg, _    = core.TransactionToMessage(tx, signer, block.BaseFee())
			txContext = core.NewEVMTxContext(msg)
			vmConf    vm.Config
			dump      *os.File
			writer    *bufio.Writer
			err       error
		)
		// If the transaction needs tracing, swap out the configs
		if tx.Hash() == txHash || txHash == (common.Hash{}) {
			// Generate a unique temporary file to dump it into
			prefix := fmt.Sprintf("block_%#x-%d-%#x-", block.Hash().Bytes()[:4], i, tx.Hash().Bytes()[:4])
			if !canon {
				prefix = fmt.Sprintf("%valt-", prefix)
			}
			dump, err = os.CreateTemp(os.TempDir(), prefix)
			if err != nil {
				return nil, err
			}
			dumps = append(dumps, dump.Name())

			// Swap out the noop logger to the standard tracer
			writer = bufio.NewWriter(dump)
			vmConf = vm.Config{
				Tracer:                  logger.NewJSONLogger(&logConfig, writer),
				EnablePreimageRecording: true,
			}
		}
		// Execute the transaction and flush any traces to disk
		vmenv := vm.NewEVM(vmctx, txContext, statedb, chainConfig, vmConf)
		statedb.SetTxContext(tx.Hash(), i)
		_, err = core.ApplyMessage(vmenv, msg, new(core.GasPool).AddGas(msg.GasLimit))
		if writer != nil {
			writer.Flush()
		}
		if dump != nil {
			dump.Close()
			log.Info("Wrote standard trace", "file", dump.Name())
		}
		if err != nil {
			return dumps, err
		}
		// Finalize the state so any modifications are written to the trie
		// Only delete empty objects if EIP158/161 (a.k.a Spurious Dragon) is in effect
		statedb.Finalise(vmenv.ChainConfig().IsEnabled(api.backend.ChainConfig().GetEIP161dTransition, block.Number()))

		// If we've traced the transaction we were looking for, abort
		if tx.Hash() == txHash {
			break
		}
	}
	return dumps, nil
}

// containsTx reports whether the transaction with a certain hash
// is contained within the specified block.
func containsTx(block *types.Block, hash common.Hash) bool {
	for _, tx := range block.Transactions() {
		if tx.Hash() == hash {
			return true
		}
	}
	return false
}

// TraceTransaction returns the structured logs created during the execution of EVM
// and returns them as a JSON object.
func (api *API) TraceTransaction(ctx context.Context, hash common.Hash, config *TraceConfig) (interface{}, error) {
	tx, blockHash, blockNumber, index, err := api.backend.GetTransaction(ctx, hash)
	if err != nil {
		return nil, err
	}
	// Only mined txes are supported
	if tx == nil {
		return nil, errTxNotFound
	}
	// It shouldn't happen in practice.
	if blockNumber == 0 {
		return nil, errors.New("genesis is not traceable")
	}
	reexec := defaultTraceReexec
	if config != nil && config.Reexec != nil {
		reexec = *config.Reexec
	}
	block, err := api.blockByNumberAndHash(ctx, rpc.BlockNumber(blockNumber), blockHash)
	if err != nil {
		return nil, err
	}
	msg, vmctx, statedb, release, err := api.backend.StateAtTransaction(ctx, block, int(index), reexec)
	if err != nil {
		return nil, err
	}
	defer release()

	txctx := &Context{
		BlockHash:   blockHash,
		BlockNumber: block.Number(),
		TxIndex:     int(index),
		TxHash:      hash,
	}
	return api.traceTx(ctx, msg, txctx, vmctx, statedb, config)
}

// TraceCall lets you trace a given eth_call. It collects the structured logs
// created during the execution of EVM if the given transaction was added on
// top of the provided block and returns them as a JSON object.
func (api *API) TraceCall(ctx context.Context, args ethapi.TransactionArgs, blockNrOrHash rpc.BlockNumberOrHash, config *TraceCallConfig) (interface{}, error) {
	// Try to retrieve the specified block
	var (
		err   error
		block *types.Block
	)
	if hash, ok := blockNrOrHash.Hash(); ok {
		block, err = api.blockByHash(ctx, hash)
	} else if number, ok := blockNrOrHash.Number(); ok {
		if number == rpc.PendingBlockNumber {
			// We don't have access to the miner here. For tracing 'future' transactions,
			// it can be done with block- and state-overrides instead, which offers
			// more flexibility and stability than trying to trace on 'pending', since
			// the contents of 'pending' is unstable and probably not a true representation
			// of what the next actual block is likely to contain.
			return nil, errors.New("tracing on top of pending is not supported")
		}
		block, err = api.blockByNumber(ctx, number)
	} else {
		return nil, errors.New("invalid arguments; neither block nor hash specified")
	}
	if err != nil {
		return nil, err
	}
	// try to recompute the state
	reexec := defaultTraceReexec
	if config != nil && config.Reexec != nil {
		reexec = *config.Reexec
	}
	statedb, release, err := api.backend.StateAtBlock(ctx, block, reexec, nil, true, false)
	if err != nil {
		return nil, err
	}
	defer release()

	vmctx := core.NewEVMBlockContext(block.Header(), api.chainContext(ctx), nil)
	// Apply the customization rules if required.
	if config != nil {
		if err := config.StateOverrides.Apply(statedb); err != nil {
			return nil, err
		}
		config.BlockOverrides.Apply(&vmctx)
	}
	// Execute the trace
	msg, err := args.ToMessage(api.backend.RPCGasCap(), block.BaseFee())
	if err != nil {
		return nil, err
	}

	traceConfig := getTraceConfigFromTraceCallConfig(config)
	return api.traceTx(ctx, msg, new(Context), vmctx, statedb, traceConfig)
}

// TraceCallMany lets you trace a given eth_call. It collects the structured logs created during the execution of EVM
// if the given transaction was added on top of the provided block and returns them as a JSON object.
// You can provide -2 as a block number to trace on top of the pending block.
func (api *API) TraceCallMany(ctx context.Context, txs []ethapi.TransactionArgs, blockNrOrHash rpc.BlockNumberOrHash, config *TraceCallConfig) (interface{}, error) {
	// Try to retrieve the specified block
	var (
		err   error
		block *types.Block
	)
	if hash, ok := blockNrOrHash.Hash(); ok {
		block, err = api.blockByHash(ctx, hash)
	} else if number, ok := blockNrOrHash.Number(); ok {
		block, err = api.blockByNumber(ctx, number)
	} else {
		return nil, errors.New("invalid arguments; neither block nor hash specified")
	}
	if err != nil {
		return nil, err
	}
	// try to recompute the state
	reexec := defaultTraceReexec
	if config != nil && config.Reexec != nil {
		reexec = *config.Reexec
	}
	statedb, release, err := api.backend.StateAtBlock(ctx, block, reexec, nil, true, false)
	if err != nil {
		return nil, err
	}
	defer release()

	// Apply the customized state rules if required.
	if config != nil {
		if err := config.StateOverrides.Apply(statedb); err != nil {
			return nil, err
		}
	}

	traceConfig := getTraceConfigFromTraceCallConfig(config)

	var results = make([]interface{}, len(txs))
	for idx, args := range txs {
		// Execute the trace
		msg, err := args.ToMessage(api.backend.RPCGasCap(), block.BaseFee())
		if err != nil {
			results[idx] = &txTraceResult{Error: err.Error()}
			continue
		}
		vmctx := core.NewEVMBlockContext(block.Header(), api.chainContext(ctx), nil)

		res, err := api.traceTx(ctx, msg, new(Context), vmctx, statedb, traceConfig)
		if err != nil {
			results[idx] = &txTraceResult{Error: err.Error()}
			continue
		}

		res, err = decorateResponse(res, traceConfig)
		if err != nil {
			return nil, fmt.Errorf("failed to decorate response for transaction at index %d with error %v", idx, err)
		}
		results[idx] = res
	}

	return results, nil
}

// traceTx configures a new tracer according to the provided configuration, and
// executes the given message in the provided environment. The return value will
// be tracer dependent.
func (api *API) traceTx(ctx context.Context, message *core.Message, txctx *Context, vmctx vm.BlockContext, statedb *state.StateDB, config *TraceConfig) (interface{}, error) {
	var (
		tracer    Tracer
		err       error
		timeout   = defaultTraceTimeout
		txContext = core.NewEVMTxContext(message)
	)
	if config == nil {
		config = &TraceConfig{}
	}
	// Default tracer is the struct logger
	tracer = logger.NewStructLogger(config.Config)
	if config.Tracer != nil {
		tracer, err = DefaultDirectory.New(*config.Tracer, txctx, config.TracerConfig)
		if err != nil {
			return nil, err
		}
	}
	vmenv := vm.NewEVM(vmctx, txContext, statedb, api.backend.ChainConfig(), vm.Config{Tracer: tracer, NoBaseFee: true})

	// Define a meaningful timeout of a single transaction trace
	if config.Timeout != nil {
		if timeout, err = time.ParseDuration(*config.Timeout); err != nil {
			return nil, err
		}
	}
	deadlineCtx, cancel := context.WithTimeout(ctx, timeout)
	go func() {
		<-deadlineCtx.Done()
		if errors.Is(deadlineCtx.Err(), context.DeadlineExceeded) {
			tracer.Stop(errors.New("execution timeout"))
			// Stop evm execution. Note cancellation is not necessarily immediate.
			vmenv.Cancel()
		}
	}()
	defer cancel()

	// Call Prepare to clear out the statedb access list
	statedb.SetTxContext(txctx.TxHash, txctx.TxIndex)

	// CaptrurePreEVM is being used from state_diff tracer to read balance/nonce/code of accounts before TX execution
	if traceStateCapturer, ok := tracer.(vm.EVMLogger_StateCapturer); ok {
		traceStateCapturer.CapturePreEVM(vmenv)
	}
	if _, err = core.ApplyMessage(vmenv, message, new(core.GasPool).AddGas(message.GasLimit)); err != nil {
		return nil, fmt.Errorf("tracing failed: %w", err)
	}
	return tracer.GetResult()
}

// APIs return the collection of RPC services the tracer package offers.
func APIs(backend Backend) []rpc.API {
	debugAPI := NewAPI(backend)

	// Append all the local APIs and return
	return []rpc.API{
		{
			Namespace: "debug",
			Service:   debugAPI,
		},
		{
			Namespace: "trace",
			Service:   NewTraceAPI(debugAPI),
		},
	}
}

// overrideConfig returns a copy of original with forks enabled by override enabled,
// along with a boolean that indicates whether the copy is canonical (equivalent to the original).
// Note: the Clique-part is _not_ deep copied
func overrideConfig(original ctypes.ChainConfigurator, override ctypes.ChainConfigurator) (ctypes.ChainConfigurator, bool) {
	cpy, err := confp.CloneChainConfigurator(original)
	if err != nil {
		panic(err)
	}
	if err := confp.Crush(cpy, override, false); err != nil {
		panic(err)
	}
	return cpy, len(confp.Equal(reflect.TypeOf((*ctypes.ChainConfigurator)(nil)), original, cpy)) == 0
}<|MERGE_RESOLUTION|>--- conflicted
+++ resolved
@@ -302,13 +302,9 @@
 						break
 					}
 					// Only delete empty objects if EIP158/161 (a.k.a Spurious Dragon) is in effect
-<<<<<<< HEAD
+					// TODO (ziogaschr): task.statedb.Finalise(api.backend.ChainConfig().IsEIP158(task.block.Number()))
 					task.statedb.Finalise(api.backend.ChainConfig().IsEnabled(api.backend.ChainConfig().GetEIP161dTransition, task.block.Number()))
 					task.results[i] = &txTraceResult{Result: res}
-=======
-					task.statedb.Finalise(api.backend.ChainConfig().IsEIP158(task.block.Number()))
-					task.results[i] = &txTraceResult{TxHash: tx.Hash(), Result: res}
->>>>>>> e501b3b0
 				}
 				// Tracing state is used up, queue it for de-referencing. Note the
 				// state is the parent state of trace block, use block.number-1 as
