// Copyright 2021 The go-ethereum Authors
// This file is part of the go-ethereum library.
//
// The go-ethereum library is free software: you can redistribute it and/or modify
// it under the terms of the GNU Lesser General Public License as published by
// the Free Software Foundation, either version 3 of the License, or
// (at your option) any later version.
//
// The go-ethereum library is distributed in the hope that it will be useful,
// but WITHOUT ANY WARRANTY; without even the implied warranty of
// MERCHANTABILITY or FITNESS FOR A PARTICULAR PURPOSE. See the
// GNU Lesser General Public License for more details.
//
// You should have received a copy of the GNU Lesser General Public License
// along with the go-ethereum library. If not, see <http://www.gnu.org/licenses/>.

package tracers

import (
	"bufio"
	"bytes"
	"context"
	"errors"
	"fmt"
	"io/ioutil"
	"os"
	"reflect"
	"runtime"
	"sync"
	"time"

	"github.com/ethereum/go-ethereum/common"
	"github.com/ethereum/go-ethereum/common/hexutil"
	"github.com/ethereum/go-ethereum/consensus"
	"github.com/ethereum/go-ethereum/core"
	"github.com/ethereum/go-ethereum/core/rawdb"
	"github.com/ethereum/go-ethereum/core/state"
	"github.com/ethereum/go-ethereum/core/types"
	"github.com/ethereum/go-ethereum/core/vm"
	"github.com/ethereum/go-ethereum/eth/tracers/logger"
	"github.com/ethereum/go-ethereum/ethdb"
	"github.com/ethereum/go-ethereum/internal/ethapi"
	"github.com/ethereum/go-ethereum/log"
	"github.com/ethereum/go-ethereum/params/types/ctypes"
	"github.com/ethereum/go-ethereum/rlp"
	"github.com/ethereum/go-ethereum/rpc"
)

const (
	// defaultTraceTimeout is the amount of time a single transaction can execute
	// by default before being forcefully aborted.
	defaultTraceTimeout = 5 * time.Second

	// defaultTraceReexec is the number of blocks the tracer is willing to go back
	// and reexecute to produce missing historical state necessary to run a specific
	// trace.
	defaultTraceReexec = uint64(128)

	// defaultTracechainMemLimit is the size of the triedb, at which traceChain
	// switches over and tries to use a disk-backed database instead of building
	// on top of memory.
	// For non-archive nodes, this limit _will_ be overblown, as disk-backed tries
	// will only be found every ~15K blocks or so.
	defaultTracechainMemLimit = common.StorageSize(500 * 1024 * 1024)
)

// Backend interface provides the common API services (that are provided by
// both full and light clients) with access to necessary functions.
type Backend interface {
	HeaderByHash(ctx context.Context, hash common.Hash) (*types.Header, error)
	HeaderByNumber(ctx context.Context, number rpc.BlockNumber) (*types.Header, error)
	BlockByHash(ctx context.Context, hash common.Hash) (*types.Block, error)
	BlockByNumber(ctx context.Context, number rpc.BlockNumber) (*types.Block, error)
	GetTransaction(ctx context.Context, txHash common.Hash) (*types.Transaction, common.Hash, uint64, uint64, error)
	RPCGasCap() uint64
	ChainConfig() ctypes.ChainConfigurator
	Engine() consensus.Engine
	ChainDb() ethdb.Database
	// StateAtBlock returns the state corresponding to the stateroot of the block.
	// N.B: For executing transactions on block N, the required stateRoot is block N-1,
	// so this method should be called with the parent.
	StateAtBlock(ctx context.Context, block *types.Block, reexec uint64, base *state.StateDB, checkLive, preferDisk bool) (*state.StateDB, error)
	StateAtTransaction(ctx context.Context, block *types.Block, txIndex int, reexec uint64) (core.Message, vm.BlockContext, *state.StateDB, error)
}

// API is the collection of tracing APIs exposed over the private debugging endpoint.
type API struct {
	backend Backend
}

// NewAPI creates a new API definition for the tracing methods of the Ethereum service.
func NewAPI(backend Backend) *API {
	return &API{backend: backend}
}

type chainContext struct {
	api *API
	ctx context.Context
}

func (context *chainContext) Engine() consensus.Engine {
	return context.api.backend.Engine()
}

func (context *chainContext) GetHeader(hash common.Hash, number uint64) *types.Header {
	header, err := context.api.backend.HeaderByNumber(context.ctx, rpc.BlockNumber(number))
	if err != nil {
		return nil
	}
	if header.Hash() == hash {
		return header
	}
	header, err = context.api.backend.HeaderByHash(context.ctx, hash)
	if err != nil {
		return nil
	}
	return header
}

// chainContext construts the context reader which is used by the evm for reading
// the necessary chain context.
func (api *API) chainContext(ctx context.Context) core.ChainContext {
	return &chainContext{api: api, ctx: ctx}
}

// blockByNumber is the wrapper of the chain access function offered by the backend.
// It will return an error if the block is not found.
func (api *API) blockByNumber(ctx context.Context, number rpc.BlockNumber) (*types.Block, error) {
	block, err := api.backend.BlockByNumber(ctx, number)
	if err != nil {
		return nil, err
	}
	if block == nil {
		return nil, fmt.Errorf("block #%d not found", number)
	}
	return block, nil
}

// blockByHash is the wrapper of the chain access function offered by the backend.
// It will return an error if the block is not found.
func (api *API) blockByHash(ctx context.Context, hash common.Hash) (*types.Block, error) {
	block, err := api.backend.BlockByHash(ctx, hash)
	if err != nil {
		return nil, err
	}
	if block == nil {
		return nil, fmt.Errorf("block %s not found", hash.Hex())
	}
	return block, nil
}

// blockByNumberAndHash is the wrapper of the chain access function offered by
// the backend. It will return an error if the block is not found.
//
// Note this function is friendly for the light client which can only retrieve the
// historical(before the CHT) header/block by number.
func (api *API) blockByNumberAndHash(ctx context.Context, number rpc.BlockNumber, hash common.Hash) (*types.Block, error) {
	block, err := api.blockByNumber(ctx, number)
	if err != nil {
		return nil, err
	}
	if block.Hash() == hash {
		return block, nil
	}
	return api.blockByHash(ctx, hash)
}

// TraceConfig holds extra parameters to trace functions.
type TraceConfig struct {
	*logger.Config
	Tracer            *string
	Timeout           *string
	Reexec            *uint64
	NestedTraceOutput bool // Returns the trace output JSON nested under the trace name key. This allows full Parity compatibility to be achieved.
}

// TraceCallConfig is the config for traceCall API. It holds one more
// field to override the state for tracing.
type TraceCallConfig struct {
	*logger.Config
	Tracer            *string
	Timeout           *string
	Reexec            *uint64
	StateOverrides    *ethapi.StateOverride
	NestedTraceOutput bool // Returns the trace output JSON nested under the trace name key. This allows full Parity compatibility to be achieved.
}

// StdTraceConfig holds extra parameters to standard-json trace functions.
type StdTraceConfig struct {
	logger.Config
	Reexec *uint64
	TxHash common.Hash
}

// txTraceResult is the result of a single transaction trace.
type txTraceResult struct {
	Result interface{} `json:"result,omitempty"` // Trace results produced by the tracer
	Error  string      `json:"error,omitempty"`  // Trace failure produced by the tracer
}

// blockTraceTask represents a single block trace task when an entire chain is
// being traced.
type blockTraceTask struct {
	statedb *state.StateDB   // Intermediate state prepped for tracing
	block   *types.Block     // Block to trace the transactions from
	rootref common.Hash      // Trie root reference held for this task
	results []*txTraceResult // Trace results procudes by the task
}

// blockTraceResult represets the results of tracing a single block when an entire
// chain is being traced.
type blockTraceResult struct {
	Block  hexutil.Uint64   `json:"block"`  // Block number corresponding to this trace
	Hash   common.Hash      `json:"hash"`   // Block hash corresponding to this trace
	Traces []*txTraceResult `json:"traces"` // Trace results produced by the task
}

// txTraceTask represents a single transaction trace task when an entire block
// is being traced.
type txTraceTask struct {
	statedb *state.StateDB // Intermediate state prepped for tracing
	index   int            // Transaction offset in the block
}

func getTraceConfigFromTraceCallConfig(config *TraceCallConfig) *TraceConfig {
	var traceConfig *TraceConfig
	if config != nil {
		traceConfig = &TraceConfig{
			Config:            config.Config,
			Tracer:            config.Tracer,
			Timeout:           config.Timeout,
			Reexec:            config.Reexec,
			NestedTraceOutput: config.NestedTraceOutput,
		}
	}
	return traceConfig
}

// TraceChain returns the structured logs created during the execution of EVM
// between two blocks (excluding start) and returns them as a JSON object.
func (api *API) TraceChain(ctx context.Context, start, end rpc.BlockNumber, config *TraceConfig) (*rpc.Subscription, error) { // Fetch the block interval that we want to trace
	from, err := api.blockByNumber(ctx, start)
	if err != nil {
		return nil, err
	}
	to, err := api.blockByNumber(ctx, end)
	if err != nil {
		return nil, err
	}
	if from.Number().Cmp(to.Number()) >= 0 {
		return nil, fmt.Errorf("end block (#%d) needs to come after start block (#%d)", end, start)
	}
	return api.traceChain(ctx, from, to, config)
}

// traceChain configures a new tracer according to the provided configuration, and
// executes all the transactions contained within. The return value will be one item
// per transaction, dependent on the requested tracer.
func (api *API) traceChain(ctx context.Context, start, end *types.Block, config *TraceConfig) (*rpc.Subscription, error) {
	// Tracing a chain is a **long** operation, only do with subscriptions
	notifier, supported := rpc.NotifierFromContext(ctx)
	if !supported {
		return &rpc.Subscription{}, rpc.ErrNotificationsUnsupported
	}
	sub := notifier.CreateSubscription()

	// Prepare all the states for tracing. Note this procedure can take very
	// long time. Timeout mechanism is necessary.
	reexec := defaultTraceReexec
	if config != nil && config.Reexec != nil {
		reexec = *config.Reexec
	}
	blocks := int(end.NumberU64() - start.NumberU64())
	threads := runtime.NumCPU()
	if threads > blocks {
		threads = blocks
	}
	var (
		pend     = new(sync.WaitGroup)
		tasks    = make(chan *blockTraceTask, threads)
		results  = make(chan *blockTraceTask, threads)
		localctx = context.Background()
	)
	for th := 0; th < threads; th++ {
		pend.Add(1)
		go func() {
			defer pend.Done()

			// Fetch and execute the next block trace tasks
			for task := range tasks {
				signer := types.MakeSigner(api.backend.ChainConfig(), task.block.Number())
				blockCtx := core.NewEVMBlockContext(task.block.Header(), api.chainContext(localctx), nil)
				// Trace all the transactions contained within
				for i, tx := range task.block.Transactions() {
					msg, _ := tx.AsMessage(signer, task.block.BaseFee())
					txctx := &Context{
						BlockHash: task.block.Hash(),
						TxIndex:   i,
						TxHash:    tx.Hash(),
					}
					res, err := api.traceTx(localctx, msg, txctx, blockCtx, task.statedb, config)
					if err != nil {
						task.results[i] = &txTraceResult{Error: err.Error()}
						log.Warn("Tracing failed", "hash", tx.Hash(), "block", task.block.NumberU64(), "err", err)
						break
					}
					// Only delete empty objects if EIP158/161 (a.k.a Spurious Dragon) is in effect
					task.statedb.Finalise(api.backend.ChainConfig().IsEnabled(api.backend.ChainConfig().GetEIP161dTransition, task.block.Number()))
					task.results[i] = &txTraceResult{Result: res}
				}
				// Stream the result back to the user or abort on teardown
				select {
				case results <- task:
				case <-notifier.Closed():
					return
				}
			}
		}()
	}
	// Start a goroutine to feed all the blocks into the tracers
	var (
		begin     = time.Now()
		derefTodo []common.Hash // list of hashes to dereference from the db
		derefsMu  sync.Mutex    // mutex for the derefs
	)

	go func() {
		var (
			logged  time.Time
			number  uint64
			traced  uint64
			failed  error
			parent  common.Hash
			statedb *state.StateDB
		)
		// Ensure everything is properly cleaned up on any exit path
		defer func() {
			close(tasks)
			pend.Wait()

			switch {
			case failed != nil:
				log.Warn("Chain tracing failed", "start", start.NumberU64(), "end", end.NumberU64(), "transactions", traced, "elapsed", time.Since(begin), "err", failed)
			case number < end.NumberU64():
				log.Warn("Chain tracing aborted", "start", start.NumberU64(), "end", end.NumberU64(), "abort", number, "transactions", traced, "elapsed", time.Since(begin))
			default:
				log.Info("Chain tracing finished", "start", start.NumberU64(), "end", end.NumberU64(), "transactions", traced, "elapsed", time.Since(begin))
			}
			close(results)
		}()
		var preferDisk bool
		// Feed all the blocks both into the tracer, as well as fast process concurrently
		for number = start.NumberU64(); number < end.NumberU64(); number++ {
			// Stop tracing if interruption was requested
			select {
			case <-notifier.Closed():
				return
			default:
			}
			// clean out any derefs
			derefsMu.Lock()
			for _, h := range derefTodo {
				statedb.Database().TrieDB().Dereference(h)
			}
			derefTodo = derefTodo[:0]
			derefsMu.Unlock()

			// Print progress logs if long enough time elapsed
			if time.Since(logged) > 8*time.Second {
				logged = time.Now()
				log.Info("Tracing chain segment", "start", start.NumberU64(), "end", end.NumberU64(), "current", number, "transactions", traced, "elapsed", time.Since(begin))
			}
			// Retrieve the parent state to trace on top
			block, err := api.blockByNumber(localctx, rpc.BlockNumber(number))
			if err != nil {
				failed = err
				break
			}
			// Prepare the statedb for tracing. Don't use the live database for
			// tracing to avoid persisting state junks into the database.
			statedb, err = api.backend.StateAtBlock(localctx, block, reexec, statedb, false, preferDisk)
			if err != nil {
				failed = err
				break
			}
			if trieDb := statedb.Database().TrieDB(); trieDb != nil {
				// Hold the reference for tracer, will be released at the final stage
				trieDb.Reference(block.Root(), common.Hash{})

				// Release the parent state because it's already held by the tracer
				if parent != (common.Hash{}) {
					trieDb.Dereference(parent)
				}
				// Prefer disk if the trie db memory grows too much
				s1, s2 := trieDb.Size()
				if !preferDisk && (s1+s2) > defaultTracechainMemLimit {
					log.Info("Switching to prefer-disk mode for tracing", "size", s1+s2)
					preferDisk = true
				}
			}
			parent = block.Root()

			next, err := api.blockByNumber(localctx, rpc.BlockNumber(number+1))
			if err != nil {
				failed = err
				break
			}
			// Send the block over to the concurrent tracers (if not in the fast-forward phase)
			txs := next.Transactions()
			select {
			case tasks <- &blockTraceTask{statedb: statedb.Copy(), block: next, rootref: block.Root(), results: make([]*txTraceResult, len(txs))}:
			case <-notifier.Closed():
				return
			}
			traced += uint64(len(txs))
		}
	}()

	// Keep reading the trace results and stream them to the user
	go func() {
		var (
			done = make(map[uint64]*blockTraceResult)
			next = start.NumberU64() + 1
		)
		for res := range results {
			// Queue up next received result
			result := &blockTraceResult{
				Block:  hexutil.Uint64(res.block.NumberU64()),
				Hash:   res.block.Hash(),
				Traces: res.results,
			}
			// Schedule any parent tries held in memory by this task for dereferencing
			done[uint64(result.Block)] = result
			derefsMu.Lock()
			derefTodo = append(derefTodo, res.rootref)
			derefsMu.Unlock()
			// Stream completed traces to the user, aborting on the first error
			for result, ok := done[next]; ok; result, ok = done[next] {
				if len(result.Traces) > 0 || next == end.NumberU64() {
					notifier.Notify(sub.ID, result)
				}
				delete(done, next)
				next++
			}
		}
	}()
	return sub, nil
}

// TraceBlockByNumber returns the structured logs created during the execution of
// EVM and returns them as a JSON object.
func (api *API) TraceBlockByNumber(ctx context.Context, number rpc.BlockNumber, config *TraceConfig) ([]*txTraceResult, error) {
	block, err := api.blockByNumber(ctx, number)
	if err != nil {
		return nil, err
	}
	return api.traceBlock(ctx, block, config)
}

// TraceBlockByHash returns the structured logs created during the execution of
// EVM and returns them as a JSON object.
func (api *API) TraceBlockByHash(ctx context.Context, hash common.Hash, config *TraceConfig) ([]*txTraceResult, error) {
	block, err := api.blockByHash(ctx, hash)
	if err != nil {
		return nil, err
	}
	return api.traceBlock(ctx, block, config)
}

// TraceBlock returns the structured logs created during the execution of EVM
// and returns them as a JSON object.
func (api *API) TraceBlock(ctx context.Context, blob hexutil.Bytes, config *TraceConfig) ([]*txTraceResult, error) {
	block := new(types.Block)
	if err := rlp.Decode(bytes.NewReader(blob), block); err != nil {
		return nil, fmt.Errorf("could not decode block: %v", err)
	}
	return api.traceBlock(ctx, block, config)
}

// TraceBlockFromFile returns the structured logs created during the execution of
// EVM and returns them as a JSON object.
func (api *API) TraceBlockFromFile(ctx context.Context, file string, config *TraceConfig) ([]*txTraceResult, error) {
	blob, err := ioutil.ReadFile(file)
	if err != nil {
		return nil, fmt.Errorf("could not read file: %v", err)
	}
	return api.TraceBlock(ctx, blob, config)
}

// TraceBadBlock returns the structured logs created during the execution of
// EVM against a block pulled from the pool of bad ones and returns them as a JSON
// object.
func (api *API) TraceBadBlock(ctx context.Context, hash common.Hash, config *TraceConfig) ([]*txTraceResult, error) {
	block := rawdb.ReadBadBlock(api.backend.ChainDb(), hash)
	if block == nil {
		return nil, fmt.Errorf("bad block %#x not found", hash)
	}
	return api.traceBlock(ctx, block, config)
}

// StandardTraceBlockToFile dumps the structured logs created during the
// execution of EVM to the local file system and returns a list of files
// to the caller.
func (api *API) StandardTraceBlockToFile(ctx context.Context, hash common.Hash, config *StdTraceConfig) ([]string, error) {
	block, err := api.blockByHash(ctx, hash)
	if err != nil {
		return nil, err
	}
	return api.standardTraceBlockToFile(ctx, block, config)
}

// IntermediateRoots executes a block (bad- or canon- or side-), and returns a list
// of intermediate roots: the stateroot after each transaction.
func (api *API) IntermediateRoots(ctx context.Context, hash common.Hash, config *TraceConfig) ([]common.Hash, error) {
	block, _ := api.blockByHash(ctx, hash)
	if block == nil {
		// Check in the bad blocks
		block = rawdb.ReadBadBlock(api.backend.ChainDb(), hash)
	}
	if block == nil {
		return nil, fmt.Errorf("block %#x not found", hash)
	}
	if block.NumberU64() == 0 {
		return nil, errors.New("genesis is not traceable")
	}
	parent, err := api.blockByNumberAndHash(ctx, rpc.BlockNumber(block.NumberU64()-1), block.ParentHash())
	if err != nil {
		return nil, err
	}
	reexec := defaultTraceReexec
	if config != nil && config.Reexec != nil {
		reexec = *config.Reexec
	}
	statedb, err := api.backend.StateAtBlock(ctx, parent, reexec, nil, true, false)
	if err != nil {
		return nil, err
	}
	var (
		roots              []common.Hash
		signer             = types.MakeSigner(api.backend.ChainConfig(), block.Number())
		chainConfig        = api.backend.ChainConfig()
		vmctx              = core.NewEVMBlockContext(block.Header(), api.chainContext(ctx), nil)
		deleteEmptyObjects = api.backend.ChainConfig().IsEnabled(api.backend.ChainConfig().GetEIP161dTransition, block.Number())
	)
	for i, tx := range block.Transactions() {
		var (
			msg, _    = tx.AsMessage(signer, block.BaseFee())
			txContext = core.NewEVMTxContext(msg)
			vmenv     = vm.NewEVM(vmctx, txContext, statedb, chainConfig, vm.Config{})
		)
		statedb.Prepare(tx.Hash(), i)
		if _, err := core.ApplyMessage(vmenv, msg, new(core.GasPool).AddGas(msg.Gas())); err != nil {
			log.Warn("Tracing intermediate roots did not complete", "txindex", i, "txhash", tx.Hash(), "err", err)
			// We intentionally don't return the error here: if we do, then the RPC server will not
			// return the roots. Most likely, the caller already knows that a certain transaction fails to
			// be included, but still want the intermediate roots that led to that point.
			// It may happen the tx_N causes an erroneous state, which in turn causes tx_N+M to not be
			// executable.
			// N.B: This should never happen while tracing canon blocks, only when tracing bad blocks.
			return roots, nil
		}
		// calling IntermediateRoot will internally call Finalize on the state
		// so any modifications are written to the trie
		roots = append(roots, statedb.IntermediateRoot(deleteEmptyObjects))
	}
	return roots, nil
}

// StandardTraceBadBlockToFile dumps the structured logs created during the
// execution of EVM against a block pulled from the pool of bad ones to the
// local file system and returns a list of files to the caller.
func (api *API) StandardTraceBadBlockToFile(ctx context.Context, hash common.Hash, config *StdTraceConfig) ([]string, error) {
	block := rawdb.ReadBadBlock(api.backend.ChainDb(), hash)
	if block == nil {
		return nil, fmt.Errorf("bad block %#x not found", hash)
	}
	return api.standardTraceBlockToFile(ctx, block, config)
}

// traceBlock configures a new tracer according to the provided configuration, and
// executes all the transactions contained within. The return value will be one item
// per transaction, dependent on the requestd tracer.
func (api *API) traceBlock(ctx context.Context, block *types.Block, config *TraceConfig) ([]*txTraceResult, error) {
	if block.NumberU64() == 0 {
		return nil, errors.New("genesis is not traceable")
	}
	parent, err := api.blockByNumberAndHash(ctx, rpc.BlockNumber(block.NumberU64()-1), block.ParentHash())
	if err != nil {
		return nil, err
	}
	reexec := defaultTraceReexec
	if config != nil && config.Reexec != nil {
		reexec = *config.Reexec
	}
	statedb, err := api.backend.StateAtBlock(ctx, parent, reexec, nil, true, false)
	if err != nil {
		return nil, err
	}
	// Execute all the transaction contained within the block concurrently
	var (
		signer  = types.MakeSigner(api.backend.ChainConfig(), block.Number())
		txs     = block.Transactions()
		results = make([]*txTraceResult, len(txs))

		pend = new(sync.WaitGroup)
		jobs = make(chan *txTraceTask, len(txs))
	)
	threads := runtime.NumCPU()
	if threads > len(txs) {
		threads = len(txs)
	}
	blockHash := block.Hash()
	for th := 0; th < threads; th++ {
		pend.Add(1)
		go func() {
			blockCtx := core.NewEVMBlockContext(block.Header(), api.chainContext(ctx), nil)
			defer pend.Done()
			// Fetch and execute the next transaction trace tasks
			for task := range jobs {
				msg, _ := txs[task.index].AsMessage(signer, block.BaseFee())
				txctx := &Context{
					BlockHash: blockHash,
					TxIndex:   task.index,
					TxHash:    txs[task.index].Hash(),
				}
				res, err := api.traceTx(ctx, msg, txctx, blockCtx, task.statedb, config)
				if err != nil {
					results[task.index] = &txTraceResult{Error: err.Error()}
					continue
				}
				results[task.index] = &txTraceResult{Result: res}
			}
		}()
	}
	// Feed the transactions into the tracers and return
	var failed error
	blockCtx := core.NewEVMBlockContext(block.Header(), api.chainContext(ctx), nil)
	for i, tx := range txs {
		// Send the trace task over for execution
		jobs <- &txTraceTask{statedb: statedb.Copy(), index: i}

		// Generate the next state snapshot fast without tracing
		msg, _ := tx.AsMessage(signer, block.BaseFee())
		statedb.Prepare(tx.Hash(), i)
		vmenv := vm.NewEVM(blockCtx, core.NewEVMTxContext(msg), statedb, api.backend.ChainConfig(), vm.Config{})
		if _, err := core.ApplyMessage(vmenv, msg, new(core.GasPool).AddGas(msg.Gas())); err != nil {
			failed = err
			break
		}
		// Finalize the state so any modifications are written to the trie
		// Only delete empty objects if EIP158/161 (a.k.a Spurious Dragon) is in effect
		statedb.Finalise(vmenv.ChainConfig().IsEnabled(api.backend.ChainConfig().GetEIP161dTransition, block.Number()))
	}
	close(jobs)
	pend.Wait()

	// If execution failed in between, abort
	if failed != nil {
		return nil, failed
	}
	return results, nil
}

// standardTraceBlockToFile configures a new tracer which uses standard JSON output,
// and traces either a full block or an individual transaction. The return value will
// be one filename per transaction traced.
func (api *API) standardTraceBlockToFile(ctx context.Context, block *types.Block, config *StdTraceConfig) ([]string, error) {
	// If we're tracing a single transaction, make sure it's present
	if config != nil && config.TxHash != (common.Hash{}) {
		if !containsTx(block, config.TxHash) {
			return nil, fmt.Errorf("transaction %#x not found in block", config.TxHash)
		}
	}
	if block.NumberU64() == 0 {
		return nil, errors.New("genesis is not traceable")
	}
	parent, err := api.blockByNumberAndHash(ctx, rpc.BlockNumber(block.NumberU64()-1), block.ParentHash())
	if err != nil {
		return nil, err
	}
	reexec := defaultTraceReexec
	if config != nil && config.Reexec != nil {
		reexec = *config.Reexec
	}
	statedb, err := api.backend.StateAtBlock(ctx, parent, reexec, nil, true, false)
	if err != nil {
		return nil, err
	}
	// Retrieve the tracing configurations, or use default values
	var (
		logConfig logger.Config
		txHash    common.Hash
	)
	if config != nil {
		logConfig = config.Config
		txHash = config.TxHash
	}
	logConfig.Debug = true

	// Execute transaction, either tracing all or just the requested one
	var (
		dumps       []string
		signer      = types.MakeSigner(api.backend.ChainConfig(), block.Number())
		chainConfig = api.backend.ChainConfig()
		vmctx       = core.NewEVMBlockContext(block.Header(), api.chainContext(ctx), nil)
		canon       = true
	)
	// Check if there are any overrides: the caller may wish to enable a future
	// fork when executing this block. Note, such overrides are only applicable to the
	// actual specified block, not any preceding blocks that we have to go through
	// in order to obtain the state.
	// Therefore, it's perfectly valid to specify `"futureForkBlock": 0`, to enable `futureFork`

	if config != nil && config.Overrides != nil {
		overrideEIP2929 := config.Overrides.GetEIP2929Transition()
		existingEIP2929 := chainConfig.GetEIP2929Transition()

		// We only need to make a copy if this transition is actually going to be overridden.
		// This very ugly logic assumes that testing value equivalence 4 times is cheaper than copying an arbitrary
		// (and probably biggish) interface value unnecessarily.
		if (overrideEIP2929 == nil && existingEIP2929 != nil) ||
			(overrideEIP2929 != nil && existingEIP2929 == nil) ||
			(overrideEIP2929 != nil && existingEIP2929 != nil && *overrideEIP2929 != *existingEIP2929) {

			// Copy the config, to not screw up the main config
			// Note: the Clique-part is _not_ deep copied

			// We know that the underlying configurator value will always be a pointer.
			chainConfig = reflect.New(reflect.ValueOf(chainConfig).Elem().Type()).Interface().(ctypes.ChainConfigurator)

			if err := chainConfig.SetEIP2929Transition(overrideEIP2929); err != nil {
				return nil, err
			}
			canon = false
		}
	}
	for i, tx := range block.Transactions() {
		// Prepare the trasaction for un-traced execution
		var (
			msg, _    = tx.AsMessage(signer, block.BaseFee())
			txContext = core.NewEVMTxContext(msg)
			vmConf    vm.Config
			dump      *os.File
			writer    *bufio.Writer
			err       error
		)
		// If the transaction needs tracing, swap out the configs
		if tx.Hash() == txHash || txHash == (common.Hash{}) {
			// Generate a unique temporary file to dump it into
			prefix := fmt.Sprintf("block_%#x-%d-%#x-", block.Hash().Bytes()[:4], i, tx.Hash().Bytes()[:4])
			if !canon {
				prefix = fmt.Sprintf("%valt-", prefix)
			}
			dump, err = ioutil.TempFile(os.TempDir(), prefix)
			if err != nil {
				return nil, err
			}
			dumps = append(dumps, dump.Name())

			// Swap out the noop logger to the standard tracer
			writer = bufio.NewWriter(dump)
			vmConf = vm.Config{
				Debug:                   true,
				Tracer:                  logger.NewJSONLogger(&logConfig, writer),
				EnablePreimageRecording: true,
			}
		}
		// Execute the transaction and flush any traces to disk
		vmenv := vm.NewEVM(vmctx, txContext, statedb, chainConfig, vmConf)
		statedb.Prepare(tx.Hash(), i)
		_, err = core.ApplyMessage(vmenv, msg, new(core.GasPool).AddGas(msg.Gas()))
		if writer != nil {
			writer.Flush()
		}
		if dump != nil {
			dump.Close()
			log.Info("Wrote standard trace", "file", dump.Name())
		}
		if err != nil {
			return dumps, err
		}
		// Finalize the state so any modifications are written to the trie
		// Only delete empty objects if EIP158/161 (a.k.a Spurious Dragon) is in effect
		statedb.Finalise(vmenv.ChainConfig().IsEnabled(api.backend.ChainConfig().GetEIP161dTransition, block.Number()))

		// If we've traced the transaction we were looking for, abort
		if tx.Hash() == txHash {
			break
		}
	}
	return dumps, nil
}

// containsTx reports whether the transaction with a certain hash
// is contained within the specified block.
func containsTx(block *types.Block, hash common.Hash) bool {
	for _, tx := range block.Transactions() {
		if tx.Hash() == hash {
			return true
		}
	}
	return false
}

// TraceTransaction returns the structured logs created during the execution of EVM
// and returns them as a JSON object.
func (api *API) TraceTransaction(ctx context.Context, hash common.Hash, config *TraceConfig) (interface{}, error) {
	_, blockHash, blockNumber, index, err := api.backend.GetTransaction(ctx, hash)
	if err != nil {
		return nil, err
	}
	// It shouldn't happen in practice.
	if blockNumber == 0 {
		return nil, errors.New("genesis is not traceable")
	}
	reexec := defaultTraceReexec
	if config != nil && config.Reexec != nil {
		reexec = *config.Reexec
	}
	block, err := api.blockByNumberAndHash(ctx, rpc.BlockNumber(blockNumber), blockHash)
	if err != nil {
		return nil, err
	}
	msg, vmctx, statedb, err := api.backend.StateAtTransaction(ctx, block, int(index), reexec)
	if err != nil {
		return nil, err
	}
	txctx := &Context{
		BlockHash: blockHash,
		TxIndex:   int(index),
		TxHash:    hash,
	}
	return api.traceTx(ctx, msg, txctx, vmctx, statedb, config)
}

// TraceCall lets you trace a given eth_call. It collects the structured logs
// created during the execution of EVM if the given transaction was added on
// top of the provided block and returns them as a JSON object.
// You can provide -2 as a block number to trace on top of the pending block.
func (api *API) TraceCall(ctx context.Context, args ethapi.TransactionArgs, blockNrOrHash rpc.BlockNumberOrHash, config *TraceCallConfig) (interface{}, error) {
	// Try to retrieve the specified block
	var (
		err   error
		block *types.Block
	)
	if hash, ok := blockNrOrHash.Hash(); ok {
		block, err = api.blockByHash(ctx, hash)
	} else if number, ok := blockNrOrHash.Number(); ok {
		block, err = api.blockByNumber(ctx, number)
	} else {
		return nil, errors.New("invalid arguments; neither block nor hash specified")
	}
	if err != nil {
		return nil, err
	}
	// try to recompute the state
	reexec := defaultTraceReexec
	if config != nil && config.Reexec != nil {
		reexec = *config.Reexec
	}
	statedb, err := api.backend.StateAtBlock(ctx, block, reexec, nil, true, false)
	if err != nil {
		return nil, err
	}
	// Apply the customized state rules if required.
	if config != nil {
		if err := config.StateOverrides.Apply(statedb); err != nil {
			return nil, err
		}
	}
	// Execute the trace
	msg, err := args.ToMessage(api.backend.RPCGasCap(), block.BaseFee())
	if err != nil {
		return nil, err
	}
	vmctx := core.NewEVMBlockContext(block.Header(), api.chainContext(ctx), nil)

	traceConfig := getTraceConfigFromTraceCallConfig(config)
	return api.traceTx(ctx, msg, new(Context), vmctx, statedb, traceConfig)
}

// TraceCallMany lets you trace a given eth_call. It collects the structured logs created during the execution of EVM
// if the given transaction was added on top of the provided block and returns them as a JSON object.
// You can provide -2 as a block number to trace on top of the pending block.
func (api *API) TraceCallMany(ctx context.Context, txs []ethapi.TransactionArgs, blockNrOrHash rpc.BlockNumberOrHash, config *TraceCallConfig) (interface{}, error) {
	// Try to retrieve the specified block
	var (
		err   error
		block *types.Block
	)
	if hash, ok := blockNrOrHash.Hash(); ok {
		block, err = api.blockByHash(ctx, hash)
	} else if number, ok := blockNrOrHash.Number(); ok {
		block, err = api.blockByNumber(ctx, number)
	} else {
		return nil, errors.New("invalid arguments; neither block nor hash specified")
	}
	if err != nil {
		return nil, err
	}
	// try to recompute the state
	reexec := defaultTraceReexec
	if config != nil && config.Reexec != nil {
		reexec = *config.Reexec
	}
	statedb, err := api.backend.StateAtBlock(ctx, block, reexec, nil, true, false)
	if err != nil {
		return nil, err
	}
	// Apply the customized state rules if required.
	if config != nil {
		if err := config.StateOverrides.Apply(statedb); err != nil {
			return nil, err
		}
	}

	traceConfig := getTraceConfigFromTraceCallConfig(config)

	var results = make([]interface{}, len(txs))
	for idx, args := range txs {
		// Execute the trace
		msg, err := args.ToMessage(api.backend.RPCGasCap(), block.BaseFee())
		if err != nil {
			results[idx] = &txTraceResult{Error: err.Error()}
			continue
		}
		vmctx := core.NewEVMBlockContext(block.Header(), api.chainContext(ctx), nil)

		res, err := api.traceTx(ctx, msg, new(Context), vmctx, statedb, traceConfig)
		if err != nil {
			results[idx] = &txTraceResult{Error: err.Error()}
			continue
		}

		res, err = decorateResponse(res, traceConfig)
		if err != nil {
			return nil, fmt.Errorf("failed to decorate response for transaction at index %d with error %v", idx, err)
		}
		results[idx] = res
	}

	return results, nil
}

// traceTx configures a new tracer according to the provided configuration, and
// executes the given message in the provided environment. The return value will
// be tracer dependent.
func (api *API) traceTx(ctx context.Context, message core.Message, txctx *Context, vmctx vm.BlockContext, statedb *state.StateDB, config *TraceConfig) (interface{}, error) {
	// Assemble the structured logger or the JavaScript tracer
	var (
		tracer    vm.EVMLogger
		err       error
		txContext = core.NewEVMTxContext(message)
	)
	switch {
	case config == nil:
		tracer = logger.NewStructLogger(nil)
	case config.Tracer != nil:
		// Define a meaningful timeout of a single transaction trace
		timeout := defaultTraceTimeout
		if config.Timeout != nil {
			if timeout, err = time.ParseDuration(*config.Timeout); err != nil {
				return nil, err
			}
		}
		if t, err := New(*config.Tracer, txctx); err != nil {
			return nil, err
		} else {
			deadlineCtx, cancel := context.WithTimeout(ctx, timeout)
			go func() {
				<-deadlineCtx.Done()
				if errors.Is(deadlineCtx.Err(), context.DeadlineExceeded) {
					t.Stop(errors.New("execution timeout"))
				}
			}()
			defer cancel()
			tracer = t
		}
	default:
		tracer = logger.NewStructLogger(config.Config)
	}
	// Run the transaction with tracing enabled.
	vmenv := vm.NewEVM(vmctx, txContext, statedb, api.backend.ChainConfig(), vm.Config{Debug: true, Tracer: tracer, NoBaseFee: true})

	// Call Prepare to clear out the statedb access list
	statedb.Prepare(txctx.TxHash, txctx.TxIndex)

<<<<<<< HEAD
	if isJsTracer {
		if extraContext == nil {
			extraContext = map[string]interface{}{}
		}

		if txctx.TxHash != (common.Hash{}) {
			extraContext["transactionHash"] = txctx.TxHash.Hex()
		}
		if txctx.BlockHash != (common.Hash{}) {
			extraContext["blockHash"] = txctx.BlockHash.Hex()
		}
		extraContext["transactionPosition"] = uint64(txctx.TxIndex)

		// Add useful context for all tracers
		extraContext["from"] = message.From()
		if message.To() != nil {
			extraContext["msgTo"] = *message.To()
		}
		extraContext["coinbase"] = vmctx.Coinbase

		extraContext["gasLimit"] = message.Gas()
		extraContext["gasPrice"] = message.GasPrice()

		tracer.CapturePreEVM(vmenv, extraContext)

		if traceStateCapturer, ok := tracer.(vm.EVMLogger_StateCapturer); ok {
			traceStateCapturer.CapturePreEVM2(vmenv, extraContext)
		}
=======
	if traceStateCapturer, ok := tracer.(vm.EVMLogger_StateCapturer); ok {
		traceStateCapturer.CapturePreEVM(vmenv)
>>>>>>> 9671f1ef
	}

	result, err := core.ApplyMessage(vmenv, message, new(core.GasPool).AddGas(message.Gas()))
	if err != nil {
		return nil, fmt.Errorf("tracing failed: %w", err)
	}

	// Depending on the tracer type, format and return the output.
	switch tracer := tracer.(type) {
	case *logger.StructLogger:
		// If the result contains a revert reason, return it.
		returnVal := fmt.Sprintf("%x", result.Return())
		if len(result.Revert()) > 0 {
			returnVal = fmt.Sprintf("%x", result.Revert())
		}
		return &ethapi.ExecutionResult{
			Gas:         result.UsedGas,
			Failed:      result.Failed(),
			ReturnValue: returnVal,
			StructLogs:  ethapi.FormatLogs(tracer.StructLogs()),
		}, nil

	case Tracer:
		return tracer.GetResult()

	default:
		panic(fmt.Sprintf("bad tracer type %T", tracer))
	}
}

// APIs return the collection of RPC services the tracer package offers.
func APIs(backend Backend) []rpc.API {
	debugAPI := NewAPI(backend)

	// Append all the local APIs and return
	return []rpc.API{
		{
			Namespace: "debug",
			Version:   "1.0",
			Service:   debugAPI,
			Public:    false,
		},
		{
			Namespace: "trace",
			Version:   "1.0",
			Service:   NewTraceAPI(debugAPI),
			Public:    false,
		},
	}
}<|MERGE_RESOLUTION|>--- conflicted
+++ resolved
@@ -985,39 +985,8 @@
 	// Call Prepare to clear out the statedb access list
 	statedb.Prepare(txctx.TxHash, txctx.TxIndex)
 
-<<<<<<< HEAD
-	if isJsTracer {
-		if extraContext == nil {
-			extraContext = map[string]interface{}{}
-		}
-
-		if txctx.TxHash != (common.Hash{}) {
-			extraContext["transactionHash"] = txctx.TxHash.Hex()
-		}
-		if txctx.BlockHash != (common.Hash{}) {
-			extraContext["blockHash"] = txctx.BlockHash.Hex()
-		}
-		extraContext["transactionPosition"] = uint64(txctx.TxIndex)
-
-		// Add useful context for all tracers
-		extraContext["from"] = message.From()
-		if message.To() != nil {
-			extraContext["msgTo"] = *message.To()
-		}
-		extraContext["coinbase"] = vmctx.Coinbase
-
-		extraContext["gasLimit"] = message.Gas()
-		extraContext["gasPrice"] = message.GasPrice()
-
-		tracer.CapturePreEVM(vmenv, extraContext)
-
-		if traceStateCapturer, ok := tracer.(vm.EVMLogger_StateCapturer); ok {
-			traceStateCapturer.CapturePreEVM2(vmenv, extraContext)
-		}
-=======
 	if traceStateCapturer, ok := tracer.(vm.EVMLogger_StateCapturer); ok {
 		traceStateCapturer.CapturePreEVM(vmenv)
->>>>>>> 9671f1ef
 	}
 
 	result, err := core.ApplyMessage(vmenv, message, new(core.GasPool).AddGas(message.Gas()))
