// Copyright 2020 The go-ethereum Authors
// This file is part of the go-ethereum library.
//
// The go-ethereum library is free software: you can redistribute it and/or modify
// it under the terms of the GNU Lesser General Public License as published by
// the Free Software Foundation, either version 3 of the License, or
// (at your option) any later version.
//
// The go-ethereum library is distributed in the hope that it will be useful,
// but WITHOUT ANY WARRANTY; without even the implied warranty of
// MERCHANTABILITY or FITNESS FOR A PARTICULAR PURPOSE. See the
// GNU Lesser General Public License for more details.
//
// You should have received a copy of the GNU Lesser General Public License
// along with the go-ethereum library. If not, see <http://www.gnu.org/licenses/>.

package eth

import (
	"fmt"
	"math/big"
	"time"

	"github.com/ethereum/go-ethereum/common"
	"github.com/ethereum/go-ethereum/core"
	"github.com/ethereum/go-ethereum/core/types"
	"github.com/ethereum/go-ethereum/metrics"
	"github.com/ethereum/go-ethereum/p2p"
	"github.com/ethereum/go-ethereum/p2p/enode"
	"github.com/ethereum/go-ethereum/p2p/enr"
	"github.com/ethereum/go-ethereum/params/types/ctypes"
)

const (
	// softResponseLimit is the target maximum size of replies to data retrievals.
	softResponseLimit = 2 * 1024 * 1024

	// maxHeadersServe is the maximum number of block headers to serve. This number
	// is there to limit the number of disk lookups.
	maxHeadersServe = 1024

	// maxBodiesServe is the maximum number of block bodies to serve. This number
	// is mostly there to limit the number of disk lookups. With 24KB block sizes
	// nowadays, the practical limit will always be softResponseLimit.
	maxBodiesServe = 1024

	// maxReceiptsServe is the maximum number of block receipts to serve. This
	// number is mostly there to limit the number of disk lookups. With block
	// containing 200+ transactions nowadays, the practical limit will always
	// be softResponseLimit.
	maxReceiptsServe = 1024
)

// Handler is a callback to invoke from an outside runner after the boilerplate
// exchanges have passed.
type Handler func(peer *Peer) error

// Backend defines the data retrieval methods to serve remote requests and the
// callback methods to invoke on remote deliveries.
type Backend interface {
	// Chain retrieves the blockchain object to serve data.
	Chain() *core.BlockChain

	// TxPool retrieves the transaction pool object to serve data.
	TxPool() TxPool

	// AcceptTxs retrieves whether transaction processing is enabled on the node
	// or if inbound transactions should simply be dropped.
	AcceptTxs() bool

	// RunPeer is invoked when a peer joins on the `eth` protocol. The handler
	// should do any peer maintenance work, handshakes and validations. If all
	// is passed, control should be given back to the `handler` to process the
	// inbound messages going forward.
	RunPeer(peer *Peer, handler Handler) error

	// PeerInfo retrieves all known `eth` information about a peer.
	PeerInfo(id enode.ID) interface{}

	// Handle is a callback to be invoked when a data packet is received from
	// the remote peer. Only packets not consumed by the protocol handler will
	// be forwarded to the backend.
	Handle(peer *Peer, packet Packet) error
}

// TxPool defines the methods needed by the protocol handler to serve transactions.
type TxPool interface {
	// Get retrieves the transaction from the local txpool with the given hash.
	Get(hash common.Hash) *types.Transaction
}

// MakeProtocols constructs the P2P protocol definitions for `eth`.
<<<<<<< HEAD
func MakeProtocols(backend Backend, network uint64, protocolVersions []uint, dnsdisc enode.Iterator) []p2p.Protocol {
	protocols := make([]p2p.Protocol, 0, len(protocolVersions))
	for _, version := range protocolVersions {
		version := version // Closure

		// Path scheme does not support GetNodeData, don't advertise eth66 on it
		if version <= ETH66 && backend.Chain().TrieDB().Scheme() == rawdb.PathScheme {
=======
func MakeProtocols(backend Backend, network uint64, dnsdisc enode.Iterator) []p2p.Protocol {
	protocols := make([]p2p.Protocol, 0, len(ProtocolVersions))
	for _, version := range ProtocolVersions {
		// Blob transactions require eth/68 announcements, disable everything else
		if version <= ETH67 && backend.Chain().Config().CancunTime != nil {
>>>>>>> 0d45d72d
			continue
		}
		version := version // Closure

		protocols = append(protocols, p2p.Protocol{
			Name:    ProtocolName,
			Version: version,
			Length:  protocolLengths[version],
			Run: func(p *p2p.Peer, rw p2p.MsgReadWriter) error {
				peer := NewPeer(version, p, rw, backend.TxPool())
				defer peer.Close()

				return backend.RunPeer(peer, func(peer *Peer) error {
					return Handle(backend, peer)
				})
			},
			NodeInfo: func() interface{} {
				return nodeInfo(backend.Chain(), network)
			},
			PeerInfo: func(id enode.ID) interface{} {
				return backend.PeerInfo(id)
			},
			Attributes:     []enr.Entry{currentENREntry(backend.Chain())},
			DialCandidates: dnsdisc,
		})
	}
	return protocols
}

// NodeInfo represents a short summary of the `eth` sub-protocol metadata
// known about the host peer.
type NodeInfo struct {
	Network    uint64                   `json:"network"`    // Ethereum network ID (1=Mainnet, Goerli=5)
	Difficulty *big.Int                 `json:"difficulty"` // Total difficulty of the host's blockchain
	Genesis    common.Hash              `json:"genesis"`    // SHA3 hash of the host's genesis block
	Config     ctypes.ChainConfigurator `json:"config"`     // Chain configuration for the fork rules
	Head       common.Hash              `json:"head"`       // Hex hash of the host's best owned block
}

// nodeInfo retrieves some `eth` protocol metadata about the running host node.
func nodeInfo(chain *core.BlockChain, network uint64) *NodeInfo {
	head := chain.CurrentBlock()
	hash := head.Hash()

	return &NodeInfo{
		Network:    network,
		Difficulty: chain.GetTd(hash, head.Number.Uint64()),
		Genesis:    chain.Genesis().Hash(),
		Config:     chain.Config(),
		Head:       hash,
	}
}

// Handle is invoked whenever an `eth` connection is made that successfully passes
// the protocol handshake. This method will keep processing messages until the
// connection is torn down.
func Handle(backend Backend, peer *Peer) error {
	for {
		if err := handleMessage(backend, peer); err != nil {
			peer.Log().Debug("Message handling failed in `eth`", "err", err)
			return err
		}
	}
}

type msgHandler func(backend Backend, msg Decoder, peer *Peer) error
type Decoder interface {
	Decode(val interface{}) error
	Time() time.Time
}

var eth67 = map[uint64]msgHandler{
	NewBlockHashesMsg:             handleNewBlockhashes,
	NewBlockMsg:                   handleNewBlock,
	TransactionsMsg:               handleTransactions,
	NewPooledTransactionHashesMsg: handleNewPooledTransactionHashes67,
	GetBlockHeadersMsg:            handleGetBlockHeaders,
	BlockHeadersMsg:               handleBlockHeaders,
	GetBlockBodiesMsg:             handleGetBlockBodies,
	BlockBodiesMsg:                handleBlockBodies,
	GetReceiptsMsg:                handleGetReceipts,
	ReceiptsMsg:                   handleReceipts,
	GetPooledTransactionsMsg:      handleGetPooledTransactions,
	PooledTransactionsMsg:         handlePooledTransactions,
}

var eth68 = map[uint64]msgHandler{
	NewBlockHashesMsg:             handleNewBlockhashes,
	NewBlockMsg:                   handleNewBlock,
	TransactionsMsg:               handleTransactions,
	NewPooledTransactionHashesMsg: handleNewPooledTransactionHashes68,
	GetBlockHeadersMsg:            handleGetBlockHeaders,
	BlockHeadersMsg:               handleBlockHeaders,
	GetBlockBodiesMsg:             handleGetBlockBodies,
	BlockBodiesMsg:                handleBlockBodies,
	GetReceiptsMsg:                handleGetReceipts,
	ReceiptsMsg:                   handleReceipts,
	GetPooledTransactionsMsg:      handleGetPooledTransactions,
	PooledTransactionsMsg:         handlePooledTransactions,
}

// handleMessage is invoked whenever an inbound message is received from a remote
// peer. The remote connection is torn down upon returning any error.
func handleMessage(backend Backend, peer *Peer) error {
	// Read the next message from the remote peer, and ensure it's fully consumed
	msg, err := peer.rw.ReadMsg()
	if err != nil {
		return err
	}
	if msg.Size > maxMessageSize {
		return fmt.Errorf("%w: %v > %v", errMsgTooLarge, msg.Size, maxMessageSize)
	}
	defer msg.Discard()

	var handlers = eth67
	if peer.Version() >= ETH68 {
		handlers = eth68
	}
	// Track the amount of time it takes to serve the request and run the handler
	if metrics.Enabled {
		h := fmt.Sprintf("%s/%s/%d/%#02x", p2p.HandleHistName, ProtocolName, peer.Version(), msg.Code)
		defer func(start time.Time) {
			sampler := func() metrics.Sample {
				return metrics.ResettingSample(
					metrics.NewExpDecaySample(1028, 0.015),
				)
			}
			metrics.GetOrRegisterHistogramLazy(h, nil, sampler).Update(time.Since(start).Microseconds())
		}(time.Now())
	}
	if handler := handlers[msg.Code]; handler != nil {
		return handler(backend, msg, peer)
	}
	return fmt.Errorf("%w: %v", errInvalidMsgCode, msg.Code)
}<|MERGE_RESOLUTION|>--- conflicted
+++ resolved
@@ -90,24 +90,16 @@
 }
 
 // MakeProtocols constructs the P2P protocol definitions for `eth`.
-<<<<<<< HEAD
 func MakeProtocols(backend Backend, network uint64, protocolVersions []uint, dnsdisc enode.Iterator) []p2p.Protocol {
 	protocols := make([]p2p.Protocol, 0, len(protocolVersions))
 	for _, version := range protocolVersions {
 		version := version // Closure
 
-		// Path scheme does not support GetNodeData, don't advertise eth66 on it
-		if version <= ETH66 && backend.Chain().TrieDB().Scheme() == rawdb.PathScheme {
-=======
-func MakeProtocols(backend Backend, network uint64, dnsdisc enode.Iterator) []p2p.Protocol {
-	protocols := make([]p2p.Protocol, 0, len(ProtocolVersions))
-	for _, version := range ProtocolVersions {
+		// TODO(meowsbits): FIXME re: Cancun config/time/enabled check
 		// Blob transactions require eth/68 announcements, disable everything else
-		if version <= ETH67 && backend.Chain().Config().CancunTime != nil {
->>>>>>> 0d45d72d
+		if version <= ETH67 && backend.Chain().Config().GetEIP4844TransitionTime() != nil {
 			continue
 		}
-		version := version // Closure
 
 		protocols = append(protocols, p2p.Protocol{
 			Name:    ProtocolName,
