// Copyright 2020 The go-ethereum Authors
// This file is part of the go-ethereum library.
//
// The go-ethereum library is free software: you can redistribute it and/or modify
// it under the terms of the GNU Lesser General Public License as published by
// the Free Software Foundation, either version 3 of the License, or
// (at your option) any later version.
//
// The go-ethereum library is distributed in the hope that it will be useful,
// but WITHOUT ANY WARRANTY; without even the implied warranty of
// MERCHANTABILITY or FITNESS FOR A PARTICULAR PURPOSE. See the
// GNU Lesser General Public License for more details.
//
// You should have received a copy of the GNU Lesser General Public License
// along with the go-ethereum library. If not, see <http://www.gnu.org/licenses/>.

package eth

import (
	"fmt"
	"math/big"
	"time"

	"github.com/ethereum/go-ethereum/common"
	"github.com/ethereum/go-ethereum/core"
	"github.com/ethereum/go-ethereum/core/rawdb"
	"github.com/ethereum/go-ethereum/core/types"
	"github.com/ethereum/go-ethereum/metrics"
	"github.com/ethereum/go-ethereum/p2p"
	"github.com/ethereum/go-ethereum/p2p/enode"
	"github.com/ethereum/go-ethereum/p2p/enr"
	"github.com/ethereum/go-ethereum/params/types/ctypes"
)

const (
	// softResponseLimit is the target maximum size of replies to data retrievals.
	softResponseLimit = 2 * 1024 * 1024

	// maxHeadersServe is the maximum number of block headers to serve. This number
	// is there to limit the number of disk lookups.
	maxHeadersServe = 1024

	// maxBodiesServe is the maximum number of block bodies to serve. This number
	// is mostly there to limit the number of disk lookups. With 24KB block sizes
	// nowadays, the practical limit will always be softResponseLimit.
	maxBodiesServe = 1024

	// maxNodeDataServe is the maximum number of state trie nodes to serve. This
	// number is there to limit the number of disk lookups.
	maxNodeDataServe = 1024

	// maxReceiptsServe is the maximum number of block receipts to serve. This
	// number is mostly there to limit the number of disk lookups. With block
	// containing 200+ transactions nowadays, the practical limit will always
	// be softResponseLimit.
	maxReceiptsServe = 1024
)

// Handler is a callback to invoke from an outside runner after the boilerplate
// exchanges have passed.
type Handler func(peer *Peer) error

// Backend defines the data retrieval methods to serve remote requests and the
// callback methods to invoke on remote deliveries.
type Backend interface {
	// Chain retrieves the blockchain object to serve data.
	Chain() *core.BlockChain

	// TxPool retrieves the transaction pool object to serve data.
	TxPool() TxPool

	// AcceptTxs retrieves whether transaction processing is enabled on the node
	// or if inbound transactions should simply be dropped.
	AcceptTxs() bool

	// RunPeer is invoked when a peer joins on the `eth` protocol. The handler
	// should do any peer maintenance work, handshakes and validations. If all
	// is passed, control should be given back to the `handler` to process the
	// inbound messages going forward.
	RunPeer(peer *Peer, handler Handler) error

	// PeerInfo retrieves all known `eth` information about a peer.
	PeerInfo(id enode.ID) interface{}

	// Handle is a callback to be invoked when a data packet is received from
	// the remote peer. Only packets not consumed by the protocol handler will
	// be forwarded to the backend.
	Handle(peer *Peer, packet Packet) error
}

// TxPool defines the methods needed by the protocol handler to serve transactions.
type TxPool interface {
	// Get retrieves the transaction from the local txpool with the given hash.
	Get(hash common.Hash) *types.Transaction
}

// MakeProtocols constructs the P2P protocol definitions for `eth`.
<<<<<<< HEAD
func MakeProtocols(backend Backend, network uint64, protocolVersions []uint, dnsdisc enode.Iterator) []p2p.Protocol {
	protocols := make([]p2p.Protocol, len(protocolVersions))
	for i, version := range protocolVersions {
=======
func MakeProtocols(backend Backend, network uint64, dnsdisc enode.Iterator) []p2p.Protocol {
	protocols := make([]p2p.Protocol, 0, len(ProtocolVersions))
	for _, version := range ProtocolVersions {
>>>>>>> 7371b381
		version := version // Closure

		// Path scheme does not support GetNodeData, don't advertise eth66 on it
		if version <= ETH66 && backend.Chain().TrieDB().Scheme() == rawdb.PathScheme {
			continue
		}
		protocols = append(protocols, p2p.Protocol{
			Name:    ProtocolName,
			Version: version,
			Length:  protocolLengths[version],
			Run: func(p *p2p.Peer, rw p2p.MsgReadWriter) error {
				peer := NewPeer(version, p, rw, backend.TxPool())
				defer peer.Close()

				return backend.RunPeer(peer, func(peer *Peer) error {
					return Handle(backend, peer)
				})
			},
			NodeInfo: func() interface{} {
				return nodeInfo(backend.Chain(), network)
			},
			PeerInfo: func(id enode.ID) interface{} {
				return backend.PeerInfo(id)
			},
			Attributes:     []enr.Entry{currentENREntry(backend.Chain())},
			DialCandidates: dnsdisc,
		})
	}
	return protocols
}

// NodeInfo represents a short summary of the `eth` sub-protocol metadata
// known about the host peer.
type NodeInfo struct {
	Network    uint64                   `json:"network"`    // Ethereum network ID (1=Mainnet, Goerli=5)
	Difficulty *big.Int                 `json:"difficulty"` // Total difficulty of the host's blockchain
	Genesis    common.Hash              `json:"genesis"`    // SHA3 hash of the host's genesis block
	Config     ctypes.ChainConfigurator `json:"config"`     // Chain configuration for the fork rules
	Head       common.Hash              `json:"head"`       // Hex hash of the host's best owned block
}

// nodeInfo retrieves some `eth` protocol metadata about the running host node.
func nodeInfo(chain *core.BlockChain, network uint64) *NodeInfo {
	head := chain.CurrentBlock()
	hash := head.Hash()

	return &NodeInfo{
		Network:    network,
		Difficulty: chain.GetTd(hash, head.Number.Uint64()),
		Genesis:    chain.Genesis().Hash(),
		Config:     chain.Config(),
		Head:       hash,
	}
}

// Handle is invoked whenever an `eth` connection is made that successfully passes
// the protocol handshake. This method will keep processing messages until the
// connection is torn down.
func Handle(backend Backend, peer *Peer) error {
	for {
		if err := handleMessage(backend, peer); err != nil {
			peer.Log().Debug("Message handling failed in `eth`", "err", err)
			return err
		}
	}
}

type msgHandler func(backend Backend, msg Decoder, peer *Peer) error
type Decoder interface {
	Decode(val interface{}) error
	Time() time.Time
}

var eth66 = map[uint64]msgHandler{
	NewBlockHashesMsg:             handleNewBlockhashes,
	NewBlockMsg:                   handleNewBlock,
	TransactionsMsg:               handleTransactions,
	NewPooledTransactionHashesMsg: handleNewPooledTransactionHashes66,
	GetBlockHeadersMsg:            handleGetBlockHeaders66,
	BlockHeadersMsg:               handleBlockHeaders66,
	GetBlockBodiesMsg:             handleGetBlockBodies66,
	BlockBodiesMsg:                handleBlockBodies66,
	GetNodeDataMsg:                handleGetNodeData66,
	NodeDataMsg:                   handleNodeData66,
	GetReceiptsMsg:                handleGetReceipts66,
	ReceiptsMsg:                   handleReceipts66,
	GetPooledTransactionsMsg:      handleGetPooledTransactions66,
	PooledTransactionsMsg:         handlePooledTransactions66,
}

var eth67 = map[uint64]msgHandler{
	NewBlockHashesMsg:             handleNewBlockhashes,
	NewBlockMsg:                   handleNewBlock,
	TransactionsMsg:               handleTransactions,
	NewPooledTransactionHashesMsg: handleNewPooledTransactionHashes66,
	GetBlockHeadersMsg:            handleGetBlockHeaders66,
	BlockHeadersMsg:               handleBlockHeaders66,
	GetBlockBodiesMsg:             handleGetBlockBodies66,
	BlockBodiesMsg:                handleBlockBodies66,
	GetReceiptsMsg:                handleGetReceipts66,
	ReceiptsMsg:                   handleReceipts66,
	GetPooledTransactionsMsg:      handleGetPooledTransactions66,
	PooledTransactionsMsg:         handlePooledTransactions66,
}

var eth68 = map[uint64]msgHandler{
	NewBlockHashesMsg:             handleNewBlockhashes,
	NewBlockMsg:                   handleNewBlock,
	TransactionsMsg:               handleTransactions,
	NewPooledTransactionHashesMsg: handleNewPooledTransactionHashes68,
	GetBlockHeadersMsg:            handleGetBlockHeaders66,
	BlockHeadersMsg:               handleBlockHeaders66,
	GetBlockBodiesMsg:             handleGetBlockBodies66,
	BlockBodiesMsg:                handleBlockBodies66,
	GetReceiptsMsg:                handleGetReceipts66,
	ReceiptsMsg:                   handleReceipts66,
	GetPooledTransactionsMsg:      handleGetPooledTransactions66,
	PooledTransactionsMsg:         handlePooledTransactions66,
}

// handleMessage is invoked whenever an inbound message is received from a remote
// peer. The remote connection is torn down upon returning any error.
func handleMessage(backend Backend, peer *Peer) error {
	// Read the next message from the remote peer, and ensure it's fully consumed
	msg, err := peer.rw.ReadMsg()
	if err != nil {
		return err
	}
	if msg.Size > maxMessageSize {
		return fmt.Errorf("%w: %v > %v", errMsgTooLarge, msg.Size, maxMessageSize)
	}
	defer msg.Discard()

	var handlers = eth66
	if peer.Version() == ETH67 {
		handlers = eth67
	}
	if peer.Version() >= ETH68 {
		handlers = eth68
	}

	// Track the amount of time it takes to serve the request and run the handler
	if metrics.Enabled {
		h := fmt.Sprintf("%s/%s/%d/%#02x", p2p.HandleHistName, ProtocolName, peer.Version(), msg.Code)
		defer func(start time.Time) {
			sampler := func() metrics.Sample {
				return metrics.ResettingSample(
					metrics.NewExpDecaySample(1028, 0.015),
				)
			}
			metrics.GetOrRegisterHistogramLazy(h, nil, sampler).Update(time.Since(start).Microseconds())
		}(time.Now())
	}
	if handler := handlers[msg.Code]; handler != nil {
		return handler(backend, msg, peer)
	}
	return fmt.Errorf("%w: %v", errInvalidMsgCode, msg.Code)
}<|MERGE_RESOLUTION|>--- conflicted
+++ resolved
@@ -95,15 +95,9 @@
 }
 
 // MakeProtocols constructs the P2P protocol definitions for `eth`.
-<<<<<<< HEAD
 func MakeProtocols(backend Backend, network uint64, protocolVersions []uint, dnsdisc enode.Iterator) []p2p.Protocol {
-	protocols := make([]p2p.Protocol, len(protocolVersions))
-	for i, version := range protocolVersions {
-=======
-func MakeProtocols(backend Backend, network uint64, dnsdisc enode.Iterator) []p2p.Protocol {
-	protocols := make([]p2p.Protocol, 0, len(ProtocolVersions))
-	for _, version := range ProtocolVersions {
->>>>>>> 7371b381
+	protocols := make([]p2p.Protocol, 0, len(protocolVersions))
+	for _, version := range protocolVersions {
 		version := version // Closure
 
 		// Path scheme does not support GetNodeData, don't advertise eth66 on it
