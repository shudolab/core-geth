// Copyright 2023 The go-ethereum Authors
// This file is part of the go-ethereum library.
//
// The go-ethereum library is free software: you can redistribute it and/or modify
// it under the terms of the GNU Lesser General Public License as published by
// the Free Software Foundation, either version 3 of the License, or
// (at your option) any later version.
//
// The go-ethereum library is distributed in the hope that it will be useful,
// but WITHOUT ANY WARRANTY; without even the implied warranty of
// MERCHANTABILITY or FITNESS FOR A PARTICULAR PURPOSE. See the
// GNU Lesser General Public License for more details.
//
// You should have received a copy of the GNU Lesser General Public License
// along with the go-ethereum library. If not, see <http://www.gnu.org/licenses/>.

package eip4844

import (
	"errors"
	"fmt"
	"math/big"

	"github.com/ethereum/go-ethereum/core/types"
	"github.com/ethereum/go-ethereum/params/vars"
)

var (
	minBlobGasPrice            = big.NewInt(vars.BlobTxMinBlobGasprice)
	blobGaspriceUpdateFraction = big.NewInt(vars.BlobTxBlobGaspriceUpdateFraction)
)

// VerifyEIP4844Header verifies the presence of the excessBlobGas field and that
// if the current block contains no transactions, the excessBlobGas is updated
// accordingly.
func VerifyEIP4844Header(parent, header *types.Header) error {
	// Verify the header is not malformed
	if header.ExcessBlobGas == nil {
		return errors.New("header is missing excessBlobGas")
	}
	if header.BlobGasUsed == nil {
		return errors.New("header is missing blobGasUsed")
	}
	// Verify that the blob gas used remains within reasonable limits.
<<<<<<< HEAD
	if *header.BlobGasUsed > vars.BlobTxMaxBlobGasPerBlock {
		return fmt.Errorf("blob gas used %d exceeds maximum allowance %d", *header.BlobGasUsed, vars.BlobTxMaxBlobGasPerBlock)
=======
	if *header.BlobGasUsed > params.MaxBlobGasPerBlock {
		return fmt.Errorf("blob gas used %d exceeds maximum allowance %d", *header.BlobGasUsed, params.MaxBlobGasPerBlock)
>>>>>>> 7371b381
	}
	if *header.BlobGasUsed%vars.BlobTxBlobGasPerBlob != 0 {
		return fmt.Errorf("blob gas used %d not a multiple of blob gas per blob %d", header.BlobGasUsed, vars.BlobTxBlobGasPerBlob)
	}
	// Verify the excessBlobGas is correct based on the parent header
	var (
		parentExcessBlobGas uint64
		parentBlobGasUsed   uint64
	)
	if parent.ExcessBlobGas != nil {
		parentExcessBlobGas = *parent.ExcessBlobGas
		parentBlobGasUsed = *parent.BlobGasUsed
	}
	expectedExcessBlobGas := CalcExcessBlobGas(parentExcessBlobGas, parentBlobGasUsed)
	if *header.ExcessBlobGas != expectedExcessBlobGas {
		return fmt.Errorf("invalid excessBlobGas: have %d, want %d, parent excessBlobGas %d, parent blobDataUsed %d",
			*header.ExcessBlobGas, expectedExcessBlobGas, parentExcessBlobGas, parentBlobGasUsed)
	}
	return nil
}

// CalcExcessBlobGas calculates the excess blob gas after applying the set of
// blobs on top of the excess blob gas.
func CalcExcessBlobGas(parentExcessBlobGas uint64, parentBlobGasUsed uint64) uint64 {
	excessBlobGas := parentExcessBlobGas + parentBlobGasUsed
	if excessBlobGas < vars.BlobTxTargetBlobGasPerBlock {
		return 0
	}
	return excessBlobGas - vars.BlobTxTargetBlobGasPerBlock
}

// CalcBlobFee calculates the blobfee from the header's excess blob gas field.
func CalcBlobFee(excessBlobGas uint64) *big.Int {
	return fakeExponential(minBlobGasPrice, new(big.Int).SetUint64(excessBlobGas), blobGaspriceUpdateFraction)
}

// fakeExponential approximates factor * e ** (numerator / denominator) using
// Taylor expansion.
func fakeExponential(factor, numerator, denominator *big.Int) *big.Int {
	var (
		output = new(big.Int)
		accum  = new(big.Int).Mul(factor, denominator)
	)
	for i := 1; accum.Sign() > 0; i++ {
		output.Add(output, accum)

		accum.Mul(accum, numerator)
		accum.Div(accum, denominator)
		accum.Div(accum, big.NewInt(int64(i)))
	}
	return output.Div(output, denominator)
}<|MERGE_RESOLUTION|>--- conflicted
+++ resolved
@@ -42,13 +42,8 @@
 		return errors.New("header is missing blobGasUsed")
 	}
 	// Verify that the blob gas used remains within reasonable limits.
-<<<<<<< HEAD
-	if *header.BlobGasUsed > vars.BlobTxMaxBlobGasPerBlock {
-		return fmt.Errorf("blob gas used %d exceeds maximum allowance %d", *header.BlobGasUsed, vars.BlobTxMaxBlobGasPerBlock)
-=======
-	if *header.BlobGasUsed > params.MaxBlobGasPerBlock {
-		return fmt.Errorf("blob gas used %d exceeds maximum allowance %d", *header.BlobGasUsed, params.MaxBlobGasPerBlock)
->>>>>>> 7371b381
+	if *header.BlobGasUsed > vars.MaxBlobGasPerBlock {
+		return fmt.Errorf("blob gas used %d exceeds maximum allowance %d", *header.BlobGasUsed, vars.MaxBlobGasPerBlock)
 	}
 	if *header.BlobGasUsed%vars.BlobTxBlobGasPerBlob != 0 {
 		return fmt.Errorf("blob gas used %d not a multiple of blob gas per blob %d", header.BlobGasUsed, vars.BlobTxBlobGasPerBlob)
