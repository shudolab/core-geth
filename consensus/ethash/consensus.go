--- conflicted
+++ resolved
@@ -42,49 +42,8 @@
 
 // Ethash proof-of-work protocol constants.
 var (
-<<<<<<< HEAD
 	maxUncles              = 2                // Maximum number of uncles allowed in a single block
 	allowedFutureBlockTime = 15 * time.Second // Max time from current time allowed for blocks, before they're considered future blocks
-=======
-	FrontierBlockReward           = big.NewInt(5e+18) // Block reward in wei for successfully mining a block
-	ByzantiumBlockReward          = big.NewInt(3e+18) // Block reward in wei for successfully mining a block upward from Byzantium
-	ConstantinopleBlockReward     = big.NewInt(2e+18) // Block reward in wei for successfully mining a block upward from Constantinople
-	maxUncles                     = 2                 // Maximum number of uncles allowed in a single block
-	allowedFutureBlockTimeSeconds = int64(15)         // Max seconds from current time allowed for blocks, before they're considered future blocks
-
-	// calcDifficultyEip5133 is the difficulty adjustment algorithm as specified by EIP 5133.
-	// It offsets the bomb a total of 11.4M blocks.
-	// Specification EIP-5133: https://eips.ethereum.org/EIPS/eip-5133
-	calcDifficultyEip5133 = makeDifficultyCalculator(big.NewInt(11_400_000))
-
-	// calcDifficultyEip4345 is the difficulty adjustment algorithm as specified by EIP 4345.
-	// It offsets the bomb a total of 10.7M blocks.
-	// Specification EIP-4345: https://eips.ethereum.org/EIPS/eip-4345
-	calcDifficultyEip4345 = makeDifficultyCalculator(big.NewInt(10_700_000))
-
-	// calcDifficultyEip3554 is the difficulty adjustment algorithm as specified by EIP 3554.
-	// It offsets the bomb a total of 9.7M blocks.
-	// Specification EIP-3554: https://eips.ethereum.org/EIPS/eip-3554
-	calcDifficultyEip3554 = makeDifficultyCalculator(big.NewInt(9700000))
-
-	// calcDifficultyEip2384 is the difficulty adjustment algorithm as specified by EIP 2384.
-	// It offsets the bomb 4M blocks from Constantinople, so in total 9M blocks.
-	// Specification EIP-2384: https://eips.ethereum.org/EIPS/eip-2384
-	calcDifficultyEip2384 = makeDifficultyCalculator(big.NewInt(9000000))
-
-	// calcDifficultyConstantinople is the difficulty adjustment algorithm for Constantinople.
-	// It returns the difficulty that a new block should have when created at time given the
-	// parent block's time and difficulty. The calculation uses the Byzantium rules, but with
-	// bomb offset 5M.
-	// Specification EIP-1234: https://eips.ethereum.org/EIPS/eip-1234
-	calcDifficultyConstantinople = makeDifficultyCalculator(big.NewInt(5000000))
-
-	// calcDifficultyByzantium is the difficulty adjustment algorithm. It returns
-	// the difficulty that a new block should have when created at time given the
-	// parent block's time and difficulty. The calculation uses the Byzantium rules.
-	// Specification EIP-649: https://eips.ethereum.org/EIPS/eip-649
-	calcDifficultyByzantium = makeDifficultyCalculator(big.NewInt(3000000))
->>>>>>> 23bee162
 )
 
 // Various error messages to mark blocks invalid. These should be private to
@@ -356,29 +315,7 @@
 // given the parent block's time and difficulty.
 func CalcDifficulty(config ctypes.ChainConfigurator, time uint64, parent *types.Header) *big.Int {
 	next := new(big.Int).Add(parent.Number, big1)
-<<<<<<< HEAD
 	out := new(big.Int)
-=======
-	switch {
-	case config.IsGrayGlacier(next):
-		return calcDifficultyEip5133(time, parent)
-	case config.IsArrowGlacier(next):
-		return calcDifficultyEip4345(time, parent)
-	case config.IsLondon(next):
-		return calcDifficultyEip3554(time, parent)
-	case config.IsMuirGlacier(next):
-		return calcDifficultyEip2384(time, parent)
-	case config.IsConstantinople(next):
-		return calcDifficultyConstantinople(time, parent)
-	case config.IsByzantium(next):
-		return calcDifficultyByzantium(time, parent)
-	case config.IsHomestead(next):
-		return calcDifficultyHomestead(time, parent)
-	default:
-		return calcDifficultyFrontier(time, parent)
-	}
-}
->>>>>>> 23bee162
 
 	// TODO (meowbits): do we need this?
 	// if config.IsEnabled(config.GetEthashTerminalTotalDifficulty, next) {
@@ -443,6 +380,24 @@
 	// exPeriodRef the explosion clause's reference point
 	exPeriodRef := new(big.Int).Add(parent.Number, big1)
 
+	// TODO(meowsbits): Introduce EIP5133, et al.
+	/*
+		// calcDifficultyEip5133 is the difficulty adjustment algorithm as specified by EIP 5133.
+		// It offsets the bomb a total of 11.4M blocks.
+		// Specification EIP-5133: https://eips.ethereum.org/EIPS/eip-5133
+		calcDifficultyEip5133 = makeDifficultyCalculator(big.NewInt(11_400_000))
+
+		// calcDifficultyEip4345 is the difficulty adjustment algorithm as specified by EIP 4345.
+		// It offsets the bomb a total of 10.7M blocks.
+		// Specification EIP-4345: https://eips.ethereum.org/EIPS/eip-4345
+		calcDifficultyEip4345 = makeDifficultyCalculator(big.NewInt(10_700_000))
+
+		// calcDifficultyEip3554 is the difficulty adjustment algorithm as specified by EIP 3554.
+		// It offsets the bomb a total of 9.7M blocks.
+		// Specification EIP-3554: https://eips.ethereum.org/EIPS/eip-3554
+		calcDifficultyEip3554 = makeDifficultyCalculator(big.NewInt(9700000))
+
+	*/
 	if config.IsEnabled(config.GetEthashECIP1010PauseTransition, next) {
 		ecip1010Explosion(config, next, exPeriodRef)
 
