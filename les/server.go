// Copyright 2016 The go-ethereum Authors
// This file is part of the go-ethereum library.
//
// The go-ethereum library is free software: you can redistribute it and/or modify
// it under the terms of the GNU Lesser General Public License as published by
// the Free Software Foundation, either version 3 of the License, or
// (at your option) any later version.
//
// The go-ethereum library is distributed in the hope that it will be useful,
// but WITHOUT ANY WARRANTY; without even the implied warranty of
// MERCHANTABILITY or FITNESS FOR A PARTICULAR PURPOSE. See the
// GNU Lesser General Public License for more details.
//
// You should have received a copy of the GNU Lesser General Public License
// along with the go-ethereum library. If not, see <http://www.gnu.org/licenses/>.

package les

import (
	"crypto/ecdsa"
	"time"

	"github.com/ethereum/go-ethereum/accounts/abi/bind"
	"github.com/ethereum/go-ethereum/common/mclock"
	"github.com/ethereum/go-ethereum/core"
	"github.com/ethereum/go-ethereum/eth"
	"github.com/ethereum/go-ethereum/les/checkpointoracle"
	"github.com/ethereum/go-ethereum/les/flowcontrol"
	"github.com/ethereum/go-ethereum/light"
	"github.com/ethereum/go-ethereum/log"
	"github.com/ethereum/go-ethereum/p2p"
	"github.com/ethereum/go-ethereum/p2p/discv5"
	"github.com/ethereum/go-ethereum/p2p/enode"
	"github.com/ethereum/go-ethereum/p2p/enr"
	"github.com/ethereum/go-ethereum/params/types/coregeth"
	"github.com/ethereum/go-ethereum/params/types/goethereum"
	"github.com/ethereum/go-ethereum/params/vars"
	"github.com/ethereum/go-ethereum/rpc"
)

type LesServer struct {
	lesCommons

	archiveMode bool // Flag whether the ethereum node runs in archive mode.
	peers       *clientPeerSet
	handler     *serverHandler
	lesTopics   []discv5.Topic
	privateKey  *ecdsa.PrivateKey

	// Flow control and capacity management
	fcManager    *flowcontrol.ClientManager
	costTracker  *costTracker
	defParams    flowcontrol.ServerParams
	servingQueue *servingQueue
	clientPool   *clientPool

	minCapacity, maxCapacity, freeCapacity uint64
	threadsIdle                            int // Request serving threads count when system is idle.
	threadsBusy                            int // Request serving threads count when system is busy(block insertion).
}

func NewLesServer(e *eth.Ethereum, config *eth.Config) (*LesServer, error) {
	// Collect les protocol version information supported by local node.
	lesTopics := make([]discv5.Topic, len(AdvertiseProtocolVersions))
	for i, pv := range AdvertiseProtocolVersions {
		lesTopics[i] = lesTopic(e.BlockChain().Genesis().Hash(), pv)
	}
	// Calculate the number of threads used to service the light client
	// requests based on the user-specified value.
	threads := config.LightServ * 4 / 100
	if threads < 4 {
		threads = 4
	}
	srv := &LesServer{
		lesCommons: lesCommons{
			genesis:          e.BlockChain().Genesis().Hash(),
			config:           config,
			chainConfig:      e.BlockChain().Config(),
			iConfig:          light.DefaultServerIndexerConfig,
			chainDb:          e.ChainDb(),
			chainReader:      e.BlockChain(),
<<<<<<< HEAD
			chtIndexer:       light.NewChtIndexer(e.ChainDb(), nil, vars.CHTFrequency, vars.HelperTrieProcessConfirmations),
			bloomTrieIndexer: light.NewBloomTrieIndexer(e.ChainDb(), nil, vars.BloomBitsBlocks, vars.BloomTrieFrequency),
=======
			chtIndexer:       light.NewChtIndexer(e.ChainDb(), nil, params.CHTFrequency, params.HelperTrieProcessConfirmations, true),
			bloomTrieIndexer: light.NewBloomTrieIndexer(e.ChainDb(), nil, params.BloomBitsBlocks, params.BloomTrieFrequency, true),
>>>>>>> 6c9f040e
			closeCh:          make(chan struct{}),
		},
		archiveMode:  e.ArchiveMode(),
		peers:        newClientPeerSet(),
		lesTopics:    lesTopics,
		fcManager:    flowcontrol.NewClientManager(nil, &mclock.System{}),
		servingQueue: newServingQueue(int64(time.Millisecond*10), float64(config.LightServ)/100),
		threadsBusy:  config.LightServ/100 + 1,
		threadsIdle:  threads,
	}
	srv.handler = newServerHandler(srv, e.BlockChain(), e.ChainDb(), e.TxPool(), e.Synced)
	srv.costTracker, srv.minCapacity = newCostTracker(e.ChainDb(), config)
	srv.freeCapacity = srv.minCapacity

	// Set up checkpoint oracle.
	oracle := config.CheckpointOracle
	if oracle == nil {
		if p, ok := e.BlockChain().Config().(*coregeth.CoreGethChainConfig); ok {
			oracle = p.TrustedCheckpointOracle
		} else if p, ok := e.BlockChain().Config().(*goethereum.ChainConfig); ok {
			oracle = p.TrustedCheckpointOracle
		}
	}
	srv.oracle = checkpointoracle.New(oracle, srv.localCheckpoint)

	// Initialize server capacity management fields.
	srv.defParams = flowcontrol.ServerParams{
		BufLimit:    srv.freeCapacity * bufLimitRatio,
		MinRecharge: srv.freeCapacity,
	}
	// LES flow control tries to more or less guarantee the possibility for the
	// clients to send a certain amount of requests at any time and get a quick
	// response. Most of the clients want this guarantee but don't actually need
	// to send requests most of the time. Our goal is to serve as many clients as
	// possible while the actually used server capacity does not exceed the limits
	totalRecharge := srv.costTracker.totalRecharge()
	srv.maxCapacity = srv.freeCapacity * uint64(srv.config.LightPeers)
	if totalRecharge > srv.maxCapacity {
		srv.maxCapacity = totalRecharge
	}
	srv.fcManager.SetCapacityLimits(srv.freeCapacity, srv.maxCapacity, srv.freeCapacity*2)
	srv.clientPool = newClientPool(srv.chainDb, srv.freeCapacity, mclock.System{}, func(id enode.ID) { go srv.peers.unregister(peerIdToString(id)) })
	srv.clientPool.setDefaultFactors(priceFactors{0, 1, 1}, priceFactors{0, 1, 1})

	checkpoint := srv.latestLocalCheckpoint()
	if !checkpoint.Empty() {
		log.Info("Loaded latest checkpoint", "section", checkpoint.SectionIndex, "head", checkpoint.SectionHead,
			"chtroot", checkpoint.CHTRoot, "bloomroot", checkpoint.BloomRoot)
	}
	srv.chtIndexer.Start(e.BlockChain())
	return srv, nil
}

func (s *LesServer) APIs() []rpc.API {
	return []rpc.API{
		{
			Namespace: "les",
			Version:   "1.0",
			Service:   NewPrivateLightAPI(&s.lesCommons),
			Public:    false,
		},
		{
			Namespace: "les",
			Version:   "1.0",
			Service:   NewPrivateLightServerAPI(s),
			Public:    false,
		},
		{
			Namespace: "debug",
			Version:   "1.0",
			Service:   NewPrivateDebugAPI(s),
			Public:    false,
		},
	}
}

func (s *LesServer) Protocols() []p2p.Protocol {
	ps := s.makeProtocols(ServerProtocolVersions, s.handler.runPeer, func(id enode.ID) interface{} {
		if p := s.peers.peer(peerIdToString(id)); p != nil {
			return p.Info()
		}
		return nil
	}, nil)
	// Add "les" ENR entries.
	for i := range ps {
		ps[i].Attributes = []enr.Entry{&lesEntry{}}
	}
	return ps
}

// Start starts the LES server
func (s *LesServer) Start(srvr *p2p.Server) {
	s.privateKey = srvr.PrivateKey
	s.handler.start()

	s.wg.Add(1)
	go s.capacityManagement()

	if srvr.DiscV5 != nil {
		for _, topic := range s.lesTopics {
			topic := topic
			go func() {
				logger := log.New("topic", topic)
				logger.Info("Starting topic registration")
				defer logger.Info("Terminated topic registration")

				srvr.DiscV5.RegisterTopic(topic, s.closeCh)
			}()
		}
	}
}

// Stop stops the LES service
func (s *LesServer) Stop() {
	close(s.closeCh)

	// Disconnect existing sessions.
	// This also closes the gate for any new registrations on the peer set.
	// sessions which are already established but not added to pm.peers yet
	// will exit when they try to register.
	s.peers.close()

	s.fcManager.Stop()
	s.costTracker.stop()
	s.handler.stop()
	s.clientPool.stop() // client pool should be closed after handler.
	s.servingQueue.stop()

	// Note, bloom trie indexer is closed by parent bloombits indexer.
	s.chtIndexer.Close()
	s.wg.Wait()
	log.Info("Les server stopped")
}

func (s *LesServer) SetBloomBitsIndexer(bloomIndexer *core.ChainIndexer) {
	bloomIndexer.AddChildIndexer(s.bloomTrieIndexer)
}

// SetClient sets the rpc client and starts running checkpoint contract if it is not yet watched.
func (s *LesServer) SetContractBackend(backend bind.ContractBackend) {
	if s.oracle == nil {
		return
	}
	s.oracle.Start(backend)
}

// capacityManagement starts an event handler loop that updates the recharge curve of
// the client manager and adjusts the client pool's size according to the total
// capacity updates coming from the client manager
func (s *LesServer) capacityManagement() {
	defer s.wg.Done()

	processCh := make(chan bool, 100)
	sub := s.handler.blockchain.SubscribeBlockProcessingEvent(processCh)
	defer sub.Unsubscribe()

	totalRechargeCh := make(chan uint64, 100)
	totalRecharge := s.costTracker.subscribeTotalRecharge(totalRechargeCh)

	totalCapacityCh := make(chan uint64, 100)
	totalCapacity := s.fcManager.SubscribeTotalCapacity(totalCapacityCh)
	s.clientPool.setLimits(s.config.LightPeers, totalCapacity)

	var (
		busy         bool
		freePeers    uint64
		blockProcess mclock.AbsTime
	)
	updateRecharge := func() {
		if busy {
			s.servingQueue.setThreads(s.threadsBusy)
			s.fcManager.SetRechargeCurve(flowcontrol.PieceWiseLinear{{0, 0}, {totalRecharge, totalRecharge}})
		} else {
			s.servingQueue.setThreads(s.threadsIdle)
			s.fcManager.SetRechargeCurve(flowcontrol.PieceWiseLinear{{0, 0}, {totalRecharge / 10, totalRecharge}, {totalRecharge, totalRecharge}})
		}
	}
	updateRecharge()

	for {
		select {
		case busy = <-processCh:
			if busy {
				blockProcess = mclock.Now()
			} else {
				blockProcessingTimer.Update(time.Duration(mclock.Now() - blockProcess))
			}
			updateRecharge()
		case totalRecharge = <-totalRechargeCh:
			totalRechargeGauge.Update(int64(totalRecharge))
			updateRecharge()
		case totalCapacity = <-totalCapacityCh:
			totalCapacityGauge.Update(int64(totalCapacity))
			newFreePeers := totalCapacity / s.freeCapacity
			if newFreePeers < freePeers && newFreePeers < uint64(s.config.LightPeers) {
				log.Warn("Reduced free peer connections", "from", freePeers, "to", newFreePeers)
			}
			freePeers = newFreePeers
			s.clientPool.setLimits(s.config.LightPeers, totalCapacity)
		case <-s.closeCh:
			return
		}
	}
}<|MERGE_RESOLUTION|>--- conflicted
+++ resolved
@@ -79,13 +79,8 @@
 			iConfig:          light.DefaultServerIndexerConfig,
 			chainDb:          e.ChainDb(),
 			chainReader:      e.BlockChain(),
-<<<<<<< HEAD
-			chtIndexer:       light.NewChtIndexer(e.ChainDb(), nil, vars.CHTFrequency, vars.HelperTrieProcessConfirmations),
-			bloomTrieIndexer: light.NewBloomTrieIndexer(e.ChainDb(), nil, vars.BloomBitsBlocks, vars.BloomTrieFrequency),
-=======
-			chtIndexer:       light.NewChtIndexer(e.ChainDb(), nil, params.CHTFrequency, params.HelperTrieProcessConfirmations, true),
-			bloomTrieIndexer: light.NewBloomTrieIndexer(e.ChainDb(), nil, params.BloomBitsBlocks, params.BloomTrieFrequency, true),
->>>>>>> 6c9f040e
+			chtIndexer:       light.NewChtIndexer(e.ChainDb(), nil, vars.CHTFrequency, vars.HelperTrieProcessConfirmations, true),
+			bloomTrieIndexer: light.NewBloomTrieIndexer(e.ChainDb(), nil, vars.BloomBitsBlocks, vars.BloomTrieFrequency, true),
 			closeCh:          make(chan struct{}),
 		},
 		archiveMode:  e.ArchiveMode(),
