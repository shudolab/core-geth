// Copyright 2023 The go-ethereum Authors
// This file is part of the go-ethereum library.
//
// The go-ethereum library is free software: you can redistribute it and/or modify
// it under the terms of the GNU Lesser General Public License as published by
// the Free Software Foundation, either version 3 of the License, or
// (at your option) any later version.
//
// The go-ethereum library is distributed in the hope that it will be useful,
// but WITHOUT ANY WARRANTY; without even the implied warranty of
// MERCHANTABILITY or FITNESS FOR A PARTICULAR PURPOSE. See the
// GNU Lesser General Public License for more details.
//
// You should have received a copy of the GNU Lesser General Public License
// along with the go-ethereum library. If not, see <http://www.gnu.org/licenses/>.

package ethapi

import (
	"bytes"
	"context"
	"crypto/ecdsa"
	"crypto/sha256"
	"encoding/json"
	"errors"
	"fmt"
	"math/big"
	"os"
	"path/filepath"
	"reflect"
	"testing"
	"time"

	"github.com/ethereum/go-ethereum"
	"github.com/ethereum/go-ethereum/accounts"
	"github.com/ethereum/go-ethereum/accounts/keystore"
	"github.com/ethereum/go-ethereum/common"
	"github.com/ethereum/go-ethereum/common/hexutil"
	"github.com/ethereum/go-ethereum/consensus"
	"github.com/ethereum/go-ethereum/consensus/beacon"
	"github.com/ethereum/go-ethereum/consensus/ethash"
	"github.com/ethereum/go-ethereum/core"
	"github.com/ethereum/go-ethereum/core/bloombits"
	"github.com/ethereum/go-ethereum/core/rawdb"
	"github.com/ethereum/go-ethereum/core/state"
	"github.com/ethereum/go-ethereum/core/types"
	"github.com/ethereum/go-ethereum/core/vm"
	"github.com/ethereum/go-ethereum/crypto"
	"github.com/ethereum/go-ethereum/crypto/kzg4844"
	"github.com/ethereum/go-ethereum/ethdb"
	"github.com/ethereum/go-ethereum/event"
	"github.com/ethereum/go-ethereum/internal/blocktest"
	"github.com/ethereum/go-ethereum/params"
	"github.com/ethereum/go-ethereum/params/types/ctypes"
	"github.com/ethereum/go-ethereum/params/types/genesisT"
	"github.com/ethereum/go-ethereum/params/types/goethereum"
	"github.com/ethereum/go-ethereum/params/vars"
	"github.com/ethereum/go-ethereum/rpc"
	"github.com/holiman/uint256"
	"github.com/stretchr/testify/require"
	"golang.org/x/exp/slices"
)

func testTransactionMarshal(t *testing.T, tests []txData, config ctypes.ChainConfigurator) {
	t.Parallel()
	var (
		signer = types.LatestSigner(config)
		key, _ = crypto.HexToECDSA("b71c71a67e1177ad4e901695e1b4b9ee17ae16c6668d313eac2f96dbcda3f291")
	)

	for i, tt := range tests {
		var tx2 types.Transaction
		tx, err := types.SignNewTx(key, signer, tt.Tx)
		if err != nil {
			t.Fatalf("test %d: signing failed: %v", i, err)
		}
		// Regular transaction
		if data, err := json.Marshal(tx); err != nil {
			t.Fatalf("test %d: marshalling failed; %v", i, err)
		} else if err = tx2.UnmarshalJSON(data); err != nil {
			t.Fatalf("test %d: sunmarshal failed: %v", i, err)
		} else if want, have := tx.Hash(), tx2.Hash(); want != have {
			t.Fatalf("test %d: stx changed, want %x have %x", i, want, have)
		}

		// rpcTransaction
		rpcTx := newRPCTransaction(tx, common.Hash{}, 0, 0, 0, nil, config)
		if data, err := json.Marshal(rpcTx); err != nil {
			t.Fatalf("test %d: marshalling failed; %v", i, err)
		} else if err = tx2.UnmarshalJSON(data); err != nil {
			t.Fatalf("test %d: unmarshal failed: %v", i, err)
		} else if want, have := tx.Hash(), tx2.Hash(); want != have {
			t.Fatalf("test %d: tx changed, want %x have %x", i, want, have)
		} else {
			want, have := tt.Want, string(data)
			require.JSONEqf(t, want, have, "test %d: rpc json not match, want %s have %s", i, want, have)
		}
	}
}

func TestTransaction_RoundTripRpcJSON(t *testing.T) {
	var (
		config = params.AllEthashProtocolChanges
		tests  = allTransactionTypes(common.Address{0xde, 0xad}, config)
	)
	testTransactionMarshal(t, tests, config)
}

func TestTransactionBlobTx(t *testing.T) {
	config := *params.TestChainConfig
	config.ShanghaiTime = new(uint64)
	config.CancunTime = new(uint64)
	tests := allBlobTxs(common.Address{0xde, 0xad}, &config)

	testTransactionMarshal(t, tests, &config)
}

type txData struct {
	Tx   types.TxData
	Want string
}

func allTransactionTypes(addr common.Address, config ctypes.ChainConfigurator) []txData {
	return []txData{
		{
			Tx: &types.LegacyTx{
				Nonce:    5,
				GasPrice: big.NewInt(6),
				Gas:      7,
				To:       &addr,
				Value:    big.NewInt(8),
				Data:     []byte{0, 1, 2, 3, 4},
				V:        big.NewInt(9),
				R:        big.NewInt(10),
				S:        big.NewInt(11),
			},
			Want: `{
				"blockHash": null,
				"blockNumber": null,
				"from": "0x71562b71999873db5b286df957af199ec94617f7",
				"gas": "0x7",
				"gasPrice": "0x6",
				"hash": "0x5f3240454cd09a5d8b1c5d651eefae7a339262875bcd2d0e6676f3d989967008",
				"input": "0x0001020304",
				"nonce": "0x5",
				"to": "0xdead000000000000000000000000000000000000",
				"transactionIndex": null,
				"value": "0x8",
				"type": "0x0",
				"chainId": "0x539",
				"v": "0xa96",
				"r": "0xbc85e96592b95f7160825d837abb407f009df9ebe8f1b9158a4b8dd093377f75",
				"s": "0x1b55ea3af5574c536967b039ba6999ef6c89cf22fc04bcb296e0e8b0b9b576f5"
			}`,
		}, {
			Tx: &types.LegacyTx{
				Nonce:    5,
				GasPrice: big.NewInt(6),
				Gas:      7,
				To:       nil,
				Value:    big.NewInt(8),
				Data:     []byte{0, 1, 2, 3, 4},
				V:        big.NewInt(32),
				R:        big.NewInt(10),
				S:        big.NewInt(11),
			},
			Want: `{
				"blockHash": null,
				"blockNumber": null,
				"from": "0x71562b71999873db5b286df957af199ec94617f7",
				"gas": "0x7",
				"gasPrice": "0x6",
				"hash": "0x806e97f9d712b6cb7e781122001380a2837531b0fc1e5f5d78174ad4cb699873",
				"input": "0x0001020304",
				"nonce": "0x5",
				"to": null,
				"transactionIndex": null,
				"value": "0x8",
				"type": "0x0",
				"chainId": "0x539",
				"v": "0xa96",
				"r": "0x9dc28b267b6ad4e4af6fe9289668f9305c2eb7a3241567860699e478af06835a",
				"s": "0xa0b51a071aa9bed2cd70aedea859779dff039e3630ea38497d95202e9b1fec7"
			}`,
		},
		{
			Tx: &types.AccessListTx{
				ChainID:  config.GetChainID(),
				Nonce:    5,
				GasPrice: big.NewInt(6),
				Gas:      7,
				To:       &addr,
				Value:    big.NewInt(8),
				Data:     []byte{0, 1, 2, 3, 4},
				AccessList: types.AccessList{
					types.AccessTuple{
						Address:     common.Address{0x2},
						StorageKeys: []common.Hash{types.EmptyRootHash},
					},
				},
				V: big.NewInt(32),
				R: big.NewInt(10),
				S: big.NewInt(11),
			},
			Want: `{
				"blockHash": null,
				"blockNumber": null,
				"from": "0x71562b71999873db5b286df957af199ec94617f7",
				"gas": "0x7",
				"gasPrice": "0x6",
				"hash": "0x121347468ee5fe0a29f02b49b4ffd1c8342bc4255146bb686cd07117f79e7129",
				"input": "0x0001020304",
				"nonce": "0x5",
				"to": "0xdead000000000000000000000000000000000000",
				"transactionIndex": null,
				"value": "0x8",
				"type": "0x1",
				"accessList": [
					{
						"address": "0x0200000000000000000000000000000000000000",
						"storageKeys": [
							"0x56e81f171bcc55a6ff8345e692c0f86e5b48e01b996cadc001622fb5e363b421"
						]
					}
				],
				"chainId": "0x539",
				"v": "0x0",
				"r": "0xf372ad499239ae11d91d34c559ffc5dab4daffc0069e03afcabdcdf231a0c16b",
				"s": "0x28573161d1f9472fa0fd4752533609e72f06414f7ab5588699a7141f65d2abf",
				"yParity": "0x0"
			}`,
		}, {
			Tx: &types.AccessListTx{
				ChainID:  config.GetChainID(),
				Nonce:    5,
				GasPrice: big.NewInt(6),
				Gas:      7,
				To:       nil,
				Value:    big.NewInt(8),
				Data:     []byte{0, 1, 2, 3, 4},
				AccessList: types.AccessList{
					types.AccessTuple{
						Address:     common.Address{0x2},
						StorageKeys: []common.Hash{types.EmptyRootHash},
					},
				},
				V: big.NewInt(32),
				R: big.NewInt(10),
				S: big.NewInt(11),
			},
			Want: `{
				"blockHash": null,
				"blockNumber": null,
				"from": "0x71562b71999873db5b286df957af199ec94617f7",
				"gas": "0x7",
				"gasPrice": "0x6",
				"hash": "0x067c3baebede8027b0f828a9d933be545f7caaec623b00684ac0659726e2055b",
				"input": "0x0001020304",
				"nonce": "0x5",
				"to": null,
				"transactionIndex": null,
				"value": "0x8",
				"type": "0x1",
				"accessList": [
					{
						"address": "0x0200000000000000000000000000000000000000",
						"storageKeys": [
							"0x56e81f171bcc55a6ff8345e692c0f86e5b48e01b996cadc001622fb5e363b421"
						]
					}
				],
				"chainId": "0x539",
				"v": "0x1",
				"r": "0x542981b5130d4613897fbab144796cb36d3cb3d7807d47d9c7f89ca7745b085c",
				"s": "0x7425b9dd6c5deaa42e4ede35d0c4570c4624f68c28d812c10d806ffdf86ce63",
				"yParity": "0x1"
			}`,
		}, {
			Tx: &types.DynamicFeeTx{
				ChainID:   config.GetChainID(),
				Nonce:     5,
				GasTipCap: big.NewInt(6),
				GasFeeCap: big.NewInt(9),
				Gas:       7,
				To:        &addr,
				Value:     big.NewInt(8),
				Data:      []byte{0, 1, 2, 3, 4},
				AccessList: types.AccessList{
					types.AccessTuple{
						Address:     common.Address{0x2},
						StorageKeys: []common.Hash{types.EmptyRootHash},
					},
				},
				V: big.NewInt(32),
				R: big.NewInt(10),
				S: big.NewInt(11),
			},
			Want: `{
				"blockHash": null,
				"blockNumber": null,
				"from": "0x71562b71999873db5b286df957af199ec94617f7",
				"gas": "0x7",
				"gasPrice": "0x9",
				"maxFeePerGas": "0x9",
				"maxPriorityFeePerGas": "0x6",
				"hash": "0xb63e0b146b34c3e9cb7fbabb5b3c081254a7ded6f1b65324b5898cc0545d79ff",
				"input": "0x0001020304",
				"nonce": "0x5",
				"to": "0xdead000000000000000000000000000000000000",
				"transactionIndex": null,
				"value": "0x8",
				"type": "0x2",
				"accessList": [
					{
						"address": "0x0200000000000000000000000000000000000000",
						"storageKeys": [
							"0x56e81f171bcc55a6ff8345e692c0f86e5b48e01b996cadc001622fb5e363b421"
						]
					}
				],
				"chainId": "0x539",
				"v": "0x1",
				"r": "0x3b167e05418a8932cd53d7578711fe1a76b9b96c48642402bb94978b7a107e80",
				"s": "0x22f98a332d15ea2cc80386c1ebaa31b0afebfa79ebc7d039a1e0074418301fef",
				"yParity": "0x1"
			}`,
		}, {
			Tx: &types.DynamicFeeTx{
				ChainID:    config.GetChainID(),
				Nonce:      5,
				GasTipCap:  big.NewInt(6),
				GasFeeCap:  big.NewInt(9),
				Gas:        7,
				To:         nil,
				Value:      big.NewInt(8),
				Data:       []byte{0, 1, 2, 3, 4},
				AccessList: types.AccessList{},
				V:          big.NewInt(32),
				R:          big.NewInt(10),
				S:          big.NewInt(11),
			},
			Want: `{
				"blockHash": null,
				"blockNumber": null,
				"from": "0x71562b71999873db5b286df957af199ec94617f7",
				"gas": "0x7",
				"gasPrice": "0x9",
				"maxFeePerGas": "0x9",
				"maxPriorityFeePerGas": "0x6",
				"hash": "0xcbab17ee031a9d5b5a09dff909f0a28aedb9b295ac0635d8710d11c7b806ec68",
				"input": "0x0001020304",
				"nonce": "0x5",
				"to": null,
				"transactionIndex": null,
				"value": "0x8",
				"type": "0x2",
				"accessList": [],
				"chainId": "0x539",
				"v": "0x0",
				"r": "0x6446b8a682db7e619fc6b4f6d1f708f6a17351a41c7fbd63665f469bc78b41b9",
				"s": "0x7626abc15834f391a117c63450047309dbf84c5ce3e8e609b607062641e2de43",
				"yParity": "0x0"
			}`,
		},
	}
}

func allBlobTxs(addr common.Address, config ctypes.ChainConfigurator) []txData {
	return []txData{
		{
			Tx: &types.BlobTx{
				Nonce:      6,
				GasTipCap:  uint256.NewInt(1),
				GasFeeCap:  uint256.NewInt(5),
				Gas:        6,
				To:         addr,
				BlobFeeCap: uint256.NewInt(1),
				BlobHashes: []common.Hash{{1}},
				Value:      new(uint256.Int),
				V:          uint256.NewInt(32),
				R:          uint256.NewInt(10),
				S:          uint256.NewInt(11),
			},
			Want: `{
                "blockHash": null,
                "blockNumber": null,
                "from": "0x71562b71999873db5b286df957af199ec94617f7",
                "gas": "0x6",
                "gasPrice": "0x5",
                "maxFeePerGas": "0x5",
                "maxPriorityFeePerGas": "0x1",
                "maxFeePerBlobGas": "0x1",
                "hash": "0x1f2b59a20e61efc615ad0cbe936379d6bbea6f938aafaf35eb1da05d8e7f46a3",
                "input": "0x",
                "nonce": "0x6",
                "to": "0xdead000000000000000000000000000000000000",
                "transactionIndex": null,
                "value": "0x0",
                "type": "0x3",
                "accessList": [],
                "chainId": "0x1",
                "blobVersionedHashes": [
                    "0x0100000000000000000000000000000000000000000000000000000000000000"
                ],
                "v": "0x0",
                "r": "0x618be8908e0e5320f8f3b48042a079fe5a335ebd4ed1422a7d2207cd45d872bc",
                "s": "0x27b2bc6c80e849a8e8b764d4549d8c2efac3441e73cf37054eb0a9b9f8e89b27",
                "yParity": "0x0"
            }`,
		},
	}
}

func newTestAccountManager(t *testing.T) (*accounts.Manager, accounts.Account) {
	var (
		dir        = t.TempDir()
		am         = accounts.NewManager(&accounts.Config{InsecureUnlockAllowed: true})
		b          = keystore.NewKeyStore(dir, 2, 1)
		testKey, _ = crypto.HexToECDSA("b71c71a67e1177ad4e901695e1b4b9ee17ae16c6668d313eac2f96dbcda3f291")
	)
	acc, err := b.ImportECDSA(testKey, "")
	if err != nil {
		t.Fatalf("failed to create test account: %v", err)
	}
	if err := b.Unlock(acc, ""); err != nil {
		t.Fatalf("failed to unlock account: %v\n", err)
	}
	am.AddBackend(b)
	return am, acc
}

type testBackend struct {
	db      ethdb.Database
	chain   *core.BlockChain
	pending *types.Block
	accman  *accounts.Manager
	acc     accounts.Account
}

func newTestBackend(t *testing.T, n int, gspec *genesisT.Genesis, engine consensus.Engine, generator func(i int, b *core.BlockGen)) *testBackend {
	var (
		cacheConfig = &core.CacheConfig{
			TrieCleanLimit:    256,
			TrieDirtyLimit:    256,
			TrieTimeLimit:     5 * time.Minute,
			SnapshotLimit:     0,
			TrieDirtyDisabled: true, // Archive mode
		}
	)
	accman, acc := newTestAccountManager(t)
	gspec.Alloc[acc.Address] = types.Account{Balance: big.NewInt(params.Ether)}
	// Generate blocks for testing
	db, blocks, _ := core.GenerateChainWithGenesis(gspec, engine, n, generator)
	txlookupLimit := uint64(0)
	chain, err := core.NewBlockChain(db, cacheConfig, gspec, nil, engine, vm.Config{}, nil, &txlookupLimit)
	if err != nil {
		t.Fatalf("failed to create tester chain: %v", err)
	}
	if n, err := chain.InsertChain(blocks); err != nil {
		t.Fatalf("block %d: failed to insert into chain: %v", n, err)
	}

	backend := &testBackend{db: db, chain: chain, accman: accman, acc: acc}
	return backend
}

func (b *testBackend) setPendingBlock(block *types.Block) {
	b.pending = block
}

func (b testBackend) SyncProgress() ethereum.SyncProgress { return ethereum.SyncProgress{} }
func (b testBackend) SuggestGasTipCap(ctx context.Context) (*big.Int, error) {
	return big.NewInt(0), nil
}
func (b testBackend) FeeHistory(ctx context.Context, blockCount uint64, lastBlock rpc.BlockNumber, rewardPercentiles []float64) (*big.Int, [][]*big.Int, []*big.Int, []float64, error) {
	return nil, nil, nil, nil, nil
}
func (b testBackend) ChainDb() ethdb.Database           { return b.db }
func (b testBackend) AccountManager() *accounts.Manager { return b.accman }
func (b testBackend) ExtRPCEnabled() bool               { return false }
func (b testBackend) RPCGasCap() uint64                 { return 10000000 }
func (b testBackend) RPCEVMTimeout() time.Duration      { return time.Second }
func (b testBackend) RPCTxFeeCap() float64              { return 0 }
func (b testBackend) UnprotectedAllowed() bool          { return false }
func (b testBackend) SetHead(number uint64)             {}
func (b testBackend) HeaderByNumber(ctx context.Context, number rpc.BlockNumber) (*types.Header, error) {
	if number == rpc.LatestBlockNumber {
		return b.chain.CurrentBlock(), nil
	}
	if number == rpc.PendingBlockNumber && b.pending != nil {
		return b.pending.Header(), nil
	}
	return b.chain.GetHeaderByNumber(uint64(number)), nil
}
func (b testBackend) HeaderByHash(ctx context.Context, hash common.Hash) (*types.Header, error) {
	return b.chain.GetHeaderByHash(hash), nil
}
func (b testBackend) HeaderByNumberOrHash(ctx context.Context, blockNrOrHash rpc.BlockNumberOrHash) (*types.Header, error) {
	if blockNr, ok := blockNrOrHash.Number(); ok {
		return b.HeaderByNumber(ctx, blockNr)
	}
	if blockHash, ok := blockNrOrHash.Hash(); ok {
		return b.HeaderByHash(ctx, blockHash)
	}
	panic("unknown type rpc.BlockNumberOrHash")
}
func (b testBackend) CurrentHeader() *types.Header { return b.chain.CurrentBlock() }
func (b testBackend) CurrentBlock() *types.Header  { return b.chain.CurrentBlock() }
func (b testBackend) BlockByNumber(ctx context.Context, number rpc.BlockNumber) (*types.Block, error) {
	if number == rpc.LatestBlockNumber {
		head := b.chain.CurrentBlock()
		return b.chain.GetBlock(head.Hash(), head.Number.Uint64()), nil
	}
	if number == rpc.PendingBlockNumber {
		return b.pending, nil
	}
	return b.chain.GetBlockByNumber(uint64(number)), nil
}
func (b testBackend) BlockByHash(ctx context.Context, hash common.Hash) (*types.Block, error) {
	return b.chain.GetBlockByHash(hash), nil
}
func (b testBackend) BlockByNumberOrHash(ctx context.Context, blockNrOrHash rpc.BlockNumberOrHash) (*types.Block, error) {
	if blockNr, ok := blockNrOrHash.Number(); ok {
		return b.BlockByNumber(ctx, blockNr)
	}
	if blockHash, ok := blockNrOrHash.Hash(); ok {
		return b.BlockByHash(ctx, blockHash)
	}
	panic("unknown type rpc.BlockNumberOrHash")
}
func (b testBackend) GetBody(ctx context.Context, hash common.Hash, number rpc.BlockNumber) (*types.Body, error) {
	return b.chain.GetBlock(hash, uint64(number.Int64())).Body(), nil
}
func (b testBackend) StateAndHeaderByNumber(ctx context.Context, number rpc.BlockNumber) (*state.StateDB, *types.Header, error) {
	if number == rpc.PendingBlockNumber {
		panic("pending state not implemented")
	}
	header, err := b.HeaderByNumber(ctx, number)
	if err != nil {
		return nil, nil, err
	}
	if header == nil {
		return nil, nil, errors.New("header not found")
	}
	stateDb, err := b.chain.StateAt(header.Root)
	return stateDb, header, err
}
func (b testBackend) StateAndHeaderByNumberOrHash(ctx context.Context, blockNrOrHash rpc.BlockNumberOrHash) (*state.StateDB, *types.Header, error) {
	if blockNr, ok := blockNrOrHash.Number(); ok {
		return b.StateAndHeaderByNumber(ctx, blockNr)
	}
	panic("only implemented for number")
}
func (b testBackend) PendingBlockAndReceipts() (*types.Block, types.Receipts) { panic("implement me") }
func (b testBackend) GetReceipts(ctx context.Context, hash common.Hash) (types.Receipts, error) {
	header, err := b.HeaderByHash(ctx, hash)
	if header == nil || err != nil {
		return nil, err
	}
	receipts := rawdb.ReadReceipts(b.db, hash, header.Number.Uint64(), header.Time, b.chain.Config())
	return receipts, nil
}
func (b testBackend) GetTd(ctx context.Context, hash common.Hash) *big.Int {
	if b.pending != nil && hash == b.pending.Hash() {
		return nil
	}
	return big.NewInt(1)
}
func (b testBackend) GetEVM(ctx context.Context, msg *core.Message, state *state.StateDB, header *types.Header, vmConfig *vm.Config, blockContext *vm.BlockContext) *vm.EVM {
	if vmConfig == nil {
		vmConfig = b.chain.GetVMConfig()
	}
	txContext := core.NewEVMTxContext(msg)
	context := core.NewEVMBlockContext(header, b.chain, nil)
	if blockContext != nil {
		context = *blockContext
	}
	return vm.NewEVM(context, txContext, state, b.chain.Config(), *vmConfig)
}
func (b testBackend) SubscribeChainEvent(ch chan<- core.ChainEvent) event.Subscription {
	panic("implement me")
}
func (b testBackend) SubscribeChainHeadEvent(ch chan<- core.ChainHeadEvent) event.Subscription {
	panic("implement me")
}
func (b testBackend) SubscribeChainSideEvent(ch chan<- core.ChainSideEvent) event.Subscription {
	panic("implement me")
}
func (b testBackend) SendTx(ctx context.Context, signedTx *types.Transaction) error {
	panic("implement me")
}
func (b testBackend) GetTransaction(ctx context.Context, txHash common.Hash) (bool, *types.Transaction, common.Hash, uint64, uint64, error) {
	tx, blockHash, blockNumber, index := rawdb.ReadTransaction(b.db, txHash)
	return true, tx, blockHash, blockNumber, index, nil
}
func (b testBackend) GetPoolTransactions() (types.Transactions, error)         { panic("implement me") }
func (b testBackend) GetPoolTransaction(txHash common.Hash) *types.Transaction { panic("implement me") }
func (b testBackend) GetPoolNonce(ctx context.Context, addr common.Address) (uint64, error) {
	return 0, nil
}
func (b testBackend) Stats() (pending int, queued int) { panic("implement me") }
func (b testBackend) TxPoolContent() (map[common.Address][]*types.Transaction, map[common.Address][]*types.Transaction) {
	panic("implement me")
}
func (b testBackend) TxPoolContentFrom(addr common.Address) ([]*types.Transaction, []*types.Transaction) {
	panic("implement me")
}
func (b testBackend) SubscribeNewTxsEvent(events chan<- core.NewTxsEvent) event.Subscription {
	panic("implement me")
}
func (b testBackend) ChainConfig() ctypes.ChainConfigurator { return b.chain.Config() }
func (b testBackend) Engine() consensus.Engine              { return b.chain.Engine() }
func (b testBackend) GetLogs(ctx context.Context, blockHash common.Hash, number uint64) ([][]*types.Log, error) {
	panic("implement me")
}
func (b testBackend) SubscribeRemovedLogsEvent(ch chan<- core.RemovedLogsEvent) event.Subscription {
	panic("implement me")
}
func (b testBackend) SubscribeLogsEvent(ch chan<- []*types.Log) event.Subscription {
	panic("implement me")
}
func (b testBackend) SubscribePendingLogsEvent(ch chan<- []*types.Log) event.Subscription {
	panic("implement me")
}
func (b testBackend) BloomStatus() (uint64, uint64) { panic("implement me") }
func (b testBackend) ServiceFilter(ctx context.Context, session *bloombits.MatcherSession) {
	panic("implement me")
}

func TestEstimateGas(t *testing.T) {
	t.Parallel()
	// Initialize test accounts
	var (
		accounts = newAccounts(2)
<<<<<<< HEAD
		genesis  = &genesisT.Genesis{
			Config: params.TestChainConfig,
			Alloc: genesisT.GenesisAlloc{
				accounts[0].addr: {Balance: big.NewInt(vars.Ether)},
				accounts[1].addr: {Balance: big.NewInt(vars.Ether)},
=======
		genesis  = &core.Genesis{
			Config: params.MergedTestChainConfig,
			Alloc: types.GenesisAlloc{
				accounts[0].addr: {Balance: big.NewInt(params.Ether)},
				accounts[1].addr: {Balance: big.NewInt(params.Ether)},
>>>>>>> 7f131dcb
			},
		}
		genBlocks      = 10
		signer         = types.HomesteadSigner{}
		randomAccounts = newAccounts(2)
	)
	api := NewBlockChainAPI(newTestBackend(t, genBlocks, genesis, beacon.New(ethash.NewFaker()), func(i int, b *core.BlockGen) {
		// Transfer from account[0] to account[1]
		//    value: 1000 wei
		//    fee:   0 wei
		tx, _ := types.SignTx(types.NewTx(&types.LegacyTx{Nonce: uint64(i), To: &accounts[1].addr, Value: big.NewInt(1000), Gas: vars.TxGas, GasPrice: b.BaseFee(), Data: nil}), signer, accounts[0].key)
		b.AddTx(tx)
		b.SetPoS()
	}))
	var testSuite = []struct {
		blockNumber rpc.BlockNumber
		call        TransactionArgs
		overrides   StateOverride
		expectErr   error
		want        uint64
	}{
		// simple transfer on latest block
		{
			blockNumber: rpc.LatestBlockNumber,
			call: TransactionArgs{
				From:  &accounts[0].addr,
				To:    &accounts[1].addr,
				Value: (*hexutil.Big)(big.NewInt(1000)),
			},
			expectErr: nil,
			want:      21000,
		},
		// simple transfer with insufficient funds on latest block
		{
			blockNumber: rpc.LatestBlockNumber,
			call: TransactionArgs{
				From:  &randomAccounts[0].addr,
				To:    &accounts[1].addr,
				Value: (*hexutil.Big)(big.NewInt(1000)),
			},
			expectErr: core.ErrInsufficientFunds,
			want:      21000,
		},
		// empty create
		{
			blockNumber: rpc.LatestBlockNumber,
			call:        TransactionArgs{},
			expectErr:   nil,
			want:        53000,
		},
		{
			blockNumber: rpc.LatestBlockNumber,
			call:        TransactionArgs{},
			overrides: StateOverride{
				randomAccounts[0].addr: OverrideAccount{Balance: newRPCBalance(new(big.Int).Mul(big.NewInt(1), big.NewInt(vars.Ether)))},
			},
			expectErr: nil,
			want:      53000,
		},
		{
			blockNumber: rpc.LatestBlockNumber,
			call: TransactionArgs{
				From:  &randomAccounts[0].addr,
				To:    &randomAccounts[1].addr,
				Value: (*hexutil.Big)(big.NewInt(1000)),
			},
			overrides: StateOverride{
				randomAccounts[0].addr: OverrideAccount{Balance: newRPCBalance(big.NewInt(0))},
			},
			expectErr: core.ErrInsufficientFunds,
		},
		// Test for a bug where the gas price was set to zero but the basefee non-zero
		//
		// contract BasefeeChecker {
		//    constructor() {
		//        require(tx.gasprice >= block.basefee);
		//        if (tx.gasprice > 0) {
		//            require(block.basefee > 0);
		//        }
		//    }
		//}
		{
			blockNumber: rpc.LatestBlockNumber,
			call: TransactionArgs{
				From:     &accounts[0].addr,
				Input:    hex2Bytes("6080604052348015600f57600080fd5b50483a1015601c57600080fd5b60003a111560315760004811603057600080fd5b5b603f80603e6000396000f3fe6080604052600080fdfea264697066735822122060729c2cee02b10748fae5200f1c9da4661963354973d9154c13a8e9ce9dee1564736f6c63430008130033"),
				GasPrice: (*hexutil.Big)(big.NewInt(1_000_000_000)), // Legacy as pricing
			},
			expectErr: nil,
			want:      67617,
		},
		{
			blockNumber: rpc.LatestBlockNumber,
			call: TransactionArgs{
				From:         &accounts[0].addr,
				Input:        hex2Bytes("6080604052348015600f57600080fd5b50483a1015601c57600080fd5b60003a111560315760004811603057600080fd5b5b603f80603e6000396000f3fe6080604052600080fdfea264697066735822122060729c2cee02b10748fae5200f1c9da4661963354973d9154c13a8e9ce9dee1564736f6c63430008130033"),
				MaxFeePerGas: (*hexutil.Big)(big.NewInt(1_000_000_000)), // 1559 gas pricing
			},
			expectErr: nil,
			want:      67617,
		},
		{
			blockNumber: rpc.LatestBlockNumber,
			call: TransactionArgs{
				From:         &accounts[0].addr,
				Input:        hex2Bytes("6080604052348015600f57600080fd5b50483a1015601c57600080fd5b60003a111560315760004811603057600080fd5b5b603f80603e6000396000f3fe6080604052600080fdfea264697066735822122060729c2cee02b10748fae5200f1c9da4661963354973d9154c13a8e9ce9dee1564736f6c63430008130033"),
				GasPrice:     nil, // No legacy gas pricing
				MaxFeePerGas: nil, // No 1559 gas pricing
			},
			expectErr: nil,
			want:      67595,
		},
		// Blobs should have no effect on gas estimate
		{
			blockNumber: rpc.LatestBlockNumber,
			call: TransactionArgs{
				From:       &accounts[0].addr,
				To:         &accounts[1].addr,
				Value:      (*hexutil.Big)(big.NewInt(1)),
				BlobHashes: []common.Hash{common.Hash{0x01, 0x22}},
				BlobFeeCap: (*hexutil.Big)(big.NewInt(1)),
			},
			want: 21000,
		},
	}
	for i, tc := range testSuite {
		result, err := api.EstimateGas(context.Background(), tc.call, &rpc.BlockNumberOrHash{BlockNumber: &tc.blockNumber}, &tc.overrides)
		if tc.expectErr != nil {
			if err == nil {
				t.Errorf("test %d: want error %v, have nothing", i, tc.expectErr)
				continue
			}
			if !errors.Is(err, tc.expectErr) {
				t.Errorf("test %d: error mismatch, want %v, have %v", i, tc.expectErr, err)
			}
			continue
		}
		if err != nil {
			t.Errorf("test %d: want no error, have %v", i, err)
			continue
		}
		if float64(result) > float64(tc.want)*(1+estimateGasErrorRatio) {
			t.Errorf("test %d, result mismatch, have\n%v\n, want\n%v\n", i, uint64(result), tc.want)
		}
	}
}

func TestCall(t *testing.T) {
	t.Parallel()
	// Initialize test accounts
	var (
		accounts = newAccounts(3)
<<<<<<< HEAD
		genesis  = &genesisT.Genesis{
			Config: params.TestChainConfig,
			Alloc: genesisT.GenesisAlloc{
				accounts[0].addr: {Balance: big.NewInt(vars.Ether)},
				accounts[1].addr: {Balance: big.NewInt(vars.Ether)},
				accounts[2].addr: {Balance: big.NewInt(vars.Ether)},
=======
		genesis  = &core.Genesis{
			Config: params.MergedTestChainConfig,
			Alloc: types.GenesisAlloc{
				accounts[0].addr: {Balance: big.NewInt(params.Ether)},
				accounts[1].addr: {Balance: big.NewInt(params.Ether)},
				accounts[2].addr: {Balance: big.NewInt(params.Ether)},
>>>>>>> 7f131dcb
			},
		}
		genBlocks = 10
		signer    = types.HomesteadSigner{}
	)
	api := NewBlockChainAPI(newTestBackend(t, genBlocks, genesis, beacon.New(ethash.NewFaker()), func(i int, b *core.BlockGen) {
		// Transfer from account[0] to account[1]
		//    value: 1000 wei
		//    fee:   0 wei
		tx, _ := types.SignTx(types.NewTx(&types.LegacyTx{Nonce: uint64(i), To: &accounts[1].addr, Value: big.NewInt(1000), Gas: vars.TxGas, GasPrice: b.BaseFee(), Data: nil}), signer, accounts[0].key)
		b.AddTx(tx)
		b.SetPoS()
	}))
	randomAccounts := newAccounts(3)
	var testSuite = []struct {
		blockNumber    rpc.BlockNumber
		overrides      StateOverride
		call           TransactionArgs
		blockOverrides BlockOverrides
		expectErr      error
		want           string
	}{
		// transfer on genesis
		{
			blockNumber: rpc.BlockNumber(0),
			call: TransactionArgs{
				From:  &accounts[0].addr,
				To:    &accounts[1].addr,
				Value: (*hexutil.Big)(big.NewInt(1000)),
			},
			expectErr: nil,
			want:      "0x",
		},
		// transfer on the head
		{
			blockNumber: rpc.BlockNumber(genBlocks),
			call: TransactionArgs{
				From:  &accounts[0].addr,
				To:    &accounts[1].addr,
				Value: (*hexutil.Big)(big.NewInt(1000)),
			},
			expectErr: nil,
			want:      "0x",
		},
		// transfer on a non-existent block, error expects
		{
			blockNumber: rpc.BlockNumber(genBlocks + 1),
			call: TransactionArgs{
				From:  &accounts[0].addr,
				To:    &accounts[1].addr,
				Value: (*hexutil.Big)(big.NewInt(1000)),
			},
			expectErr: errors.New("header not found"),
		},
		// transfer on the latest block
		{
			blockNumber: rpc.LatestBlockNumber,
			call: TransactionArgs{
				From:  &accounts[0].addr,
				To:    &accounts[1].addr,
				Value: (*hexutil.Big)(big.NewInt(1000)),
			},
			expectErr: nil,
			want:      "0x",
		},
		// Call which can only succeed if state is state overridden
		{
			blockNumber: rpc.LatestBlockNumber,
			call: TransactionArgs{
				From:  &randomAccounts[0].addr,
				To:    &randomAccounts[1].addr,
				Value: (*hexutil.Big)(big.NewInt(1000)),
			},
			overrides: StateOverride{
				randomAccounts[0].addr: OverrideAccount{Balance: newRPCBalance(new(big.Int).Mul(big.NewInt(1), big.NewInt(vars.Ether)))},
			},
			want: "0x",
		},
		// Invalid call without state overriding
		{
			blockNumber: rpc.LatestBlockNumber,
			call: TransactionArgs{
				From:  &randomAccounts[0].addr,
				To:    &randomAccounts[1].addr,
				Value: (*hexutil.Big)(big.NewInt(1000)),
			},
			expectErr: core.ErrInsufficientFunds,
		},
		// Successful simple contract call
		//
		// // SPDX-License-Identifier: GPL-3.0
		//
		//  pragma solidity >=0.7.0 <0.8.0;
		//
		//  /**
		//   * @title Storage
		//   * @dev Store & retrieve value in a variable
		//   */
		//  contract Storage {
		//      uint256 public number;
		//      constructor() {
		//          number = block.number;
		//      }
		//  }
		{
			blockNumber: rpc.LatestBlockNumber,
			call: TransactionArgs{
				From: &randomAccounts[0].addr,
				To:   &randomAccounts[2].addr,
				Data: hex2Bytes("8381f58a"), // call number()
			},
			overrides: StateOverride{
				randomAccounts[2].addr: OverrideAccount{
					Code:      hex2Bytes("6080604052348015600f57600080fd5b506004361060285760003560e01c80638381f58a14602d575b600080fd5b60336049565b6040518082815260200191505060405180910390f35b6000548156fea2646970667358221220eab35ffa6ab2adfe380772a48b8ba78e82a1b820a18fcb6f59aa4efb20a5f60064736f6c63430007040033"),
					StateDiff: &map[common.Hash]common.Hash{{}: common.BigToHash(big.NewInt(123))},
				},
			},
			want: "0x000000000000000000000000000000000000000000000000000000000000007b",
		},
		// Block overrides should work
		{
			blockNumber: rpc.LatestBlockNumber,
			call: TransactionArgs{
				From: &accounts[1].addr,
				Input: &hexutil.Bytes{
					0x43,             // NUMBER
					0x60, 0x00, 0x52, // MSTORE offset 0
					0x60, 0x20, 0x60, 0x00, 0xf3,
				},
			},
			blockOverrides: BlockOverrides{Number: (*hexutil.Big)(big.NewInt(11))},
			want:           "0x000000000000000000000000000000000000000000000000000000000000000b",
		},
		// Invalid blob tx
		{
			blockNumber: rpc.LatestBlockNumber,
			call: TransactionArgs{
				From:       &accounts[1].addr,
				Input:      &hexutil.Bytes{0x00},
				BlobHashes: []common.Hash{},
			},
			expectErr: core.ErrBlobTxCreate,
		},
		// BLOBHASH opcode
		{
			blockNumber: rpc.LatestBlockNumber,
			call: TransactionArgs{
				From:       &accounts[1].addr,
				To:         &randomAccounts[2].addr,
				BlobHashes: []common.Hash{common.Hash{0x01, 0x22}},
				BlobFeeCap: (*hexutil.Big)(big.NewInt(1)),
			},
			overrides: StateOverride{
				randomAccounts[2].addr: {
					Code: hex2Bytes("60004960005260206000f3"),
				},
			},
			want: "0x0122000000000000000000000000000000000000000000000000000000000000",
		},
	}
	for i, tc := range testSuite {
		result, err := api.Call(context.Background(), tc.call, &rpc.BlockNumberOrHash{BlockNumber: &tc.blockNumber}, &tc.overrides, &tc.blockOverrides)
		if tc.expectErr != nil {
			if err == nil {
				t.Errorf("test %d: want error %v, have nothing", i, tc.expectErr)
				continue
			}
			if !errors.Is(err, tc.expectErr) {
				// Second try
				if !reflect.DeepEqual(err, tc.expectErr) {
					t.Errorf("test %d: error mismatch, want %v, have %v", i, tc.expectErr, err)
				}
			}
			continue
		}
		if err != nil {
			t.Errorf("test %d: want no error, have %v", i, err)
			continue
		}
		if !reflect.DeepEqual(result.String(), tc.want) {
			t.Errorf("test %d, result mismatch, have\n%v\n, want\n%v\n", i, result.String(), tc.want)
		}
	}
}

func TestSignTransaction(t *testing.T) {
	t.Parallel()
	// Initialize test accounts
	var (
		key, _  = crypto.HexToECDSA("8a1f9a8f95be41cd7ccb6168179afb4504aefe388d1e14474d32c45c72ce7b7a")
		to      = crypto.PubkeyToAddress(key.PublicKey)
		genesis = &core.Genesis{
			Config: params.MergedTestChainConfig,
			Alloc:  types.GenesisAlloc{},
		}
	)
	b := newTestBackend(t, 1, genesis, beacon.New(ethash.NewFaker()), func(i int, b *core.BlockGen) {
		b.SetPoS()
	})
	api := NewTransactionAPI(b, nil)
	res, err := api.FillTransaction(context.Background(), TransactionArgs{
		From:  &b.acc.Address,
		To:    &to,
		Value: (*hexutil.Big)(big.NewInt(1)),
	})
	if err != nil {
		t.Fatalf("failed to fill tx defaults: %v\n", err)
	}

	res, err = api.SignTransaction(context.Background(), argsFromTransaction(res.Tx, b.acc.Address))
	if err != nil {
		t.Fatalf("failed to sign tx: %v\n", err)
	}
	tx, err := json.Marshal(res.Tx)
	if err != nil {
		t.Fatal(err)
	}
	expect := `{"type":"0x2","chainId":"0x1","nonce":"0x0","to":"0x703c4b2bd70c169f5717101caee543299fc946c7","gas":"0x5208","gasPrice":null,"maxPriorityFeePerGas":"0x0","maxFeePerGas":"0x684ee180","value":"0x1","input":"0x","accessList":[],"v":"0x0","r":"0x8fabeb142d585dd9247f459f7e6fe77e2520c88d50ba5d220da1533cea8b34e1","s":"0x582dd68b21aef36ba23f34e49607329c20d981d30404daf749077f5606785ce7","yParity":"0x0","hash":"0x93927839207cfbec395da84b8a2bc38b7b65d2cb2819e9fef1f091f5b1d4cc8f"}`
	if !bytes.Equal(tx, []byte(expect)) {
		t.Errorf("result mismatch. Have:\n%s\nWant:\n%s\n", tx, expect)
	}
}

func TestSignBlobTransaction(t *testing.T) {
	t.Parallel()
	// Initialize test accounts
	var (
		key, _  = crypto.HexToECDSA("8a1f9a8f95be41cd7ccb6168179afb4504aefe388d1e14474d32c45c72ce7b7a")
		to      = crypto.PubkeyToAddress(key.PublicKey)
		genesis = &core.Genesis{
			Config: params.MergedTestChainConfig,
			Alloc:  types.GenesisAlloc{},
		}
	)
	b := newTestBackend(t, 1, genesis, beacon.New(ethash.NewFaker()), func(i int, b *core.BlockGen) {
		b.SetPoS()
	})
	api := NewTransactionAPI(b, nil)
	res, err := api.FillTransaction(context.Background(), TransactionArgs{
		From:       &b.acc.Address,
		To:         &to,
		Value:      (*hexutil.Big)(big.NewInt(1)),
		BlobHashes: []common.Hash{{0x01, 0x22}},
	})
	if err != nil {
		t.Fatalf("failed to fill tx defaults: %v\n", err)
	}

	_, err = api.SignTransaction(context.Background(), argsFromTransaction(res.Tx, b.acc.Address))
	if err == nil {
		t.Fatalf("should fail on blob transaction")
	}
	if !errors.Is(err, errBlobTxNotSupported) {
		t.Errorf("error mismatch. Have: %v, want: %v", err, errBlobTxNotSupported)
	}
}

func TestSendBlobTransaction(t *testing.T) {
	t.Parallel()
	// Initialize test accounts
	var (
		key, _  = crypto.HexToECDSA("8a1f9a8f95be41cd7ccb6168179afb4504aefe388d1e14474d32c45c72ce7b7a")
		to      = crypto.PubkeyToAddress(key.PublicKey)
		genesis = &core.Genesis{
			Config: params.MergedTestChainConfig,
			Alloc:  types.GenesisAlloc{},
		}
	)
	b := newTestBackend(t, 1, genesis, beacon.New(ethash.NewFaker()), func(i int, b *core.BlockGen) {
		b.SetPoS()
	})
	api := NewTransactionAPI(b, nil)
	res, err := api.FillTransaction(context.Background(), TransactionArgs{
		From:       &b.acc.Address,
		To:         &to,
		Value:      (*hexutil.Big)(big.NewInt(1)),
		BlobHashes: []common.Hash{common.Hash{0x01, 0x22}},
	})
	if err != nil {
		t.Fatalf("failed to fill tx defaults: %v\n", err)
	}

	_, err = api.SendTransaction(context.Background(), argsFromTransaction(res.Tx, b.acc.Address))
	if err == nil {
		t.Errorf("sending tx should have failed")
	} else if !errors.Is(err, errBlobTxNotSupported) {
		t.Errorf("unexpected error. Have %v, want %v\n", err, errBlobTxNotSupported)
	}
}

func TestFillBlobTransaction(t *testing.T) {
	t.Parallel()
	// Initialize test accounts
	var (
		key, _  = crypto.HexToECDSA("8a1f9a8f95be41cd7ccb6168179afb4504aefe388d1e14474d32c45c72ce7b7a")
		to      = crypto.PubkeyToAddress(key.PublicKey)
		genesis = &core.Genesis{
			Config: params.MergedTestChainConfig,
			Alloc:  types.GenesisAlloc{},
		}
		emptyBlob                      = kzg4844.Blob{}
		emptyBlobCommit, _             = kzg4844.BlobToCommitment(emptyBlob)
		emptyBlobProof, _              = kzg4844.ComputeBlobProof(emptyBlob, emptyBlobCommit)
		emptyBlobHash      common.Hash = kzg4844.CalcBlobHashV1(sha256.New(), &emptyBlobCommit)
	)
	b := newTestBackend(t, 1, genesis, beacon.New(ethash.NewFaker()), func(i int, b *core.BlockGen) {
		b.SetPoS()
	})
	api := NewTransactionAPI(b, nil)
	type result struct {
		Hashes  []common.Hash
		Sidecar *types.BlobTxSidecar
	}
	suite := []struct {
		name string
		args TransactionArgs
		err  string
		want *result
	}{
		{
			name: "TestInvalidParamsCombination1",
			args: TransactionArgs{
				From:   &b.acc.Address,
				To:     &to,
				Value:  (*hexutil.Big)(big.NewInt(1)),
				Blobs:  []kzg4844.Blob{{}},
				Proofs: []kzg4844.Proof{{}},
			},
			err: `blob proofs provided while commitments were not`,
		},
		{
			name: "TestInvalidParamsCombination2",
			args: TransactionArgs{
				From:        &b.acc.Address,
				To:          &to,
				Value:       (*hexutil.Big)(big.NewInt(1)),
				Blobs:       []kzg4844.Blob{{}},
				Commitments: []kzg4844.Commitment{{}},
			},
			err: `blob commitments provided while proofs were not`,
		},
		{
			name: "TestInvalidParamsCount1",
			args: TransactionArgs{
				From:        &b.acc.Address,
				To:          &to,
				Value:       (*hexutil.Big)(big.NewInt(1)),
				Blobs:       []kzg4844.Blob{{}},
				Commitments: []kzg4844.Commitment{{}, {}},
				Proofs:      []kzg4844.Proof{{}, {}},
			},
			err: `number of blobs and commitments mismatch (have=2, want=1)`,
		},
		{
			name: "TestInvalidParamsCount2",
			args: TransactionArgs{
				From:        &b.acc.Address,
				To:          &to,
				Value:       (*hexutil.Big)(big.NewInt(1)),
				Blobs:       []kzg4844.Blob{{}, {}},
				Commitments: []kzg4844.Commitment{{}, {}},
				Proofs:      []kzg4844.Proof{{}},
			},
			err: `number of blobs and proofs mismatch (have=1, want=2)`,
		},
		{
			name: "TestInvalidProofVerification",
			args: TransactionArgs{
				From:        &b.acc.Address,
				To:          &to,
				Value:       (*hexutil.Big)(big.NewInt(1)),
				Blobs:       []kzg4844.Blob{{}, {}},
				Commitments: []kzg4844.Commitment{{}, {}},
				Proofs:      []kzg4844.Proof{{}, {}},
			},
			err: `failed to verify blob proof: short buffer`,
		},
		{
			name: "TestGenerateBlobHashes",
			args: TransactionArgs{
				From:        &b.acc.Address,
				To:          &to,
				Value:       (*hexutil.Big)(big.NewInt(1)),
				Blobs:       []kzg4844.Blob{emptyBlob},
				Commitments: []kzg4844.Commitment{emptyBlobCommit},
				Proofs:      []kzg4844.Proof{emptyBlobProof},
			},
			want: &result{
				Hashes: []common.Hash{emptyBlobHash},
				Sidecar: &types.BlobTxSidecar{
					Blobs:       []kzg4844.Blob{emptyBlob},
					Commitments: []kzg4844.Commitment{emptyBlobCommit},
					Proofs:      []kzg4844.Proof{emptyBlobProof},
				},
			},
		},
		{
			name: "TestValidBlobHashes",
			args: TransactionArgs{
				From:        &b.acc.Address,
				To:          &to,
				Value:       (*hexutil.Big)(big.NewInt(1)),
				BlobHashes:  []common.Hash{emptyBlobHash},
				Blobs:       []kzg4844.Blob{emptyBlob},
				Commitments: []kzg4844.Commitment{emptyBlobCommit},
				Proofs:      []kzg4844.Proof{emptyBlobProof},
			},
			want: &result{
				Hashes: []common.Hash{emptyBlobHash},
				Sidecar: &types.BlobTxSidecar{
					Blobs:       []kzg4844.Blob{emptyBlob},
					Commitments: []kzg4844.Commitment{emptyBlobCommit},
					Proofs:      []kzg4844.Proof{emptyBlobProof},
				},
			},
		},
		{
			name: "TestInvalidBlobHashes",
			args: TransactionArgs{
				From:        &b.acc.Address,
				To:          &to,
				Value:       (*hexutil.Big)(big.NewInt(1)),
				BlobHashes:  []common.Hash{{0x01, 0x22}},
				Blobs:       []kzg4844.Blob{emptyBlob},
				Commitments: []kzg4844.Commitment{emptyBlobCommit},
				Proofs:      []kzg4844.Proof{emptyBlobProof},
			},
			err: fmt.Sprintf("blob hash verification failed (have=%s, want=%s)", common.Hash{0x01, 0x22}, emptyBlobHash),
		},
		{
			name: "TestGenerateBlobProofs",
			args: TransactionArgs{
				From:  &b.acc.Address,
				To:    &to,
				Value: (*hexutil.Big)(big.NewInt(1)),
				Blobs: []kzg4844.Blob{emptyBlob},
			},
			want: &result{
				Hashes: []common.Hash{emptyBlobHash},
				Sidecar: &types.BlobTxSidecar{
					Blobs:       []kzg4844.Blob{emptyBlob},
					Commitments: []kzg4844.Commitment{emptyBlobCommit},
					Proofs:      []kzg4844.Proof{emptyBlobProof},
				},
			},
		},
	}
	for _, tc := range suite {
		t.Run(tc.name, func(t *testing.T) {
			res, err := api.FillTransaction(context.Background(), tc.args)
			if len(tc.err) > 0 {
				if err == nil {
					t.Fatalf("missing error. want: %s", tc.err)
				} else if err != nil && err.Error() != tc.err {
					t.Fatalf("error mismatch. want: %s, have: %s", tc.err, err.Error())
				}
				return
			}
			if err != nil && len(tc.err) == 0 {
				t.Fatalf("expected no error. have: %s", err)
			}
			if res == nil {
				t.Fatal("result missing")
			}
			want, err := json.Marshal(tc.want)
			if err != nil {
				t.Fatalf("failed to encode expected: %v", err)
			}
			have, err := json.Marshal(result{Hashes: res.Tx.BlobHashes(), Sidecar: res.Tx.BlobTxSidecar()})
			if err != nil {
				t.Fatalf("failed to encode computed sidecar: %v", err)
			}
			if !bytes.Equal(have, want) {
				t.Errorf("blob sidecar mismatch. Have: %s, want: %s", have, want)
			}
		})
	}
}

func argsFromTransaction(tx *types.Transaction, from common.Address) TransactionArgs {
	var (
		gas   = tx.Gas()
		nonce = tx.Nonce()
		input = tx.Data()
	)
	return TransactionArgs{
		From:                 &from,
		To:                   tx.To(),
		Gas:                  (*hexutil.Uint64)(&gas),
		MaxFeePerGas:         (*hexutil.Big)(tx.GasFeeCap()),
		MaxPriorityFeePerGas: (*hexutil.Big)(tx.GasTipCap()),
		Value:                (*hexutil.Big)(tx.Value()),
		Nonce:                (*hexutil.Uint64)(&nonce),
		Input:                (*hexutil.Bytes)(&input),
		ChainID:              (*hexutil.Big)(tx.ChainId()),
		// TODO: impl accessList conversion
		//AccessList: tx.AccessList(),
		BlobFeeCap: (*hexutil.Big)(tx.BlobGasFeeCap()),
		BlobHashes: tx.BlobHashes(),
	}
}

type account struct {
	key  *ecdsa.PrivateKey
	addr common.Address
}

func newAccounts(n int) (accounts []account) {
	for i := 0; i < n; i++ {
		key, _ := crypto.GenerateKey()
		addr := crypto.PubkeyToAddress(key.PublicKey)
		accounts = append(accounts, account{key: key, addr: addr})
	}
	slices.SortFunc(accounts, func(a, b account) int { return a.addr.Cmp(b.addr) })
	return accounts
}

func newRPCBalance(balance *big.Int) **hexutil.Big {
	rpcBalance := (*hexutil.Big)(balance)
	return &rpcBalance
}

func hex2Bytes(str string) *hexutil.Bytes {
	rpcBytes := hexutil.Bytes(common.Hex2Bytes(str))
	return &rpcBytes
}

func TestRPCMarshalBlock(t *testing.T) {
	t.Parallel()
	var (
		txs []*types.Transaction
		to  = common.BytesToAddress([]byte{0x11})
	)
	for i := uint64(1); i <= 4; i++ {
		var tx *types.Transaction
		if i%2 == 0 {
			tx = types.NewTx(&types.LegacyTx{
				Nonce:    i,
				GasPrice: big.NewInt(11111),
				Gas:      1111,
				To:       &to,
				Value:    big.NewInt(111),
				Data:     []byte{0x11, 0x11, 0x11},
			})
		} else {
			tx = types.NewTx(&types.AccessListTx{
				ChainID:  big.NewInt(1337),
				Nonce:    i,
				GasPrice: big.NewInt(11111),
				Gas:      1111,
				To:       &to,
				Value:    big.NewInt(111),
				Data:     []byte{0x11, 0x11, 0x11},
			})
		}
		txs = append(txs, tx)
	}
	block := types.NewBlock(&types.Header{Number: big.NewInt(100)}, txs, nil, nil, blocktest.NewHasher())

	var testSuite = []struct {
		inclTx bool
		fullTx bool
		want   string
	}{
		// without txs
		{
			inclTx: false,
			fullTx: false,
			want: `{
				"difficulty": "0x0",
				"totalDifficulty": null,
				"extraData": "0x",
				"gasLimit": "0x0",
				"gasUsed": "0x0",
				"hash": "0x9b73c83b25d0faf7eab854e3684c7e394336d6e135625aafa5c183f27baa8fee",
				"logsBloom": "0x00000000000000000000000000000000000000000000000000000000000000000000000000000000000000000000000000000000000000000000000000000000000000000000000000000000000000000000000000000000000000000000000000000000000000000000000000000000000000000000000000000000000000000000000000000000000000000000000000000000000000000000000000000000000000000000000000000000000000000000000000000000000000000000000000000000000000000000000000000000000000000000000000000000000000000000000000000000000000000000000000000000000000000000000000000000",
				"miner": "0x0000000000000000000000000000000000000000",
				"mixHash": "0x0000000000000000000000000000000000000000000000000000000000000000",
				"nonce": "0x0000000000000000",
				"number": "0x64",
				"parentHash": "0x0000000000000000000000000000000000000000000000000000000000000000",
				"receiptsRoot": "0x56e81f171bcc55a6ff8345e692c0f86e5b48e01b996cadc001622fb5e363b421",
				"sha3Uncles": "0x1dcc4de8dec75d7aab85b567b6ccd41ad312451b948a7413f0a142fd40d49347",
				"size": "0x296",
				"stateRoot": "0x0000000000000000000000000000000000000000000000000000000000000000",
				"timestamp": "0x0",
				"transactionsRoot": "0x661a9febcfa8f1890af549b874faf9fa274aede26ef489d9db0b25daa569450e",
				"uncles": []
			}`,
		},
		// only tx hashes
		{
			inclTx: true,
			fullTx: false,
			want: `{
				"difficulty": "0x0",
				"totalDifficulty": null,
				"extraData": "0x",
				"gasLimit": "0x0",
				"gasUsed": "0x0",
				"hash": "0x9b73c83b25d0faf7eab854e3684c7e394336d6e135625aafa5c183f27baa8fee",
				"logsBloom": "0x00000000000000000000000000000000000000000000000000000000000000000000000000000000000000000000000000000000000000000000000000000000000000000000000000000000000000000000000000000000000000000000000000000000000000000000000000000000000000000000000000000000000000000000000000000000000000000000000000000000000000000000000000000000000000000000000000000000000000000000000000000000000000000000000000000000000000000000000000000000000000000000000000000000000000000000000000000000000000000000000000000000000000000000000000000000",
				"miner": "0x0000000000000000000000000000000000000000",
				"mixHash": "0x0000000000000000000000000000000000000000000000000000000000000000",
				"nonce": "0x0000000000000000",
				"number": "0x64",
				"parentHash": "0x0000000000000000000000000000000000000000000000000000000000000000",
				"receiptsRoot": "0x56e81f171bcc55a6ff8345e692c0f86e5b48e01b996cadc001622fb5e363b421",
				"sha3Uncles": "0x1dcc4de8dec75d7aab85b567b6ccd41ad312451b948a7413f0a142fd40d49347",
				"size": "0x296",
				"stateRoot": "0x0000000000000000000000000000000000000000000000000000000000000000",
				"timestamp": "0x0",
				"transactions": [
					"0x7d39df979e34172322c64983a9ad48302c2b889e55bda35324afecf043a77605",
					"0x9bba4c34e57c875ff57ac8d172805a26ae912006985395dc1bdf8f44140a7bf4",
					"0x98909ea1ff040da6be56bc4231d484de1414b3c1dac372d69293a4beb9032cb5",
					"0x12e1f81207b40c3bdcc13c0ee18f5f86af6d31754d57a0ea1b0d4cfef21abef1"
				],
				"transactionsRoot": "0x661a9febcfa8f1890af549b874faf9fa274aede26ef489d9db0b25daa569450e",
				"uncles": []
			}`,
		},
		// full tx details
		{
			inclTx: true,
			fullTx: true,
			want: `{
				"difficulty": "0x0",
				"totalDifficulty": null,
				"extraData": "0x",
				"gasLimit": "0x0",
				"gasUsed": "0x0",
				"hash": "0x9b73c83b25d0faf7eab854e3684c7e394336d6e135625aafa5c183f27baa8fee",
				"logsBloom": "0x00000000000000000000000000000000000000000000000000000000000000000000000000000000000000000000000000000000000000000000000000000000000000000000000000000000000000000000000000000000000000000000000000000000000000000000000000000000000000000000000000000000000000000000000000000000000000000000000000000000000000000000000000000000000000000000000000000000000000000000000000000000000000000000000000000000000000000000000000000000000000000000000000000000000000000000000000000000000000000000000000000000000000000000000000000000",
				"miner": "0x0000000000000000000000000000000000000000",
				"mixHash": "0x0000000000000000000000000000000000000000000000000000000000000000",
				"nonce": "0x0000000000000000",
				"number": "0x64",
				"parentHash": "0x0000000000000000000000000000000000000000000000000000000000000000",
				"receiptsRoot": "0x56e81f171bcc55a6ff8345e692c0f86e5b48e01b996cadc001622fb5e363b421",
				"sha3Uncles": "0x1dcc4de8dec75d7aab85b567b6ccd41ad312451b948a7413f0a142fd40d49347",
				"size": "0x296",
				"stateRoot": "0x0000000000000000000000000000000000000000000000000000000000000000",
				"timestamp": "0x0",
				"transactions": [
					{
						"blockHash": "0x9b73c83b25d0faf7eab854e3684c7e394336d6e135625aafa5c183f27baa8fee",
						"blockNumber": "0x64",
						"from": "0x0000000000000000000000000000000000000000",
						"gas": "0x457",
						"gasPrice": "0x2b67",
						"hash": "0x7d39df979e34172322c64983a9ad48302c2b889e55bda35324afecf043a77605",
						"input": "0x111111",
						"nonce": "0x1",
						"to": "0x0000000000000000000000000000000000000011",
						"transactionIndex": "0x0",
						"value": "0x6f",
						"type": "0x1",
						"accessList": [],
						"chainId": "0x539",
						"v": "0x0",
						"r": "0x0",
						"s": "0x0",
						"yParity": "0x0"
					},
					{
						"blockHash": "0x9b73c83b25d0faf7eab854e3684c7e394336d6e135625aafa5c183f27baa8fee",
						"blockNumber": "0x64",
						"from": "0x0000000000000000000000000000000000000000",
						"gas": "0x457",
						"gasPrice": "0x2b67",
						"hash": "0x9bba4c34e57c875ff57ac8d172805a26ae912006985395dc1bdf8f44140a7bf4",
						"input": "0x111111",
						"nonce": "0x2",
						"to": "0x0000000000000000000000000000000000000011",
						"transactionIndex": "0x1",
						"value": "0x6f",
						"type": "0x0",
						"chainId": "0x7fffffffffffffee",
						"v": "0x0",
						"r": "0x0",
						"s": "0x0"
					},
					{
						"blockHash": "0x9b73c83b25d0faf7eab854e3684c7e394336d6e135625aafa5c183f27baa8fee",
						"blockNumber": "0x64",
						"from": "0x0000000000000000000000000000000000000000",
						"gas": "0x457",
						"gasPrice": "0x2b67",
						"hash": "0x98909ea1ff040da6be56bc4231d484de1414b3c1dac372d69293a4beb9032cb5",
						"input": "0x111111",
						"nonce": "0x3",
						"to": "0x0000000000000000000000000000000000000011",
						"transactionIndex": "0x2",
						"value": "0x6f",
						"type": "0x1",
						"accessList": [],
						"chainId": "0x539",
						"v": "0x0",
						"r": "0x0",
						"s": "0x0",
						"yParity": "0x0"
					},
					{
						"blockHash": "0x9b73c83b25d0faf7eab854e3684c7e394336d6e135625aafa5c183f27baa8fee",
						"blockNumber": "0x64",
						"from": "0x0000000000000000000000000000000000000000",
						"gas": "0x457",
						"gasPrice": "0x2b67",
						"hash": "0x12e1f81207b40c3bdcc13c0ee18f5f86af6d31754d57a0ea1b0d4cfef21abef1",
						"input": "0x111111",
						"nonce": "0x4",
						"to": "0x0000000000000000000000000000000000000011",
						"transactionIndex": "0x3",
						"value": "0x6f",
						"type": "0x0",
						"chainId": "0x7fffffffffffffee",
						"v": "0x0",
						"r": "0x0",
						"s": "0x0"
					}
				],
				"transactionsRoot": "0x661a9febcfa8f1890af549b874faf9fa274aede26ef489d9db0b25daa569450e",
				"uncles": []
			}`,
		},
	}

	for i, tc := range testSuite {
		resp := RPCMarshalBlock(block, tc.inclTx, tc.fullTx, params.MainnetChainConfig)
		out, err := json.Marshal(resp)
		if err != nil {
			t.Errorf("test %d: json marshal error: %v", i, err)
			continue
		}
		require.JSONEqf(t, tc.want, string(out), "test %d", i)
	}
}

func TestRPCGetBlockOrHeader(t *testing.T) {
	t.Parallel()

	// Initialize test accounts
	var (
		acc1Key, _ = crypto.HexToECDSA("8a1f9a8f95be41cd7ccb6168179afb4504aefe388d1e14474d32c45c72ce7b7a")
		acc2Key, _ = crypto.HexToECDSA("49a7b37aa6f6645917e7b807e9d1c00d4fa71f18343b0d4122a4d2df64dd6fee")
		acc1Addr   = crypto.PubkeyToAddress(acc1Key.PublicKey)
		acc2Addr   = crypto.PubkeyToAddress(acc2Key.PublicKey)
		genesis    = &genesisT.Genesis{
			Config: params.TestChainConfig,
<<<<<<< HEAD
			Alloc: genesisT.GenesisAlloc{
				acc1Addr: {Balance: big.NewInt(vars.Ether)},
				acc2Addr: {Balance: big.NewInt(vars.Ether)},
=======
			Alloc: types.GenesisAlloc{
				acc1Addr: {Balance: big.NewInt(params.Ether)},
				acc2Addr: {Balance: big.NewInt(params.Ether)},
>>>>>>> 7f131dcb
			},
		}
		genBlocks = 10
		signer    = types.HomesteadSigner{}
		tx        = types.NewTx(&types.LegacyTx{
			Nonce:    11,
			GasPrice: big.NewInt(11111),
			Gas:      1111,
			To:       &acc2Addr,
			Value:    big.NewInt(111),
			Data:     []byte{0x11, 0x11, 0x11},
		})
		withdrawal = &types.Withdrawal{
			Index:     0,
			Validator: 1,
			Address:   common.Address{0x12, 0x34},
			Amount:    10,
		}
		pending = types.NewBlockWithWithdrawals(&types.Header{Number: big.NewInt(11), Time: 42}, []*types.Transaction{tx}, nil, nil, []*types.Withdrawal{withdrawal}, blocktest.NewHasher())
	)
	backend := newTestBackend(t, genBlocks, genesis, ethash.NewFaker(), func(i int, b *core.BlockGen) {
		// Transfer from account[0] to account[1]
		//    value: 1000 wei
		//    fee:   0 wei
		tx, _ := types.SignTx(types.NewTx(&types.LegacyTx{Nonce: uint64(i), To: &acc2Addr, Value: big.NewInt(1000), Gas: vars.TxGas, GasPrice: b.BaseFee(), Data: nil}), signer, acc1Key)
		b.AddTx(tx)
	})
	backend.setPendingBlock(pending)
	api := NewBlockChainAPI(backend)
	blockHashes := make([]common.Hash, genBlocks+1)
	ctx := context.Background()
	for i := 0; i <= genBlocks; i++ {
		header, err := backend.HeaderByNumber(ctx, rpc.BlockNumber(i))
		if err != nil {
			t.Errorf("failed to get block: %d err: %v", i, err)
		}
		blockHashes[i] = header.Hash()
	}
	pendingHash := pending.Hash()

	var testSuite = []struct {
		blockNumber rpc.BlockNumber
		blockHash   *common.Hash
		fullTx      bool
		reqHeader   bool
		file        string
		expectErr   error
	}{
		// 0. latest header
		{
			blockNumber: rpc.LatestBlockNumber,
			reqHeader:   true,
			file:        "tag-latest",
		},
		// 1. genesis header
		{
			blockNumber: rpc.BlockNumber(0),
			reqHeader:   true,
			file:        "number-0",
		},
		// 2. #1 header
		{
			blockNumber: rpc.BlockNumber(1),
			reqHeader:   true,
			file:        "number-1",
		},
		// 3. latest-1 header
		{
			blockNumber: rpc.BlockNumber(9),
			reqHeader:   true,
			file:        "number-latest-1",
		},
		// 4. latest+1 header
		{
			blockNumber: rpc.BlockNumber(11),
			reqHeader:   true,
			file:        "number-latest+1",
		},
		// 5. pending header
		{
			blockNumber: rpc.PendingBlockNumber,
			reqHeader:   true,
			file:        "tag-pending",
		},
		// 6. latest block
		{
			blockNumber: rpc.LatestBlockNumber,
			file:        "tag-latest",
		},
		// 7. genesis block
		{
			blockNumber: rpc.BlockNumber(0),
			file:        "number-0",
		},
		// 8. #1 block
		{
			blockNumber: rpc.BlockNumber(1),
			file:        "number-1",
		},
		// 9. latest-1 block
		{
			blockNumber: rpc.BlockNumber(9),
			fullTx:      true,
			file:        "number-latest-1",
		},
		// 10. latest+1 block
		{
			blockNumber: rpc.BlockNumber(11),
			fullTx:      true,
			file:        "number-latest+1",
		},
		// 11. pending block
		{
			blockNumber: rpc.PendingBlockNumber,
			file:        "tag-pending",
		},
		// 12. pending block + fullTx
		{
			blockNumber: rpc.PendingBlockNumber,
			fullTx:      true,
			file:        "tag-pending-fullTx",
		},
		// 13. latest header by hash
		{
			blockHash: &blockHashes[len(blockHashes)-1],
			reqHeader: true,
			file:      "hash-latest",
		},
		// 14. genesis header by hash
		{
			blockHash: &blockHashes[0],
			reqHeader: true,
			file:      "hash-0",
		},
		// 15. #1 header
		{
			blockHash: &blockHashes[1],
			reqHeader: true,
			file:      "hash-1",
		},
		// 16. latest-1 header
		{
			blockHash: &blockHashes[len(blockHashes)-2],
			reqHeader: true,
			file:      "hash-latest-1",
		},
		// 17. empty hash
		{
			blockHash: &common.Hash{},
			reqHeader: true,
			file:      "hash-empty",
		},
		// 18. pending hash
		{
			blockHash: &pendingHash,
			reqHeader: true,
			file:      `hash-pending`,
		},
		// 19. latest block
		{
			blockHash: &blockHashes[len(blockHashes)-1],
			file:      "hash-latest",
		},
		// 20. genesis block
		{
			blockHash: &blockHashes[0],
			file:      "hash-genesis",
		},
		// 21. #1 block
		{
			blockHash: &blockHashes[1],
			file:      "hash-1",
		},
		// 22. latest-1 block
		{
			blockHash: &blockHashes[len(blockHashes)-2],
			fullTx:    true,
			file:      "hash-latest-1-fullTx",
		},
		// 23. empty hash + body
		{
			blockHash: &common.Hash{},
			fullTx:    true,
			file:      "hash-empty-fullTx",
		},
		// 24. pending block
		{
			blockHash: &pendingHash,
			file:      `hash-pending`,
		},
		// 25. pending block + fullTx
		{
			blockHash: &pendingHash,
			fullTx:    true,
			file:      "hash-pending-fullTx",
		},
	}

	for i, tt := range testSuite {
		var (
			result interface{}
			err    error
			rpc    string
		)
		if tt.blockHash != nil {
			if tt.reqHeader {
				result = api.GetHeaderByHash(context.Background(), *tt.blockHash)
				rpc = "eth_getHeaderByHash"
			} else {
				result, err = api.GetBlockByHash(context.Background(), *tt.blockHash, tt.fullTx)
				rpc = "eth_getBlockByHash"
			}
		} else {
			if tt.reqHeader {
				result, err = api.GetHeaderByNumber(context.Background(), tt.blockNumber)
				rpc = "eth_getHeaderByNumber"
			} else {
				result, err = api.GetBlockByNumber(context.Background(), tt.blockNumber, tt.fullTx)
				rpc = "eth_getBlockByNumber"
			}
		}
		if tt.expectErr != nil {
			if err == nil {
				t.Errorf("test %d: want error %v, have nothing", i, tt.expectErr)
				continue
			}
			if !errors.Is(err, tt.expectErr) {
				t.Errorf("test %d: error mismatch, want %v, have %v", i, tt.expectErr, err)
			}
			continue
		}
		if err != nil {
			t.Errorf("test %d: want no error, have %v", i, err)
			continue
		}

		testRPCResponseWithFile(t, i, result, rpc, tt.file)
	}
}

func setupReceiptBackend(t *testing.T, genBlocks int) (*testBackend, []common.Hash) {
	config := *params.MergedTestChainConfig
	var (
		acc1Key, _ = crypto.HexToECDSA("8a1f9a8f95be41cd7ccb6168179afb4504aefe388d1e14474d32c45c72ce7b7a")
		acc2Key, _ = crypto.HexToECDSA("49a7b37aa6f6645917e7b807e9d1c00d4fa71f18343b0d4122a4d2df64dd6fee")
		acc1Addr   = crypto.PubkeyToAddress(acc1Key.PublicKey)
		acc2Addr   = crypto.PubkeyToAddress(acc2Key.PublicKey)
		contract   = common.HexToAddress("0000000000000000000000000000000000031ec7")
		genesis    = &genesisT.Genesis{
			Config:        &config,
			ExcessBlobGas: new(uint64),
			BlobGasUsed:   new(uint64),
<<<<<<< HEAD
			Alloc: genesisT.GenesisAlloc{
				acc1Addr: {Balance: big.NewInt(vars.Ether)},
				acc2Addr: {Balance: big.NewInt(vars.Ether)},
=======
			Alloc: types.GenesisAlloc{
				acc1Addr: {Balance: big.NewInt(params.Ether)},
				acc2Addr: {Balance: big.NewInt(params.Ether)},
>>>>>>> 7f131dcb
				// // SPDX-License-Identifier: GPL-3.0
				// pragma solidity >=0.7.0 <0.9.0;
				//
				// contract Token {
				//     event Transfer(address indexed from, address indexed to, uint256 value);
				//     function transfer(address to, uint256 value) public returns (bool) {
				//         emit Transfer(msg.sender, to, value);
				//         return true;
				//     }
				// }
				contract: {Balance: big.NewInt(vars.Ether), Code: common.FromHex("0x608060405234801561001057600080fd5b506004361061002b5760003560e01c8063a9059cbb14610030575b600080fd5b61004a6004803603810190610045919061016a565b610060565b60405161005791906101c5565b60405180910390f35b60008273ffffffffffffffffffffffffffffffffffffffff163373ffffffffffffffffffffffffffffffffffffffff167fddf252ad1be2c89b69c2b068fc378daa952ba7f163c4a11628f55a4df523b3ef846040516100bf91906101ef565b60405180910390a36001905092915050565b600080fd5b600073ffffffffffffffffffffffffffffffffffffffff82169050919050565b6000610101826100d6565b9050919050565b610111816100f6565b811461011c57600080fd5b50565b60008135905061012e81610108565b92915050565b6000819050919050565b61014781610134565b811461015257600080fd5b50565b6000813590506101648161013e565b92915050565b60008060408385031215610181576101806100d1565b5b600061018f8582860161011f565b92505060206101a085828601610155565b9150509250929050565b60008115159050919050565b6101bf816101aa565b82525050565b60006020820190506101da60008301846101b6565b92915050565b6101e981610134565b82525050565b600060208201905061020460008301846101e0565b9291505056fea2646970667358221220b469033f4b77b9565ee84e0a2f04d496b18160d26034d54f9487e57788fd36d564736f6c63430008120033")},
			},
		}
		signer   = types.LatestSignerForChainID(params.TestChainConfig.GetChainID())
		txHashes = make([]common.Hash, genBlocks)
	)

<<<<<<< HEAD
	// Set the terminal total difficulty in the config
	genesis.Config.(*goethereum.ChainConfig).TerminalTotalDifficulty = big.NewInt(0)
	genesis.Config.(*goethereum.ChainConfig).TerminalTotalDifficultyPassed = true
=======
>>>>>>> 7f131dcb
	backend := newTestBackend(t, genBlocks, genesis, beacon.New(ethash.NewFaker()), func(i int, b *core.BlockGen) {
		var (
			tx  *types.Transaction
			err error
		)
		b.SetPoS()
		switch i {
		case 0:
			// transfer 1000wei
			tx, err = types.SignTx(types.NewTx(&types.LegacyTx{Nonce: uint64(i), To: &acc2Addr, Value: big.NewInt(1000), Gas: vars.TxGas, GasPrice: b.BaseFee(), Data: nil}), types.HomesteadSigner{}, acc1Key)
		case 1:
			// create contract
			tx, err = types.SignTx(types.NewTx(&types.LegacyTx{Nonce: uint64(i), To: nil, Gas: 53100, GasPrice: b.BaseFee(), Data: common.FromHex("0x60806040")}), signer, acc1Key)
		case 2:
			// with logs
			// transfer(address to, uint256 value)
			data := fmt.Sprintf("0xa9059cbb%s%s", common.HexToHash(common.BigToAddress(big.NewInt(int64(i + 1))).Hex()).String()[2:], common.BytesToHash([]byte{byte(i + 11)}).String()[2:])
			tx, err = types.SignTx(types.NewTx(&types.LegacyTx{Nonce: uint64(i), To: &contract, Gas: 60000, GasPrice: b.BaseFee(), Data: common.FromHex(data)}), signer, acc1Key)
		case 3:
			// dynamic fee with logs
			// transfer(address to, uint256 value)
			data := fmt.Sprintf("0xa9059cbb%s%s", common.HexToHash(common.BigToAddress(big.NewInt(int64(i + 1))).Hex()).String()[2:], common.BytesToHash([]byte{byte(i + 11)}).String()[2:])
			fee := big.NewInt(500)
			fee.Add(fee, b.BaseFee())
			tx, err = types.SignTx(types.NewTx(&types.DynamicFeeTx{Nonce: uint64(i), To: &contract, Gas: 60000, Value: big.NewInt(1), GasTipCap: big.NewInt(500), GasFeeCap: fee, Data: common.FromHex(data)}), signer, acc1Key)
		case 4:
			// access list with contract create
			accessList := types.AccessList{{
				Address:     contract,
				StorageKeys: []common.Hash{{0}},
			}}
			tx, err = types.SignTx(types.NewTx(&types.AccessListTx{Nonce: uint64(i), To: nil, Gas: 58100, GasPrice: b.BaseFee(), Data: common.FromHex("0x60806040"), AccessList: accessList}), signer, acc1Key)
		case 5:
			// blob tx
			fee := big.NewInt(500)
			fee.Add(fee, b.BaseFee())
			tx, err = types.SignTx(types.NewTx(&types.BlobTx{
				Nonce:      uint64(i),
				GasTipCap:  uint256.NewInt(1),
				GasFeeCap:  uint256.MustFromBig(fee),
				Gas:        vars.TxGas,
				To:         acc2Addr,
				BlobFeeCap: uint256.NewInt(1),
				BlobHashes: []common.Hash{{1}},
				Value:      new(uint256.Int),
			}), signer, acc1Key)
		}
		if err != nil {
			t.Errorf("failed to sign tx: %v", err)
		}
		if tx != nil {
			b.AddTx(tx)
			txHashes[i] = tx.Hash()
		}
	})
	return backend, txHashes
}

func TestRPCGetTransactionReceipt(t *testing.T) {
	t.Parallel()

	var (
		backend, txHashes = setupReceiptBackend(t, 6)
		api               = NewTransactionAPI(backend, new(AddrLocker))
	)

	var testSuite = []struct {
		txHash common.Hash
		file   string
	}{
		// 0. normal success
		{
			txHash: txHashes[0],
			file:   "normal-transfer-tx",
		},
		// 1. create contract
		{
			txHash: txHashes[1],
			file:   "create-contract-tx",
		},
		// 2. with logs success
		{
			txHash: txHashes[2],
			file:   "with-logs",
		},
		// 3. dynamic tx with logs success
		{
			txHash: txHashes[3],
			file:   `dynamic-tx-with-logs`,
		},
		// 4. access list tx with create contract
		{
			txHash: txHashes[4],
			file:   "create-contract-with-access-list",
		},
		// 5. txhash empty
		{
			txHash: common.Hash{},
			file:   "txhash-empty",
		},
		// 6. txhash not found
		{
			txHash: common.HexToHash("deadbeef"),
			file:   "txhash-notfound",
		},
		// 7. blob tx
		{
			txHash: txHashes[5],
			file:   "blob-tx",
		},
	}

	for i, tt := range testSuite {
		var (
			result interface{}
			err    error
		)
		result, err = api.GetTransactionReceipt(context.Background(), tt.txHash)
		if err != nil {
			t.Errorf("test %d: want no error, have %v", i, err)
			continue
		}
		testRPCResponseWithFile(t, i, result, "eth_getTransactionReceipt", tt.file)
	}
}

func TestRPCGetBlockReceipts(t *testing.T) {
	t.Parallel()

	var (
		genBlocks  = 6
		backend, _ = setupReceiptBackend(t, genBlocks)
		api        = NewBlockChainAPI(backend)
	)
	blockHashes := make([]common.Hash, genBlocks+1)
	ctx := context.Background()
	for i := 0; i <= genBlocks; i++ {
		header, err := backend.HeaderByNumber(ctx, rpc.BlockNumber(i))
		if err != nil {
			t.Errorf("failed to get block: %d err: %v", i, err)
		}
		blockHashes[i] = header.Hash()
	}

	var testSuite = []struct {
		test rpc.BlockNumberOrHash
		file string
	}{
		// 0. block without any txs(hash)
		{
			test: rpc.BlockNumberOrHashWithHash(blockHashes[0], false),
			file: "number-0",
		},
		// 1. block without any txs(number)
		{
			test: rpc.BlockNumberOrHashWithNumber(0),
			file: "number-1",
		},
		// 2. earliest tag
		{
			test: rpc.BlockNumberOrHashWithNumber(rpc.EarliestBlockNumber),
			file: "tag-earliest",
		},
		// 3. latest tag
		{
			test: rpc.BlockNumberOrHashWithNumber(rpc.LatestBlockNumber),
			file: "tag-latest",
		},
		// 4. block with legacy transfer tx(hash)
		{
			test: rpc.BlockNumberOrHashWithHash(blockHashes[1], false),
			file: "block-with-legacy-transfer-tx",
		},
		// 5. block with contract create tx(number)
		{
			test: rpc.BlockNumberOrHashWithNumber(rpc.BlockNumber(2)),
			file: "block-with-contract-create-tx",
		},
		// 6. block with legacy contract call tx(hash)
		{
			test: rpc.BlockNumberOrHashWithHash(blockHashes[3], false),
			file: "block-with-legacy-contract-call-tx",
		},
		// 7. block with dynamic fee tx(number)
		{
			test: rpc.BlockNumberOrHashWithNumber(rpc.BlockNumber(4)),
			file: "block-with-dynamic-fee-tx",
		},
		// 8. block is empty
		{
			test: rpc.BlockNumberOrHashWithHash(common.Hash{}, false),
			file: "hash-empty",
		},
		// 9. block is not found
		{
			test: rpc.BlockNumberOrHashWithHash(common.HexToHash("deadbeef"), false),
			file: "hash-notfound",
		},
		// 10. block is not found
		{
			test: rpc.BlockNumberOrHashWithNumber(rpc.BlockNumber(genBlocks + 1)),
			file: "block-notfound",
		},
		// 11. block with blob tx
		{
			test: rpc.BlockNumberOrHashWithNumber(rpc.BlockNumber(6)),
			file: "block-with-blob-tx",
		},
	}

	for i, tt := range testSuite {
		var (
			result interface{}
			err    error
		)
		result, err = api.GetBlockReceipts(context.Background(), tt.test)
		if err != nil {
			t.Errorf("test %d: want no error, have %v", i, err)
			continue
		}
		testRPCResponseWithFile(t, i, result, "eth_getBlockReceipts", tt.file)
	}
}

func testRPCResponseWithFile(t *testing.T, testid int, result interface{}, rpc string, file string) {
	data, err := json.MarshalIndent(result, "", "  ")
	if err != nil {
		t.Errorf("test %d: json marshal error", testid)
		return
	}
	outputFile := filepath.Join("testdata", fmt.Sprintf("%s-%s.json", rpc, file))
	if os.Getenv("WRITE_TEST_FILES") != "" {
		os.WriteFile(outputFile, data, 0644)
	}
	want, err := os.ReadFile(outputFile)
	if err != nil {
		t.Fatalf("error reading expected test file: %s output: %v", outputFile, err)
	}
	require.JSONEqf(t, string(want), string(data), "test %d: json not match, want: %s, have: %s", testid, string(want), string(data))
}<|MERGE_RESOLUTION|>--- conflicted
+++ resolved
@@ -632,19 +632,11 @@
 	// Initialize test accounts
 	var (
 		accounts = newAccounts(2)
-<<<<<<< HEAD
 		genesis  = &genesisT.Genesis{
 			Config: params.TestChainConfig,
 			Alloc: genesisT.GenesisAlloc{
 				accounts[0].addr: {Balance: big.NewInt(vars.Ether)},
 				accounts[1].addr: {Balance: big.NewInt(vars.Ether)},
-=======
-		genesis  = &core.Genesis{
-			Config: params.MergedTestChainConfig,
-			Alloc: types.GenesisAlloc{
-				accounts[0].addr: {Balance: big.NewInt(params.Ether)},
-				accounts[1].addr: {Balance: big.NewInt(params.Ether)},
->>>>>>> 7f131dcb
 			},
 		}
 		genBlocks      = 10
@@ -797,21 +789,12 @@
 	// Initialize test accounts
 	var (
 		accounts = newAccounts(3)
-<<<<<<< HEAD
 		genesis  = &genesisT.Genesis{
 			Config: params.TestChainConfig,
 			Alloc: genesisT.GenesisAlloc{
 				accounts[0].addr: {Balance: big.NewInt(vars.Ether)},
 				accounts[1].addr: {Balance: big.NewInt(vars.Ether)},
 				accounts[2].addr: {Balance: big.NewInt(vars.Ether)},
-=======
-		genesis  = &core.Genesis{
-			Config: params.MergedTestChainConfig,
-			Alloc: types.GenesisAlloc{
-				accounts[0].addr: {Balance: big.NewInt(params.Ether)},
-				accounts[1].addr: {Balance: big.NewInt(params.Ether)},
-				accounts[2].addr: {Balance: big.NewInt(params.Ether)},
->>>>>>> 7f131dcb
 			},
 		}
 		genBlocks = 10
@@ -1562,15 +1545,9 @@
 		acc2Addr   = crypto.PubkeyToAddress(acc2Key.PublicKey)
 		genesis    = &genesisT.Genesis{
 			Config: params.TestChainConfig,
-<<<<<<< HEAD
 			Alloc: genesisT.GenesisAlloc{
 				acc1Addr: {Balance: big.NewInt(vars.Ether)},
 				acc2Addr: {Balance: big.NewInt(vars.Ether)},
-=======
-			Alloc: types.GenesisAlloc{
-				acc1Addr: {Balance: big.NewInt(params.Ether)},
-				acc2Addr: {Balance: big.NewInt(params.Ether)},
->>>>>>> 7f131dcb
 			},
 		}
 		genBlocks = 10
@@ -1823,15 +1800,9 @@
 			Config:        &config,
 			ExcessBlobGas: new(uint64),
 			BlobGasUsed:   new(uint64),
-<<<<<<< HEAD
 			Alloc: genesisT.GenesisAlloc{
 				acc1Addr: {Balance: big.NewInt(vars.Ether)},
 				acc2Addr: {Balance: big.NewInt(vars.Ether)},
-=======
-			Alloc: types.GenesisAlloc{
-				acc1Addr: {Balance: big.NewInt(params.Ether)},
-				acc2Addr: {Balance: big.NewInt(params.Ether)},
->>>>>>> 7f131dcb
 				// // SPDX-License-Identifier: GPL-3.0
 				// pragma solidity >=0.7.0 <0.9.0;
 				//
@@ -1849,12 +1820,9 @@
 		txHashes = make([]common.Hash, genBlocks)
 	)
 
-<<<<<<< HEAD
 	// Set the terminal total difficulty in the config
 	genesis.Config.(*goethereum.ChainConfig).TerminalTotalDifficulty = big.NewInt(0)
 	genesis.Config.(*goethereum.ChainConfig).TerminalTotalDifficultyPassed = true
-=======
->>>>>>> 7f131dcb
 	backend := newTestBackend(t, genBlocks, genesis, beacon.New(ethash.NewFaker()), func(i int, b *core.BlockGen) {
 		var (
 			tx  *types.Transaction
