--- conflicted
+++ resolved
@@ -72,20 +72,15 @@
 		if st.ignored > 0 {
 			context = append(context, []interface{}{"ignored", st.ignored}...)
 		}
-<<<<<<< HEAD
 		if st.artificialFinality {
 			context = append(context, []interface{}{"af", st.artificialFinality}...)
 		}
 
-		log.Info("Imported new chain segment", context...)
-
-=======
 		if setHead {
 			log.Info("Imported new chain segment", context...)
 		} else {
 			log.Info("Imported new potential chain segment", context...)
 		}
->>>>>>> 25c9b49f
 		// Bump the stats reported to the next section
 		*st = insertStats{startTime: now, lastIndex: index + 1}
 	}
