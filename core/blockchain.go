// Copyright 2014 The go-ethereum Authors
// This file is part of the go-ethereum library.
//
// The go-ethereum library is free software: you can redistribute it and/or modify
// it under the terms of the GNU Lesser General Public License as published by
// the Free Software Foundation, either version 3 of the License, or
// (at your option) any later version.
//
// The go-ethereum library is distributed in the hope that it will be useful,
// but WITHOUT ANY WARRANTY; without even the implied warranty of
// MERCHANTABILITY or FITNESS FOR A PARTICULAR PURPOSE. See the
// GNU Lesser General Public License for more details.
//
// You should have received a copy of the GNU Lesser General Public License
// along with the go-ethereum library. If not, see <http://www.gnu.org/licenses/>.

// Package core implements the Ethereum consensus protocol.
package core

import (
	"errors"
	"fmt"
	"io"
	"math/big"
	"runtime"
	"strings"
	"sync"
	"sync/atomic"
	"time"

	"github.com/ethereum/go-ethereum/common"
	"github.com/ethereum/go-ethereum/common/lru"
	"github.com/ethereum/go-ethereum/common/mclock"
	"github.com/ethereum/go-ethereum/common/prque"
	"github.com/ethereum/go-ethereum/consensus"
	"github.com/ethereum/go-ethereum/consensus/misc/eip4844"
	"github.com/ethereum/go-ethereum/core/rawdb"
	"github.com/ethereum/go-ethereum/core/state"
	"github.com/ethereum/go-ethereum/core/state/snapshot"
	"github.com/ethereum/go-ethereum/core/types"
	"github.com/ethereum/go-ethereum/core/vm"
	"github.com/ethereum/go-ethereum/ethdb"
	"github.com/ethereum/go-ethereum/event"
	"github.com/ethereum/go-ethereum/internal/syncx"
	"github.com/ethereum/go-ethereum/internal/version"
	"github.com/ethereum/go-ethereum/log"
	"github.com/ethereum/go-ethereum/metrics"
	"github.com/ethereum/go-ethereum/params/confp"
	"github.com/ethereum/go-ethereum/params/types/ctypes"
	"github.com/ethereum/go-ethereum/params/types/genesisT"
	"github.com/ethereum/go-ethereum/rlp"
	"github.com/ethereum/go-ethereum/trie"
	"golang.org/x/exp/slices"
)

var (
	headBlockGauge          = metrics.NewRegisteredGauge("chain/head/block", nil)
	headHeaderGauge         = metrics.NewRegisteredGauge("chain/head/header", nil)
	headFastBlockGauge      = metrics.NewRegisteredGauge("chain/head/receipt", nil)
	headFinalizedBlockGauge = metrics.NewRegisteredGauge("chain/head/finalized", nil)
	headSafeBlockGauge      = metrics.NewRegisteredGauge("chain/head/safe", nil)

	accountReadTimer   = metrics.NewRegisteredTimer("chain/account/reads", nil)
	accountHashTimer   = metrics.NewRegisteredTimer("chain/account/hashes", nil)
	accountUpdateTimer = metrics.NewRegisteredTimer("chain/account/updates", nil)
	accountCommitTimer = metrics.NewRegisteredTimer("chain/account/commits", nil)

	storageReadTimer   = metrics.NewRegisteredTimer("chain/storage/reads", nil)
	storageHashTimer   = metrics.NewRegisteredTimer("chain/storage/hashes", nil)
	storageUpdateTimer = metrics.NewRegisteredTimer("chain/storage/updates", nil)
	storageCommitTimer = metrics.NewRegisteredTimer("chain/storage/commits", nil)

	snapshotAccountReadTimer = metrics.NewRegisteredTimer("chain/snapshot/account/reads", nil)
	snapshotStorageReadTimer = metrics.NewRegisteredTimer("chain/snapshot/storage/reads", nil)
	snapshotCommitTimer      = metrics.NewRegisteredTimer("chain/snapshot/commits", nil)

	triedbCommitTimer = metrics.NewRegisteredTimer("chain/triedb/commits", nil)

	blockInsertTimer     = metrics.NewRegisteredTimer("chain/inserts", nil)
	blockValidationTimer = metrics.NewRegisteredTimer("chain/validation", nil)
	blockExecutionTimer  = metrics.NewRegisteredTimer("chain/execution", nil)
	blockWriteTimer      = metrics.NewRegisteredTimer("chain/write", nil)

	blockReorgMeter     = metrics.NewRegisteredMeter("chain/reorg/executes", nil)
	blockReorgAddMeter  = metrics.NewRegisteredMeter("chain/reorg/add", nil)
	blockReorgDropMeter = metrics.NewRegisteredMeter("chain/reorg/drop", nil)

	blockPrefetchExecuteTimer   = metrics.NewRegisteredTimer("chain/prefetch/executes", nil)
	blockPrefetchInterruptMeter = metrics.NewRegisteredMeter("chain/prefetch/interrupts", nil)

	errInsertionInterrupted = errors.New("insertion is interrupted")
	errChainStopped         = errors.New("blockchain is stopped")
	errInvalidOldChain      = errors.New("invalid old chain")
	errInvalidNewChain      = errors.New("invalid new chain")
)

const (
	bodyCacheLimit      = 256
	blockCacheLimit     = 256
	receiptsCacheLimit  = 32
	txLookupCacheLimit  = 1024
	maxFutureBlocks     = 256
	maxTimeFutureBlocks = 30
	TriesInMemory       = 128

	// BlockChainVersion ensures that an incompatible database forces a resync from scratch.
	//
	// Changelog:
	//
	// - Version 4
	//   The following incompatible database changes were added:
	//   * the `BlockNumber`, `TxHash`, `TxIndex`, `BlockHash` and `Index` fields of log are deleted
	//   * the `Bloom` field of receipt is deleted
	//   * the `BlockIndex` and `TxIndex` fields of txlookup are deleted
	// - Version 5
	//  The following incompatible database changes were added:
	//    * the `TxHash`, `GasCost`, and `ContractAddress` fields are no longer stored for a receipt
	//    * the `TxHash`, `GasCost`, and `ContractAddress` fields are computed by looking up the
	//      receipts' corresponding block
	// - Version 6
	//  The following incompatible database changes were added:
	//    * Transaction lookup information stores the corresponding block number instead of block hash
	// - Version 7
	//  The following incompatible database changes were added:
	//    * Use freezer as the ancient database to maintain all ancient data
	// - Version 8
	//  The following incompatible database changes were added:
	//    * New scheme for contract code in order to separate the codes and trie nodes
	BlockChainVersion uint64 = 8
)

// CacheConfig contains the configuration values for the trie database
// that's resident in a blockchain.
type CacheConfig struct {
	TrieCleanLimit      int           // Memory allowance (MB) to use for caching trie nodes in memory
	TrieCleanNoPrefetch bool          // Whether to disable heuristic state prefetching for followup blocks
	TrieDirtyLimit      int           // Memory limit (MB) at which to start flushing dirty trie nodes to disk
	TrieDirtyDisabled   bool          // Whether to disable trie write caching and GC altogether (archive node)
	TrieTimeLimit       time.Duration // Time limit after which to flush the current in-memory trie to disk
	SnapshotLimit       int           // Memory allowance (MB) to use for caching snapshot entries in memory
	Preimages           bool          // Whether to store preimage of trie key to the disk

	SnapshotNoBuild bool // Whether the background generation is allowed
	SnapshotWait    bool // Wait for snapshot construction on startup. TODO(karalabe): This is a dirty hack for testing, nuke it
}

// defaultCacheConfig are the default caching values if none are specified by the
// user (also used during testing).
var defaultCacheConfig = &CacheConfig{
	TrieCleanLimit: 256,
	TrieDirtyLimit: 256,
	TrieTimeLimit:  5 * time.Minute,
	SnapshotLimit:  256,
	SnapshotWait:   true,
}

// BlockChain represents the canonical chain given a database with a genesis
// block. The Blockchain manages chain imports, reverts, chain reorganisations.
//
// Importing blocks in to the block chain happens according to the set of rules
// defined by the two stage Validator. Processing of blocks is done using the
// Processor which processes the included transaction. The validation of the state
// is done in the second part of the Validator. Failing results in aborting of
// the import.
//
// The BlockChain also helps in returning blocks from **any** chain included
// in the database as well as blocks that represents the canonical chain. It's
// important to note that GetBlock can return any block and does not need to be
// included in the canonical one where as GetBlockByNumber always represents the
// canonical chain.
type BlockChain struct {
	chainConfig ctypes.ChainConfigurator // Chain & network configuration
	cacheConfig *CacheConfig             // Cache configuration for pruning

	db            ethdb.Database                   // Low level persistent database to store final content in
	snaps         *snapshot.Tree                   // Snapshot tree for fast trie leaf access
	triegc        *prque.Prque[int64, common.Hash] // Priority queue mapping block numbers to tries to gc
	gcproc        time.Duration                    // Accumulates canonical block processing for trie dumping
	lastWrite     uint64                           // Last block when the state was flushed
	flushInterval atomic.Int64                     // Time interval (processing time) after which to flush a state
	triedb        *trie.Database                   // The database handler for maintaining trie nodes.
	stateCache    state.Database                   // State database to reuse between imports (contains state cache)

	// txLookupLimit is the maximum number of blocks from head whose tx indices
	// are reserved:
	//  * 0:   means no limit and regenerate any missing indexes
	//  * N:   means N block limit [HEAD-N+1, HEAD] and delete extra indexes
	//  * nil: disable tx reindexer/deleter, but still index new blocks
	txLookupLimit uint64

	hc            *HeaderChain
	rmLogsFeed    event.Feed
	chainFeed     event.Feed
	chainSideFeed event.Feed
	chainHeadFeed event.Feed
	logsFeed      event.Feed
	blockProcFeed event.Feed
	scope         event.SubscriptionScope
	genesisBlock  *types.Block

	// This mutex synchronizes chain write operations.
	// Readers don't need to take it, they can just read the database.
	chainmu *syncx.ClosableMutex

	currentBlock      atomic.Pointer[types.Header] // Current head of the chain
	currentSnapBlock  atomic.Pointer[types.Header] // Current head of snap-sync
	currentFinalBlock atomic.Pointer[types.Header] // Latest (consensus) finalized block
	currentSafeBlock  atomic.Pointer[types.Header] // Latest (consensus) safe block

	bodyCache     *lru.Cache[common.Hash, *types.Body]
	bodyRLPCache  *lru.Cache[common.Hash, rlp.RawValue]
	receiptsCache *lru.Cache[common.Hash, []*types.Receipt]
	blockCache    *lru.Cache[common.Hash, *types.Block]
	txLookupCache *lru.Cache[common.Hash, *rawdb.LegacyTxLookupEntry]

	// future blocks are blocks added for later processing
	futureBlocks *lru.Cache[common.Hash, *types.Block]

	wg            sync.WaitGroup //
	quit          chan struct{}  // shutdown signal, closed in Stop.
	stopping      atomic.Bool    // false if chain is running, true when stopped
	procInterrupt atomic.Bool    // interrupt signaler for block processing

	engine     consensus.Engine
	validator  Validator // Block and state validator interface
	prefetcher Prefetcher
	processor  Processor // Block transaction processor interface
	forker     *ForkChoice
	vmConfig   vm.Config

	artificialFinalityNoDisable     *int32 // manual override prevents disabling artificial finality feature activation
	artificialFinalityEnabledStatus int32  // toggles artificial finality features; will be always 1 if artificialFinalityForce=1
}

// NewBlockChain returns a fully initialised block chain using information
// available in the database. It initialises the default Ethereum Validator
// and Processor.
func NewBlockChain(db ethdb.Database, cacheConfig *CacheConfig, genesis *genesisT.Genesis, overrides *ChainOverrides, engine consensus.Engine, vmConfig vm.Config, shouldPreserve func(header *types.Header) bool, txLookupLimit *uint64) (*BlockChain, error) {
	if cacheConfig == nil {
		cacheConfig = defaultCacheConfig
	}
	// Open trie database with provided config
	triedb := trie.NewDatabaseWithConfig(db, &trie.Config{
		Cache:     cacheConfig.TrieCleanLimit,
		Preimages: cacheConfig.Preimages,
	})
	// Setup the genesis block, commit the provided genesis specification
	// to database if the genesis block is not present yet, or load the
	// stored one from database.
	chainConfig, genesisHash, genesisErr := SetupGenesisBlockWithOverride(db, triedb, genesis, overrides)
	if _, ok := genesisErr.(*confp.ConfigCompatError); genesisErr != nil && !ok {
		return nil, genesisErr
	}
	log.Info("")
	log.Info(strings.Repeat("-", 153))
	// TODO meowsbits implement prettier Strings (aka 'Description()') for chain configurator implementations.
	for _, line := range strings.Split(chainConfig.String(), "\n") {
		log.Info(line)
	}
	log.Info(strings.Repeat("-", 153))
	log.Info("")

	bc := &BlockChain{
		chainConfig:   chainConfig,
		cacheConfig:   cacheConfig,
		db:            db,
		triedb:        triedb,
		triegc:        prque.New[int64, common.Hash](nil),
		quit:          make(chan struct{}),
		chainmu:       syncx.NewClosableMutex(),
		bodyCache:     lru.NewCache[common.Hash, *types.Body](bodyCacheLimit),
		bodyRLPCache:  lru.NewCache[common.Hash, rlp.RawValue](bodyCacheLimit),
		receiptsCache: lru.NewCache[common.Hash, []*types.Receipt](receiptsCacheLimit),
		blockCache:    lru.NewCache[common.Hash, *types.Block](blockCacheLimit),
		txLookupCache: lru.NewCache[common.Hash, *rawdb.LegacyTxLookupEntry](txLookupCacheLimit),
		futureBlocks:  lru.NewCache[common.Hash, *types.Block](maxFutureBlocks),
		engine:        engine,
		vmConfig:      vmConfig,
	}
	bc.flushInterval.Store(int64(cacheConfig.TrieTimeLimit))
	bc.forker = NewForkChoice(bc, shouldPreserve)
	bc.stateCache = state.NewDatabaseWithNodeDB(bc.db, bc.triedb)
	bc.validator = NewBlockValidator(chainConfig, bc, engine)
	bc.prefetcher = newStatePrefetcher(chainConfig, bc, engine)
	bc.processor = NewStateProcessor(chainConfig, bc, engine)

	var err error
	bc.hc, err = NewHeaderChain(db, chainConfig, engine, bc.insertStopped)
	if err != nil {
		return nil, err
	}
	bc.genesisBlock = bc.GetBlockByNumber(0)
	if bc.genesisBlock == nil {
		return nil, ErrNoGenesis
	}

	bc.currentBlock.Store(nil)
	bc.currentSnapBlock.Store(nil)
	bc.currentFinalBlock.Store(nil)
	bc.currentSafeBlock.Store(nil)

	// If Geth is initialized with an external ancient store, re-initialize the
	// missing chain indexes and chain flags. This procedure can survive crash
	// and can be resumed in next restart since chain flags are updated in last step.
	if bc.empty() {
		rawdb.InitDatabaseFromFreezer(bc.db)
	}
	// Load blockchain states from disk
	if err := bc.loadLastState(); err != nil {
		return nil, err
	}
	// Make sure the state associated with the block is available
	head := bc.CurrentBlock()
	if !bc.HasState(head.Root) {
		// Head state is missing, before the state recovery, find out the
		// disk layer point of snapshot(if it's enabled). Make sure the
		// rewound point is lower than disk layer.
		var diskRoot common.Hash
		if bc.cacheConfig.SnapshotLimit > 0 {
			diskRoot = rawdb.ReadSnapshotRoot(bc.db)
		}
		if diskRoot != (common.Hash{}) {
			log.Warn("Head state missing, repairing", "number", head.Number, "hash", head.Hash(), "snaproot", diskRoot)

			snapDisk, err := bc.setHeadBeyondRoot(head.Number.Uint64(), 0, diskRoot, true)
			if err != nil {
				return nil, err
			}
			// Chain rewound, persist old snapshot number to indicate recovery procedure
			if snapDisk != 0 {
				rawdb.WriteSnapshotRecoveryNumber(bc.db, snapDisk)
			}
		} else {
			log.Warn("Head state missing, repairing", "number", head.Number, "hash", head.Hash())
			if _, err := bc.setHeadBeyondRoot(head.Number.Uint64(), 0, common.Hash{}, true); err != nil {
				return nil, err
			}
		}
	}
	// Ensure that a previous crash in SetHead doesn't leave extra ancients
	if frozen, err := bc.db.Ancients(); err == nil && frozen > 0 {
		var (
			needRewind bool
			low        uint64
		)
		// The head full block may be rolled back to a very low height due to
		// blockchain repair. If the head full block is even lower than the ancient
		// chain, truncate the ancient store.
		fullBlock := bc.CurrentBlock()
		if fullBlock != nil && fullBlock.Hash() != bc.genesisBlock.Hash() && fullBlock.Number.Uint64() < frozen-1 {
			needRewind = true
			low = fullBlock.Number.Uint64()
		}
		// In snap sync, it may happen that ancient data has been written to the
		// ancient store, but the LastFastBlock has not been updated, truncate the
		// extra data here.
		snapBlock := bc.CurrentSnapBlock()
		if snapBlock != nil && snapBlock.Number.Uint64() < frozen-1 {
			needRewind = true
			if snapBlock.Number.Uint64() < low || low == 0 {
				low = snapBlock.Number.Uint64()
			}
		}
		if needRewind {
			log.Error("Truncating ancient chain", "from", bc.CurrentHeader().Number.Uint64(), "to", low)
			if err := bc.SetHead(low); err != nil {
				return nil, err
			}
		}
	}
	// The first thing the node will do is reconstruct the verification data for
	// the head block (ethash cache or clique voting snapshot). Might as well do
	// it in advance.
	bc.engine.VerifyHeader(bc, bc.CurrentHeader(), true)

	// Check the current state of the block hashes and make sure that we do not have any of the bad blocks in our chain
	for hash := range BadHashes {
		if header := bc.GetHeaderByHash(hash); header != nil {
			// get the canonical block corresponding to the offending header's number
			headerByNumber := bc.GetHeaderByNumber(header.Number.Uint64())
			// make sure the headerByNumber (if present) is in our current canonical chain
			if headerByNumber != nil && headerByNumber.Hash() == header.Hash() {
				log.Error("Found bad hash, rewinding chain", "number", header.Number, "hash", header.ParentHash)
				if err := bc.SetHead(header.Number.Uint64() - 1); err != nil {
					return nil, err
				}
				log.Error("Chain rewind was successful, resuming normal operation")
			}
		}
	}

	// Load any existing snapshot, regenerating it if loading failed
	if bc.cacheConfig.SnapshotLimit > 0 {
		// If the chain was rewound past the snapshot persistent layer (causing
		// a recovery block number to be persisted to disk), check if we're still
		// in recovery mode and in that case, don't invalidate the snapshot on a
		// head mismatch.
		var recover bool

		head := bc.CurrentBlock()
		if layer := rawdb.ReadSnapshotRecoveryNumber(bc.db); layer != nil && *layer >= head.Number.Uint64() {
			log.Warn("Enabling snapshot recovery", "chainhead", head.Number, "diskbase", *layer)
			recover = true
		}
		snapconfig := snapshot.Config{
			CacheSize:  bc.cacheConfig.SnapshotLimit,
			Recovery:   recover,
			NoBuild:    bc.cacheConfig.SnapshotNoBuild,
			AsyncBuild: !bc.cacheConfig.SnapshotWait,
		}
		bc.snaps, _ = snapshot.New(snapconfig, bc.db, bc.triedb, head.Root)
	}

	// Start future block processor.
	bc.wg.Add(1)
	go bc.updateFutureBlocks()

	// Rewind the chain in case of an incompatible config upgrade.
	if compat, ok := genesisErr.(*confp.ConfigCompatError); ok {
		log.Warn("Rewinding chain to upgrade configuration", "err", compat)
		if compat.RewindToTime > 0 {
			bc.SetHeadWithTimestamp(compat.RewindToTime)
		} else {
			bc.SetHead(compat.RewindToBlock)
		}
		rawdb.WriteChainConfig(db, genesisHash, chainConfig)
	}
	// Start tx indexer/unindexer if required.
	if txLookupLimit != nil {
		bc.txLookupLimit = *txLookupLimit

		bc.wg.Add(1)
		go bc.maintainTxIndex()
	}
	return bc, nil
}

// empty returns an indicator whether the blockchain is empty.
// Note, it's a special case that we connect a non-empty ancient
// database with an empty node, so that we can plugin the ancient
// into node seamlessly.
func (bc *BlockChain) empty() bool {
	genesis := bc.genesisBlock.Hash()
	for _, hash := range []common.Hash{
		rawdb.ReadHeadBlockHash(bc.db),
		rawdb.ReadHeadHeaderHash(bc.db),
		rawdb.ReadHeadFastBlockHash(bc.db)} {
		if hash != genesis {
			return false
		}
	}
	return true
}

// loadLastState loads the last known chain state from the database. This method
// assumes that the chain manager mutex is held.
func (bc *BlockChain) loadLastState() error {
	// Restore the last known head block
	head := rawdb.ReadHeadBlockHash(bc.db)
	if head == (common.Hash{}) {
		// Corrupt or empty database, init from scratch
		log.Warn("Empty database, resetting chain")
		return bc.Reset()
	}
	// Make sure the entire head block is available
	headBlock := bc.GetBlockByHash(head)
	if headBlock == nil {
		// Corrupt or empty database, init from scratch
		log.Warn("Head block missing, resetting chain", "hash", head)
		return bc.Reset()
	}
	// Everything seems to be fine, set as the head block
	bc.currentBlock.Store(headBlock.Header())
	headBlockGauge.Update(int64(headBlock.NumberU64()))

	// Restore the last known head header
	headHeader := headBlock.Header()
	if head := rawdb.ReadHeadHeaderHash(bc.db); head != (common.Hash{}) {
		if header := bc.GetHeaderByHash(head); header != nil {
			headHeader = header
		}
	}
	bc.hc.SetCurrentHeader(headHeader)

	// Restore the last known head snap block
	bc.currentSnapBlock.Store(headBlock.Header())
	headFastBlockGauge.Update(int64(headBlock.NumberU64()))

	if head := rawdb.ReadHeadFastBlockHash(bc.db); head != (common.Hash{}) {
		if block := bc.GetBlockByHash(head); block != nil {
			bc.currentSnapBlock.Store(block.Header())
			headFastBlockGauge.Update(int64(block.NumberU64()))
		}
	}

	// Restore the last known finalized block and safe block
	// Note: the safe block is not stored on disk and it is set to the last
	// known finalized block on startup
	if head := rawdb.ReadFinalizedBlockHash(bc.db); head != (common.Hash{}) {
		if block := bc.GetBlockByHash(head); block != nil {
			bc.currentFinalBlock.Store(block.Header())
			headFinalizedBlockGauge.Update(int64(block.NumberU64()))
			bc.currentSafeBlock.Store(block.Header())
			headSafeBlockGauge.Update(int64(block.NumberU64()))
		}
	}
	// Issue a status log for the user
	var (
		currentSnapBlock  = bc.CurrentSnapBlock()
		currentFinalBlock = bc.CurrentFinalBlock()

		headerTd = bc.GetTd(headHeader.Hash(), headHeader.Number.Uint64())
		blockTd  = bc.GetTd(headBlock.Hash(), headBlock.NumberU64())
	)
	if headHeader.Hash() != headBlock.Hash() {
		log.Info("Loaded most recent local header", "number", headHeader.Number, "hash", headHeader.Hash(), "td", headerTd, "age", common.PrettyAge(time.Unix(int64(headHeader.Time), 0)))
	}
	log.Info("Loaded most recent local block", "number", headBlock.Number(), "hash", headBlock.Hash(), "td", blockTd, "age", common.PrettyAge(time.Unix(int64(headBlock.Time()), 0)))
	if headBlock.Hash() != currentSnapBlock.Hash() {
		snapTd := bc.GetTd(currentSnapBlock.Hash(), currentSnapBlock.Number.Uint64())
		log.Info("Loaded most recent local snap block", "number", currentSnapBlock.Number, "hash", currentSnapBlock.Hash(), "td", snapTd, "age", common.PrettyAge(time.Unix(int64(currentSnapBlock.Time), 0)))
	}
	if currentFinalBlock != nil {
		finalTd := bc.GetTd(currentFinalBlock.Hash(), currentFinalBlock.Number.Uint64())
		log.Info("Loaded most recent local finalized block", "number", currentFinalBlock.Number, "hash", currentFinalBlock.Hash(), "td", finalTd, "age", common.PrettyAge(time.Unix(int64(currentFinalBlock.Time), 0)))
	}
	if pivot := rawdb.ReadLastPivotNumber(bc.db); pivot != nil {
		log.Info("Loaded last snap-sync pivot marker", "number", *pivot)
	}
	return nil
}

// SetHead rewinds the local chain to a new head. Depending on whether the node
// was snap synced or full synced and in which state, the method will try to
// delete minimal data from disk whilst retaining chain consistency.
func (bc *BlockChain) SetHead(head uint64) error {
	if _, err := bc.setHeadBeyondRoot(head, 0, common.Hash{}, false); err != nil {
		return err
	}
	// Send chain head event to update the transaction pool
	header := bc.CurrentBlock()
	block := bc.GetBlock(header.Hash(), header.Number.Uint64())
	if block == nil {
		// This should never happen. In practice, previsouly currentBlock
		// contained the entire block whereas now only a "marker", so there
		// is an ever so slight chance for a race we should handle.
		log.Error("Current block not found in database", "block", header.Number, "hash", header.Hash())
		return fmt.Errorf("current block missing: #%d [%x..]", header.Number, header.Hash().Bytes()[:4])
	}
	bc.chainHeadFeed.Send(ChainHeadEvent{Block: block})
	return nil
}

// SetHeadWithTimestamp rewinds the local chain to a new head that has at max
// the given timestamp. Depending on whether the node was snap synced or full
// synced and in which state, the method will try to delete minimal data from
// disk whilst retaining chain consistency.
func (bc *BlockChain) SetHeadWithTimestamp(timestamp uint64) error {
	if _, err := bc.setHeadBeyondRoot(0, timestamp, common.Hash{}, false); err != nil {
		return err
	}
	// Send chain head event to update the transaction pool
	header := bc.CurrentBlock()
	block := bc.GetBlock(header.Hash(), header.Number.Uint64())
	if block == nil {
		// This should never happen. In practice, previsouly currentBlock
		// contained the entire block whereas now only a "marker", so there
		// is an ever so slight chance for a race we should handle.
		log.Error("Current block not found in database", "block", header.Number, "hash", header.Hash())
		return fmt.Errorf("current block missing: #%d [%x..]", header.Number, header.Hash().Bytes()[:4])
	}
	bc.chainHeadFeed.Send(ChainHeadEvent{Block: block})
	return nil
}

// SetFinalized sets the finalized block.
func (bc *BlockChain) SetFinalized(header *types.Header) {
	bc.currentFinalBlock.Store(header)
	if header != nil {
		rawdb.WriteFinalizedBlockHash(bc.db, header.Hash())
		headFinalizedBlockGauge.Update(int64(header.Number.Uint64()))
	} else {
		rawdb.WriteFinalizedBlockHash(bc.db, common.Hash{})
		headFinalizedBlockGauge.Update(0)
	}
}

// SetSafe sets the safe block.
func (bc *BlockChain) SetSafe(header *types.Header) {
	bc.currentSafeBlock.Store(header)
	if header != nil {
		headSafeBlockGauge.Update(int64(header.Number.Uint64()))
	} else {
		headSafeBlockGauge.Update(0)
	}
}

// setHeadBeyondRoot rewinds the local chain to a new head with the extra condition
// that the rewind must pass the specified state root. This method is meant to be
// used when rewinding with snapshots enabled to ensure that we go back further than
// persistent disk layer. Depending on whether the node was snap synced or full, and
// in which state, the method will try to delete minimal data from disk whilst
// retaining chain consistency.
//
// The method also works in timestamp mode if `head == 0` but `time != 0`. In that
// case blocks are rolled back until the new head becomes older or equal to the
// requested time. If both `head` and `time` is 0, the chain is rewound to genesis.
//
// The method returns the block number where the requested root cap was found.
func (bc *BlockChain) setHeadBeyondRoot(head uint64, time uint64, root common.Hash, repair bool) (uint64, error) {
	if !bc.chainmu.TryLock() {
		return 0, errChainStopped
	}
	defer bc.chainmu.Unlock()

	// Track the block number of the requested root hash
	var rootNumber uint64 // (no root == always 0)

	// Retrieve the last pivot block to short circuit rollbacks beyond it and the
	// current freezer limit to start nuking id underflown
	pivot := rawdb.ReadLastPivotNumber(bc.db)
	frozen, _ := bc.db.Ancients()

	updateFn := func(db ethdb.KeyValueWriter, header *types.Header) (*types.Header, bool) {
		// Rewind the blockchain, ensuring we don't end up with a stateless head
		// block. Note, depth equality is permitted to allow using SetHead as a
		// chain reparation mechanism without deleting any data!
		if currentBlock := bc.CurrentBlock(); currentBlock != nil && header.Number.Uint64() <= currentBlock.Number.Uint64() {
			newHeadBlock := bc.GetBlock(header.Hash(), header.Number.Uint64())
			if newHeadBlock == nil {
				log.Error("Gap in the chain, rewinding to genesis", "number", header.Number, "hash", header.Hash())
				newHeadBlock = bc.genesisBlock
			} else {
				// Block exists, keep rewinding until we find one with state,
				// keeping rewinding until we exceed the optional threshold
				// root hash
				beyondRoot := (root == common.Hash{}) // Flag whether we're beyond the requested root (no root, always true)

				for {
					// If a root threshold was requested but not yet crossed, check
					if root != (common.Hash{}) && !beyondRoot && newHeadBlock.Root() == root {
						beyondRoot, rootNumber = true, newHeadBlock.NumberU64()
					}
					if !bc.HasState(newHeadBlock.Root()) {
						log.Trace("Block state missing, rewinding further", "number", newHeadBlock.NumberU64(), "hash", newHeadBlock.Hash())
						if pivot == nil || newHeadBlock.NumberU64() > *pivot {
							parent := bc.GetBlock(newHeadBlock.ParentHash(), newHeadBlock.NumberU64()-1)
							if parent != nil {
								newHeadBlock = parent
								continue
							}
							log.Error("Missing block in the middle, aiming genesis", "number", newHeadBlock.NumberU64()-1, "hash", newHeadBlock.ParentHash())
							newHeadBlock = bc.genesisBlock
						} else {
							log.Trace("Rewind passed pivot, aiming genesis", "number", newHeadBlock.NumberU64(), "hash", newHeadBlock.Hash(), "pivot", *pivot)
							newHeadBlock = bc.genesisBlock
						}
					}
					if beyondRoot || newHeadBlock.NumberU64() == 0 {
						if newHeadBlock.NumberU64() == 0 {
							// Recommit the genesis state into disk in case the rewinding destination
							// is genesis block and the relevant state is gone. In the future this
							// rewinding destination can be the earliest block stored in the chain
							// if the historical chain pruning is enabled. In that case the logic
							// needs to be improved here.
							if !bc.HasState(bc.genesisBlock.Root()) {
								if err := CommitGenesisState(bc.db, bc.genesisBlock.Hash()); err != nil {
									log.Crit("Failed to commit genesis state", "err", err)
								}
								log.Debug("Recommitted genesis state to disk")
							}
						}
						log.Debug("Rewound to block with state", "number", newHeadBlock.NumberU64(), "hash", newHeadBlock.Hash())
						break
					}
					log.Debug("Skipping block with threshold state", "number", newHeadBlock.NumberU64(), "hash", newHeadBlock.Hash(), "root", newHeadBlock.Root())
					newHeadBlock = bc.GetBlock(newHeadBlock.ParentHash(), newHeadBlock.NumberU64()-1) // Keep rewinding
				}
			}
			rawdb.WriteHeadBlockHash(db, newHeadBlock.Hash())

			// Degrade the chain markers if they are explicitly reverted.
			// In theory we should update all in-memory markers in the
			// last step, however the direction of SetHead is from high
			// to low, so it's safe to update in-memory markers directly.
			bc.currentBlock.Store(newHeadBlock.Header())
			headBlockGauge.Update(int64(newHeadBlock.NumberU64()))
		}
		// Rewind the snap block in a simpleton way to the target head
		if currentSnapBlock := bc.CurrentSnapBlock(); currentSnapBlock != nil && header.Number.Uint64() < currentSnapBlock.Number.Uint64() {
			newHeadSnapBlock := bc.GetBlock(header.Hash(), header.Number.Uint64())
			// If either blocks reached nil, reset to the genesis state
			if newHeadSnapBlock == nil {
				newHeadSnapBlock = bc.genesisBlock
			}
			rawdb.WriteHeadFastBlockHash(db, newHeadSnapBlock.Hash())

			// Degrade the chain markers if they are explicitly reverted.
			// In theory we should update all in-memory markers in the
			// last step, however the direction of SetHead is from high
			// to low, so it's safe the update in-memory markers directly.
			bc.currentSnapBlock.Store(newHeadSnapBlock.Header())
			headFastBlockGauge.Update(int64(newHeadSnapBlock.NumberU64()))
		}
		var (
			headHeader = bc.CurrentBlock()
			headNumber = headHeader.Number.Uint64()
		)
		// If setHead underflown the freezer threshold and the block processing
		// intent afterwards is full block importing, delete the chain segment
		// between the stateful-block and the sethead target.
		var wipe bool
		if headNumber+1 < frozen {
			wipe = pivot == nil || headNumber >= *pivot
		}
		return headHeader, wipe // Only force wipe if full synced
	}
	// Rewind the header chain, deleting all block bodies until then
	delFn := func(db ethdb.KeyValueWriter, hash common.Hash, num uint64) {
		// Ignore the error here since light client won't hit this path
		frozen, _ := bc.db.Ancients()
		if num+1 <= frozen {
			// Truncate all relative data(header, total difficulty, body, receipt
			// and canonical hash) from ancient store.
			if _, err := bc.db.TruncateHead(num); err != nil {
				log.Crit("Failed to truncate ancient data", "number", num, "err", err)
			}
			// Remove the hash <-> number mapping from the active store.
			rawdb.DeleteHeaderNumber(db, hash)
		} else {
			// Remove relative body and receipts from the active store.
			// The header, total difficulty and canonical hash will be
			// removed in the hc.SetHead function.
			rawdb.DeleteBody(db, hash, num)
			rawdb.DeleteReceipts(db, hash, num)
		}
		// Todo(rjl493456442) txlookup, bloombits, etc
	}
	// If SetHead was only called as a chain reparation method, try to skip
	// touching the header chain altogether, unless the freezer is broken
	if repair {
		if target, force := updateFn(bc.db, bc.CurrentBlock()); force {
			bc.hc.SetHead(target.Number.Uint64(), updateFn, delFn)
		}
	} else {
		// Rewind the chain to the requested head and keep going backwards until a
		// block with a state is found or snap sync pivot is passed
		if time > 0 {
			log.Warn("Rewinding blockchain to timestamp", "target", time)
			bc.hc.SetHeadWithTimestamp(time, updateFn, delFn)
		} else {
			log.Warn("Rewinding blockchain to block", "target", head)
			bc.hc.SetHead(head, updateFn, delFn)
		}
	}
	// Clear out any stale content from the caches
	bc.bodyCache.Purge()
	bc.bodyRLPCache.Purge()
	bc.receiptsCache.Purge()
	bc.blockCache.Purge()
	bc.txLookupCache.Purge()
	bc.futureBlocks.Purge()

	// Clear safe block, finalized block if needed
	if safe := bc.CurrentSafeBlock(); safe != nil && head < safe.Number.Uint64() {
		log.Warn("SetHead invalidated safe block")
		bc.SetSafe(nil)
	}
	if finalized := bc.CurrentFinalBlock(); finalized != nil && head < finalized.Number.Uint64() {
		log.Error("SetHead invalidated finalized block")
		bc.SetFinalized(nil)
	}
	return rootNumber, bc.loadLastState()
}

// SnapSyncCommitHead sets the current head block to the one defined by the hash
// irrelevant what the chain contents were prior.
func (bc *BlockChain) SnapSyncCommitHead(hash common.Hash) error {
	// Make sure that both the block as well at its state trie exists
	block := bc.GetBlockByHash(hash)
	if block == nil {
		return fmt.Errorf("non existent block [%x..]", hash[:4])
	}
	root := block.Root()
	if !bc.HasState(root) {
		return fmt.Errorf("non existent state [%x..]", root[:4])
	}
	// If all checks out, manually set the head block.
	if !bc.chainmu.TryLock() {
		return errChainStopped
	}
	bc.currentBlock.Store(block.Header())
	headBlockGauge.Update(int64(block.NumberU64()))
	bc.chainmu.Unlock()

	// Destroy any existing state snapshot and regenerate it in the background,
	// also resuming the normal maintenance of any previously paused snapshot.
	if bc.snaps != nil {
		bc.snaps.Rebuild(root)
	}
	log.Info("Committed new head block", "number", block.Number(), "hash", hash)
	return nil
}

// Reset purges the entire blockchain, restoring it to its genesis state.
func (bc *BlockChain) Reset() error {
	return bc.ResetWithGenesisBlock(bc.genesisBlock)
}

// ResetWithGenesisBlock purges the entire blockchain, restoring it to the
// specified genesis state.
func (bc *BlockChain) ResetWithGenesisBlock(genesis *types.Block) error {
	// Dump the entire block chain and purge the caches
	if err := bc.SetHead(0); err != nil {
		return err
	}
	if !bc.chainmu.TryLock() {
		return errChainStopped
	}
	defer bc.chainmu.Unlock()

	// Prepare the genesis block and reinitialise the chain
	batch := bc.db.NewBatch()
	rawdb.WriteTd(batch, genesis.Hash(), genesis.NumberU64(), genesis.Difficulty())
	rawdb.WriteBlock(batch, genesis)
	if err := batch.Write(); err != nil {
		log.Crit("Failed to write genesis block", "err", err)
	}
	bc.writeHeadBlock(genesis)

	// Last update all in-memory chain markers
	bc.genesisBlock = genesis
	bc.currentBlock.Store(bc.genesisBlock.Header())
	headBlockGauge.Update(int64(bc.genesisBlock.NumberU64()))
	bc.hc.SetGenesis(bc.genesisBlock.Header())
	bc.hc.SetCurrentHeader(bc.genesisBlock.Header())
	bc.currentSnapBlock.Store(bc.genesisBlock.Header())
	headFastBlockGauge.Update(int64(bc.genesisBlock.NumberU64()))
	return nil
}

// Export writes the active chain to the given writer.
func (bc *BlockChain) Export(w io.Writer) error {
	return bc.ExportN(w, uint64(0), bc.CurrentBlock().Number.Uint64())
}

// ExportN writes a subset of the active chain to the given writer.
func (bc *BlockChain) ExportN(w io.Writer, first uint64, last uint64) error {
	if first > last {
		return fmt.Errorf("export failed: first (%d) is greater than last (%d)", first, last)
	}
	log.Info("Exporting batch of blocks", "count", last-first+1)

	var (
		parentHash common.Hash
		start      = time.Now()
		reported   = time.Now()
	)
	for nr := first; nr <= last; nr++ {
		block := bc.GetBlockByNumber(nr)
		if block == nil {
			return fmt.Errorf("export failed on #%d: not found", nr)
		}
		if nr > first && block.ParentHash() != parentHash {
			return errors.New("export failed: chain reorg during export")
		}
		parentHash = block.Hash()
		if err := block.EncodeRLP(w); err != nil {
			return err
		}
		if time.Since(reported) >= statsReportLimit {
			log.Info("Exporting blocks", "exported", block.NumberU64()-first, "elapsed", common.PrettyDuration(time.Since(start)))
			reported = time.Now()
		}
	}
	return nil
}

// writeHeadBlock injects a new head block into the current block chain. This method
// assumes that the block is indeed a true head. It will also reset the head
// header and the head snap sync block to this very same block if they are older
// or if they are on a different side chain.
//
// Note, this function assumes that the `mu` mutex is held!
func (bc *BlockChain) writeHeadBlock(block *types.Block) {
	// Add the block to the canonical chain number scheme and mark as the head
	batch := bc.db.NewBatch()
	rawdb.WriteHeadHeaderHash(batch, block.Hash())
	rawdb.WriteHeadFastBlockHash(batch, block.Hash())
	rawdb.WriteCanonicalHash(batch, block.Hash(), block.NumberU64())
	rawdb.WriteTxLookupEntriesByBlock(batch, block)
	rawdb.WriteHeadBlockHash(batch, block.Hash())

	// Flush the whole batch into the disk, exit the node if failed
	if err := batch.Write(); err != nil {
		log.Crit("Failed to update chain indexes and markers", "err", err)
	}
	// Update all in-memory chain markers in the last step
	bc.hc.SetCurrentHeader(block.Header())

	bc.currentSnapBlock.Store(block.Header())
	headFastBlockGauge.Update(int64(block.NumberU64()))

	bc.currentBlock.Store(block.Header())
	headBlockGauge.Update(int64(block.NumberU64()))
}

// stopWithoutSaving stops the blockchain service. If any imports are currently in progress
// it will abort them using the procInterrupt. This method stops all running
// goroutines, but does not do all the post-stop work of persisting data.
// OBS! It is generally recommended to use the Stop method!
// This method has been exposed to allow tests to stop the blockchain while simulating
// a crash.
func (bc *BlockChain) stopWithoutSaving() {
	if !bc.stopping.CompareAndSwap(false, true) {
		return
	}

	// Unsubscribe all subscriptions registered from blockchain.
	bc.scope.Close()

	// Signal shutdown to all goroutines.
	close(bc.quit)
	bc.StopInsert()

	// Now wait for all chain modifications to end and persistent goroutines to exit.
	//
	// Note: Close waits for the mutex to become available, i.e. any running chain
	// modification will have exited when Close returns. Since we also called StopInsert,
	// the mutex should become available quickly. It cannot be taken again after Close has
	// returned.
	bc.chainmu.Close()
	bc.wg.Wait()
}

// Stop stops the blockchain service. If any imports are currently in progress
// it will abort them using the procInterrupt.
func (bc *BlockChain) Stop() {
	bc.stopWithoutSaving()

	// Ensure that the entirety of the state snapshot is journalled to disk.
	var snapBase common.Hash
	if bc.snaps != nil {
		var err error
		if snapBase, err = bc.snaps.Journal(bc.CurrentBlock().Root); err != nil {
			log.Error("Failed to journal state snapshot", "err", err)
		}
	}

	// Ensure the state of a recent block is also stored to disk before exiting.
	// We're writing three different states to catch different restart scenarios:
	//  - HEAD:     So we don't need to reprocess any blocks in the general case
	//  - HEAD-1:   So we don't do large reorgs if our HEAD becomes an uncle
	//  - HEAD-127: So we have a hard limit on the number of blocks reexecuted
	if !bc.cacheConfig.TrieDirtyDisabled {
		triedb := bc.triedb

		for _, offset := range []uint64{0, 1, TriesInMemory - 1} {
			if number := bc.CurrentBlock().Number.Uint64(); number > offset {
				recent := bc.GetBlockByNumber(number - offset)

				log.Info("Writing cached state to disk", "block", recent.Number(), "hash", recent.Hash(), "root", recent.Root())
				if err := triedb.Commit(recent.Root(), true); err != nil {
					log.Error("Failed to commit recent state trie", "err", err)
				}
			}
		}
		if snapBase != (common.Hash{}) {
			log.Info("Writing snapshot state to disk", "root", snapBase)
			if err := triedb.Commit(snapBase, true); err != nil {
				log.Error("Failed to commit recent state trie", "err", err)
			}
		}
		for !bc.triegc.Empty() {
			triedb.Dereference(bc.triegc.PopItem())
		}
		if size, _ := triedb.Size(); size != 0 {
			log.Error("Dangling trie nodes after full cleanup")
		}
	}
	// Flush the collected preimages to disk
	if err := bc.stateCache.TrieDB().Close(); err != nil {
		log.Error("Failed to close trie db", "err", err)
	}
	log.Info("Blockchain stopped")
}

// StopInsert interrupts all insertion methods, causing them to return
// errInsertionInterrupted as soon as possible. Insertion is permanently disabled after
// calling this method.
func (bc *BlockChain) StopInsert() {
	bc.procInterrupt.Store(true)
}

// insertStopped returns true after StopInsert has been called.
func (bc *BlockChain) insertStopped() bool {
	return bc.procInterrupt.Load()
}

func (bc *BlockChain) procFutureBlocks() {
	blocks := make([]*types.Block, 0, bc.futureBlocks.Len())
	for _, hash := range bc.futureBlocks.Keys() {
		if block, exist := bc.futureBlocks.Peek(hash); exist {
			blocks = append(blocks, block)
		}
	}
	if len(blocks) > 0 {
		slices.SortFunc(blocks, func(a, b *types.Block) int {
			return a.Number().Cmp(b.Number())
		})
		// Insert one by one as chain insertion needs contiguous ancestry between blocks
		for i := range blocks {
			bc.InsertChain(blocks[i : i+1])
		}
	}
}

// WriteStatus status of write
type WriteStatus byte

const (
	NonStatTy WriteStatus = iota
	CanonStatTy
	SideStatTy
)

// InsertReceiptChain attempts to complete an already existing header chain with
// transaction and receipt data.
func (bc *BlockChain) InsertReceiptChain(blockChain types.Blocks, receiptChain []types.Receipts, ancientLimit uint64) (int, error) {
	// We don't require the chainMu here since we want to maximize the
	// concurrency of header insertion and receipt insertion.
	bc.wg.Add(1)
	defer bc.wg.Done()

	var (
		ancientBlocks, liveBlocks     types.Blocks
		ancientReceipts, liveReceipts []types.Receipts
	)
	// Do a sanity check that the provided chain is actually ordered and linked
	for i := 0; i < len(blockChain); i++ {
		if i != 0 {
			if blockChain[i].NumberU64() != blockChain[i-1].NumberU64()+1 || blockChain[i].ParentHash() != blockChain[i-1].Hash() {
				log.Error("Non contiguous receipt insert", "number", blockChain[i].Number(), "hash", blockChain[i].Hash(), "parent", blockChain[i].ParentHash(),
					"prevnumber", blockChain[i-1].Number(), "prevhash", blockChain[i-1].Hash())
				return 0, fmt.Errorf("non contiguous insert: item %d is #%d [%x..], item %d is #%d [%x..] (parent [%x..])", i-1, blockChain[i-1].NumberU64(),
					blockChain[i-1].Hash().Bytes()[:4], i, blockChain[i].NumberU64(), blockChain[i].Hash().Bytes()[:4], blockChain[i].ParentHash().Bytes()[:4])
			}
		}
		if blockChain[i].NumberU64() <= ancientLimit {
			ancientBlocks, ancientReceipts = append(ancientBlocks, blockChain[i]), append(ancientReceipts, receiptChain[i])
		} else {
			liveBlocks, liveReceipts = append(liveBlocks, blockChain[i]), append(liveReceipts, receiptChain[i])
		}
	}

	var (
		stats = struct{ processed, ignored int32 }{}
		start = time.Now()
		size  = int64(0)
	)

	// updateHead updates the head snap sync block if the inserted blocks are better
	// and returns an indicator whether the inserted blocks are canonical.
	updateHead := func(head *types.Block) bool {
		if !bc.chainmu.TryLock() {
			return false
		}
		defer bc.chainmu.Unlock()

		// Rewind may have occurred, skip in that case.
		if bc.CurrentHeader().Number.Cmp(head.Number()) >= 0 {
			reorg, err := bc.forker.ReorgNeeded(bc.CurrentSnapBlock(), head.Header())
			if err != nil {
				log.Warn("Reorg failed", "err", err)
				return false
			} else if !reorg {
				return false
			}
			rawdb.WriteHeadFastBlockHash(bc.db, head.Hash())
			bc.currentSnapBlock.Store(head.Header())
			headFastBlockGauge.Update(int64(head.NumberU64()))
			return true
		}
		return false
	}
	// writeAncient writes blockchain and corresponding receipt chain into ancient store.
	//
	// this function only accepts canonical chain data. All side chain will be reverted
	// eventually.
	writeAncient := func(blockChain types.Blocks, receiptChain []types.Receipts) (int, error) {
		first := blockChain[0]
		last := blockChain[len(blockChain)-1]

		// Ensure genesis is in ancients.
		if first.NumberU64() == 1 {
			if frozen, _ := bc.db.Ancients(); frozen == 0 {
				b := bc.genesisBlock
				td := bc.genesisBlock.Difficulty()
				writeSize, err := rawdb.WriteAncientBlocks(bc.db, []*types.Block{b}, []types.Receipts{nil}, td)
				size += writeSize
				if err != nil {
					log.Error("Error writing genesis to ancients", "err", err)
					return 0, err
				}
				log.Info("Wrote genesis to ancients")
			}
		}
		// Before writing the blocks to the ancients, we need to ensure that
		// they correspond to the what the headerchain 'expects'.
		// We only check the last block/header, since it's a contiguous chain.
		if !bc.HasHeader(last.Hash(), last.NumberU64()) {
			return 0, fmt.Errorf("containing header #%d [%x..] unknown", last.Number(), last.Hash().Bytes()[:4])
		}

		// Write all chain data to ancients.
		td := bc.GetTd(first.Hash(), first.NumberU64())
		writeSize, err := rawdb.WriteAncientBlocks(bc.db, blockChain, receiptChain, td)
		size += writeSize
		if err != nil {
			log.Error("Error importing chain data to ancients", "err", err)
			return 0, err
		}

		// Write tx indices if any condition is satisfied:
		// * If user requires to reserve all tx indices(txlookuplimit=0)
		// * If all ancient tx indices are required to be reserved(txlookuplimit is even higher than ancientlimit)
		// * If block number is large enough to be regarded as a recent block
		// It means blocks below the ancientLimit-txlookupLimit won't be indexed.
		//
		// But if the `TxIndexTail` is not nil, e.g. Geth is initialized with
		// an external ancient database, during the setup, blockchain will start
		// a background routine to re-indexed all indices in [ancients - txlookupLimit, ancients)
		// range. In this case, all tx indices of newly imported blocks should be
		// generated.
		var batch = bc.db.NewBatch()
		for i, block := range blockChain {
			if bc.txLookupLimit == 0 || ancientLimit <= bc.txLookupLimit || block.NumberU64() >= ancientLimit-bc.txLookupLimit {
				rawdb.WriteTxLookupEntriesByBlock(batch, block)
			} else if rawdb.ReadTxIndexTail(bc.db) != nil {
				rawdb.WriteTxLookupEntriesByBlock(batch, block)
			}
			stats.processed++

			if batch.ValueSize() > ethdb.IdealBatchSize || i == len(blockChain)-1 {
				size += int64(batch.ValueSize())
				if err = batch.Write(); err != nil {
					snapBlock := bc.CurrentSnapBlock().Number.Uint64()
					if _, err := bc.db.TruncateHead(snapBlock + 1); err != nil {
						log.Error("Can't truncate ancient store after failed insert", "err", err)
					}
					return 0, err
				}
				batch.Reset()
			}
		}

		// Sync the ancient store explicitly to ensure all data has been flushed to disk.
		if err := bc.db.Sync(); err != nil {
			return 0, err
		}
		// Update the current snap block because all block data is now present in DB.
		previousSnapBlock := bc.CurrentSnapBlock().Number.Uint64()
		if !updateHead(blockChain[len(blockChain)-1]) {
			// We end up here if the header chain has reorg'ed, and the blocks/receipts
			// don't match the canonical chain.
			if _, err := bc.db.TruncateHead(previousSnapBlock + 1); err != nil {
				log.Error("Can't truncate ancient store after failed insert", "err", err)
			}
			return 0, errSideChainReceipts
		}

		// Delete block data from the main database.
		batch.Reset()
		canonHashes := make(map[common.Hash]struct{})
		for _, block := range blockChain {
			canonHashes[block.Hash()] = struct{}{}
			if block.NumberU64() == 0 {
				continue
			}
			rawdb.DeleteCanonicalHash(batch, block.NumberU64())
			rawdb.DeleteBlockWithoutNumber(batch, block.Hash(), block.NumberU64())
		}
		// Delete side chain hash-to-number mappings.
		for _, nh := range rawdb.ReadAllHashesInRange(bc.db, first.NumberU64(), last.NumberU64()) {
			if _, canon := canonHashes[nh.Hash]; !canon {
				rawdb.DeleteHeader(batch, nh.Hash, nh.Number)
			}
		}
		if err := batch.Write(); err != nil {
			return 0, err
		}
		return 0, nil
	}

	// writeLive writes blockchain and corresponding receipt chain into active store.
	writeLive := func(blockChain types.Blocks, receiptChain []types.Receipts) (int, error) {
		skipPresenceCheck := false
		batch := bc.db.NewBatch()
		for i, block := range blockChain {
			// Short circuit insertion if shutting down or processing failed
			if bc.insertStopped() {
				return 0, errInsertionInterrupted
			}
			// Short circuit if the owner header is unknown
			if !bc.HasHeader(block.Hash(), block.NumberU64()) {
				return i, fmt.Errorf("containing header #%d [%x..] unknown", block.Number(), block.Hash().Bytes()[:4])
			}
			if !skipPresenceCheck {
				// Ignore if the entire data is already known
				if bc.HasBlock(block.Hash(), block.NumberU64()) {
					stats.ignored++
					continue
				} else {
					// If block N is not present, neither are the later blocks.
					// This should be true, but if we are mistaken, the shortcut
					// here will only cause overwriting of some existing data
					skipPresenceCheck = true
				}
			}
			// Write all the data out into the database
			rawdb.WriteBody(batch, block.Hash(), block.NumberU64(), block.Body())
			rawdb.WriteReceipts(batch, block.Hash(), block.NumberU64(), receiptChain[i])
			rawdb.WriteTxLookupEntriesByBlock(batch, block) // Always write tx indices for live blocks, we assume they are needed

			// Write everything belongs to the blocks into the database. So that
			// we can ensure all components of body is completed(body, receipts,
			// tx indexes)
			if batch.ValueSize() >= ethdb.IdealBatchSize {
				if err := batch.Write(); err != nil {
					return 0, err
				}
				size += int64(batch.ValueSize())
				batch.Reset()
			}
			stats.processed++
		}
		// Write everything belongs to the blocks into the database. So that
		// we can ensure all components of body is completed(body, receipts,
		// tx indexes)
		if batch.ValueSize() > 0 {
			size += int64(batch.ValueSize())
			if err := batch.Write(); err != nil {
				return 0, err
			}
		}
		updateHead(blockChain[len(blockChain)-1])
		return 0, nil
	}

	// Write downloaded chain data and corresponding receipt chain data
	if len(ancientBlocks) > 0 {
		if n, err := writeAncient(ancientBlocks, ancientReceipts); err != nil {
			if err == errInsertionInterrupted {
				return 0, nil
			}
			return n, err
		}
	}
	// Write the tx index tail (block number from where we index) before write any live blocks
	if len(liveBlocks) > 0 && liveBlocks[0].NumberU64() == ancientLimit+1 {
		// The tx index tail can only be one of the following two options:
		// * 0: all ancient blocks have been indexed
		// * ancient-limit: the indices of blocks before ancient-limit are ignored
		if tail := rawdb.ReadTxIndexTail(bc.db); tail == nil {
			if bc.txLookupLimit == 0 || ancientLimit <= bc.txLookupLimit {
				rawdb.WriteTxIndexTail(bc.db, 0)
			} else {
				rawdb.WriteTxIndexTail(bc.db, ancientLimit-bc.txLookupLimit)
			}
		}
	}
	if len(liveBlocks) > 0 {
		if n, err := writeLive(liveBlocks, liveReceipts); err != nil {
			if err == errInsertionInterrupted {
				return 0, nil
			}
			return n, err
		}
	}

	head := blockChain[len(blockChain)-1]
	context := []interface{}{
		"count", stats.processed, "elapsed", common.PrettyDuration(time.Since(start)),
		"number", head.Number(), "hash", head.Hash(), "age", common.PrettyAge(time.Unix(int64(head.Time()), 0)),
		"size", common.StorageSize(size),
	}
	if stats.ignored > 0 {
		context = append(context, []interface{}{"ignored", stats.ignored}...)
	}
	log.Debug("Imported new block receipts", context...)

	return 0, nil
}

// writeBlockWithoutState writes only the block and its metadata to the database,
// but does not write any state. This is used to construct competing side forks
// up to the point where they exceed the canonical total difficulty.
func (bc *BlockChain) writeBlockWithoutState(block *types.Block, td *big.Int) (err error) {
	if bc.insertStopped() {
		return errInsertionInterrupted
	}

	batch := bc.db.NewBatch()
	rawdb.WriteTd(batch, block.Hash(), block.NumberU64(), td)
	rawdb.WriteBlock(batch, block)
	if err := batch.Write(); err != nil {
		log.Crit("Failed to write block into disk", "err", err)
	}
	return nil
}

// writeKnownBlockAsHead updates the head block flag with a known block
// and introduces chain reorg if necessary.
// In ethereum/go-ethereum this is called writeKnownBlock. Same logic, better name.
func (bc *BlockChain) writeKnownBlockAsHead(block *types.Block) error {
	current := bc.CurrentBlock()
	if block.ParentHash() != current.Hash() {
		if err := bc.reorg(current, block); err != nil {
			return err
		}
	}
	bc.writeHeadBlock(block)
	return nil
}

// writeBlockWithState writes block, metadata and corresponding state data to the
// database.
func (bc *BlockChain) writeBlockWithState(block *types.Block, receipts []*types.Receipt, state *state.StateDB) error {
	// Calculate the total difficulty of the block
	ptd := bc.GetTd(block.ParentHash(), block.NumberU64()-1)
	if ptd == nil {
		return consensus.ErrUnknownAncestor
	}
	// Make sure no inconsistent state is leaked during insertion
	externTd := new(big.Int).Add(block.Difficulty(), ptd)

	// Irrelevant of the canonical status, write the block itself to the database.
	//
	// Note all the components of block(td, hash->number map, header, body, receipts)
	// should be written atomically. BlockBatch is used for containing all components.
	blockBatch := bc.db.NewBatch()
	rawdb.WriteTd(blockBatch, block.Hash(), block.NumberU64(), externTd)
	rawdb.WriteBlock(blockBatch, block)
	rawdb.WriteReceipts(blockBatch, block.Hash(), block.NumberU64(), receipts)
	rawdb.WritePreimages(blockBatch, state.Preimages())
	if err := blockBatch.Write(); err != nil {
		log.Crit("Failed to write block into disk", "err", err)
	}
	// Commit all cached state changes into underlying memory database.
<<<<<<< HEAD
	root, err := state.Commit(bc.chainConfig.IsEnabled(bc.chainConfig.GetEIP161dTransition, block.Number()))
=======
	root, err := state.Commit(block.NumberU64(), bc.chainConfig.IsEIP158(block.Number()))
>>>>>>> a7e358d0
	if err != nil {
		return err
	}
	// If we're running an archive node, always flush
	if bc.cacheConfig.TrieDirtyDisabled {
		return bc.triedb.Commit(root, false)
	}
	// Full but not archive node, do proper garbage collection
	bc.triedb.Reference(root, common.Hash{}) // metadata reference to keep trie alive
	bc.triegc.Push(root, -int64(block.NumberU64()))

	current := block.NumberU64()
	// Flush limits are not considered for the first TriesInMemory blocks.
	if current <= TriesInMemory {
		return nil
	}
	// If we exceeded our memory allowance, flush matured singleton nodes to disk
	var (
		nodes, imgs = bc.triedb.Size()
		limit       = common.StorageSize(bc.cacheConfig.TrieDirtyLimit) * 1024 * 1024
	)
	if nodes > limit || imgs > 4*1024*1024 {
		bc.triedb.Cap(limit - ethdb.IdealBatchSize)
	}
	// Find the next state trie we need to commit
	chosen := current - TriesInMemory
	flushInterval := time.Duration(bc.flushInterval.Load())
	// If we exceeded time allowance, flush an entire trie to disk
	if bc.gcproc > flushInterval {
		// If the header is missing (canonical chain behind), we're reorging a low
		// diff sidechain. Suspend committing until this operation is completed.
		header := bc.GetHeaderByNumber(chosen)
		if header == nil {
			log.Warn("Reorg in progress, trie commit postponed", "number", chosen)
		} else {
			// If we're exceeding limits but haven't reached a large enough memory gap,
			// warn the user that the system is becoming unstable.
			if chosen < bc.lastWrite+TriesInMemory && bc.gcproc >= 2*flushInterval {
				log.Info("State in memory for too long, committing", "time", bc.gcproc, "allowance", flushInterval, "optimum", float64(chosen-bc.lastWrite)/TriesInMemory)
			}
			// Flush an entire trie and restart the counters
			bc.triedb.Commit(header.Root, true)
			bc.lastWrite = chosen
			bc.gcproc = 0
		}
	}
	// Garbage collect anything below our required write retention
	for !bc.triegc.Empty() {
		root, number := bc.triegc.Pop()
		if uint64(-number) > chosen {
			bc.triegc.Push(root, number)
			break
		}
		bc.triedb.Dereference(root)
	}
	return nil
}

// WriteBlockAndSetHead writes the given block and all associated state to the database,
// and applies the block as the new chain head.
func (bc *BlockChain) WriteBlockAndSetHead(block *types.Block, receipts []*types.Receipt, logs []*types.Log, state *state.StateDB, emitHeadEvent bool) (status WriteStatus, err error) {
	if !bc.chainmu.TryLock() {
		return NonStatTy, errChainStopped
	}
	defer bc.chainmu.Unlock()

	return bc.writeBlockAndSetHead(block, receipts, logs, state, emitHeadEvent)
}

// writeBlockAndSetHead is the internal implementation of WriteBlockAndSetHead.
// This function expects the chain mutex to be held.
func (bc *BlockChain) writeBlockAndSetHead(block *types.Block, receipts []*types.Receipt, logs []*types.Log, state *state.StateDB, emitHeadEvent bool) (status WriteStatus, err error) {
	if err := bc.writeBlockWithState(block, receipts, state); err != nil {
		return NonStatTy, err
	}
	currentBlock := bc.CurrentBlock()
	reorg, err := bc.forker.ReorgNeeded(currentBlock, block.Header())
	if err != nil {
		return NonStatTy, err
	}

	if reorg {
		// Reorganise the chain if the parent is not the head block
		if block.ParentHash() != currentBlock.Hash() {
			if err := bc.reorg(currentBlock, block); err != nil {
				return NonStatTy, err
			}
		}
		status = CanonStatTy
	} else {
		status = SideStatTy
	}
	// Set new head.
	if status == CanonStatTy {
		bc.writeHeadBlock(block)
	}
	bc.futureBlocks.Remove(block.Hash())

	if status == CanonStatTy {
		bc.chainFeed.Send(ChainEvent{Block: block, Hash: block.Hash(), Logs: logs})
		if len(logs) > 0 {
			bc.logsFeed.Send(logs)
		}
		// In theory, we should fire a ChainHeadEvent when we inject
		// a canonical block, but sometimes we can insert a batch of
		// canonical blocks. Avoid firing too many ChainHeadEvents,
		// we will fire an accumulated ChainHeadEvent and disable fire
		// event here.
		if emitHeadEvent {
			bc.chainHeadFeed.Send(ChainHeadEvent{Block: block})
		}
	} else {
		bc.chainSideFeed.Send(ChainSideEvent{Block: block})
	}
	return status, nil
}

// addFutureBlock checks if the block is within the max allowed window to get
// accepted for future processing, and returns an error if the block is too far
// ahead and was not added.
//
// TODO after the transition, the future block shouldn't be kept. Because
// it's not checked in the Geth side anymore.
func (bc *BlockChain) addFutureBlock(block *types.Block) error {
	max := uint64(time.Now().Unix() + maxTimeFutureBlocks)
	if block.Time() > max {
		return fmt.Errorf("future block timestamp %v > allowed %v", block.Time(), max)
	}
	if block.Difficulty().Cmp(common.Big0) == 0 {
		// Never add PoS blocks into the future queue
		return nil
	}
	bc.futureBlocks.Add(block.Hash(), block)
	return nil
}

// InsertChain attempts to insert the given batch of blocks in to the canonical
// chain or, otherwise, create a fork. If an error is returned it will return
// the index number of the failing block as well an error describing what went
// wrong. After insertion is done, all accumulated events will be fired.
func (bc *BlockChain) InsertChain(chain types.Blocks) (int, error) {
	// Sanity check that we have something meaningful to import
	if len(chain) == 0 {
		return 0, nil
	}
	bc.blockProcFeed.Send(true)
	defer bc.blockProcFeed.Send(false)

	// Do a sanity check that the provided chain is actually ordered and linked.
	for i := 1; i < len(chain); i++ {
		block, prev := chain[i], chain[i-1]
		if block.NumberU64() != prev.NumberU64()+1 || block.ParentHash() != prev.Hash() {
			log.Error("Non contiguous block insert",
				"number", block.Number(),
				"hash", block.Hash(),
				"parent", block.ParentHash(),
				"prevnumber", prev.Number(),
				"prevhash", prev.Hash(),
			)
			return 0, fmt.Errorf("non contiguous insert: item %d is #%d [%x..], item %d is #%d [%x..] (parent [%x..])", i-1, prev.NumberU64(),
				prev.Hash().Bytes()[:4], i, block.NumberU64(), block.Hash().Bytes()[:4], block.ParentHash().Bytes()[:4])
		}
	}
	// Pre-checks passed, start the full block imports
	if !bc.chainmu.TryLock() {
		return 0, errChainStopped
	}
	defer bc.chainmu.Unlock()
	return bc.insertChain(chain, true, true)
}

// insertChain is the internal implementation of InsertChain, which assumes that
// 1) chains are contiguous, and 2) The chain mutex is held.
//
// This method is split out so that import batches that require re-injecting
// historical blocks can do so without releasing the lock, which could lead to
// racey behaviour. If a sidechain import is in progress, and the historic state
// is imported, but then new canon-head is added before the actual sidechain
// completes, then the historic state could be pruned again
func (bc *BlockChain) insertChain(chain types.Blocks, verifySeals, setHead bool) (int, error) {
	// If the chain is terminating, don't even bother starting up.
	if bc.insertStopped() {
		return 0, nil
	}

	// Start a parallel signature recovery (signer will fluke on fork transition, minimal perf loss)
	SenderCacher.RecoverFromBlocks(types.MakeSigner(bc.chainConfig, chain[0].Number(), chain[0].Time()), chain)

	var (
		stats = insertStats{
			startTime: mclock.Now(),
			artificialFinality: bc.IsArtificialFinalityEnabled() &&
				bc.chainConfig.IsEnabled(bc.chainConfig.GetECBP1100Transition, bc.CurrentBlock().Number),
		}
		lastCanon *types.Block
	)
	// Fire a single chain head event if we've progressed the chain
	defer func() {
		if lastCanon != nil && bc.CurrentBlock().Hash() == lastCanon.Hash() {
			bc.chainHeadFeed.Send(ChainHeadEvent{lastCanon})
		}
	}()
	// Start the parallel header verifier
	headers := make([]*types.Header, len(chain))
	seals := make([]bool, len(chain))

	for i, block := range chain {
		headers[i] = block.Header()
		seals[i] = verifySeals
	}
	abort, results := bc.engine.VerifyHeaders(bc, headers, seals)
	defer close(abort)

	// Peek the error for the first block to decide the directing import logic
	it := newInsertIterator(chain, results, bc.validator)
	block, err := it.next()

	// Left-trim all the known blocks that don't need to build snapshot
	if bc.skipBlock(err, it) {
		// First block (and state) is known
		//   1. We did a roll-back, and should now do a re-import
		//   2. The block is stored as a sidechain, and is lying about it's stateroot, and passes a stateroot
		//      from the canonical chain, which has not been verified.
		// Skip all known blocks that are behind us.
		var (
			reorg   bool
			current = bc.CurrentBlock()
		)
		for block != nil && bc.skipBlock(err, it) {
			reorg, err = bc.forker.ReorgNeeded(current, block.Header())
			if err != nil {
				return it.index, err
			}
			if reorg {
				// Switch to import mode if the forker says the reorg is necessary
				// and also the block is not on the canonical chain.
				// In eth2 the forker always returns true for reorg decision (blindly trusting
				// the external consensus engine), but in order to prevent the unnecessary
				// reorgs when importing known blocks, the special case is handled here.
				if block.NumberU64() > current.Number.Uint64() || bc.GetCanonicalHash(block.NumberU64()) != block.Hash() {
					break
				}
			}
			log.Debug("Ignoring already known block", "number", block.Number(), "hash", block.Hash())
			stats.ignored++

			block, err = it.next()
		}

		// The remaining blocks are still known blocks, the only scenario here is:
		// During the snap sync, the pivot point is already submitted but rollback
		// happens. Then node resets the head full block to a lower height via `rollback`
		// and leaves a few known blocks in the database.
		//
		// When node runs a snap sync again, it can re-import a batch of known blocks via
		// `insertChain` while a part of them have higher total difficulty than current
		// head full block(new pivot point).
		for block != nil && bc.skipBlock(err, it) {
			log.Debug("Writing previously known block", "number", block.Number(), "hash", block.Hash())
			if err := bc.writeKnownBlockAsHead(block); err != nil {
				return it.index, err
			}
			lastCanon = block

			block, err = it.next()
		}
		// Falls through to the block import
	}
	switch {
	// First block is pruned
	case errors.Is(err, consensus.ErrPrunedAncestor):
		if setHead {
			// First block is pruned, insert as sidechain and reorg only if TD grows enough
			log.Debug("Pruned ancestor, inserting as sidechain", "number", block.Number(), "hash", block.Hash())
			return bc.insertSideChain(block, it)
		} else {
			// We're post-merge and the parent is pruned, try to recover the parent state
			log.Debug("Pruned ancestor", "number", block.Number(), "hash", block.Hash())
			_, err := bc.recoverAncestors(block)
			return it.index, err
		}
	// First block is future, shove it (and all children) to the future queue (unknown ancestor)
	case errors.Is(err, consensus.ErrFutureBlock) || (errors.Is(err, consensus.ErrUnknownAncestor) && bc.futureBlocks.Contains(it.first().ParentHash())):
		for block != nil && (it.index == 0 || errors.Is(err, consensus.ErrUnknownAncestor)) {
			log.Debug("Future block, postponing import", "number", block.Number(), "hash", block.Hash())
			if err := bc.addFutureBlock(block); err != nil {
				return it.index, err
			}
			block, err = it.next()
		}
		stats.queued += it.processed()
		stats.ignored += it.remaining()

		// If there are any still remaining, mark as ignored
		return it.index, err

	// Some other error(except ErrKnownBlock) occurred, abort.
	// ErrKnownBlock is allowed here since some known blocks
	// still need re-execution to generate snapshots that are missing
	case err != nil && !errors.Is(err, ErrKnownBlock):
		bc.futureBlocks.Remove(block.Hash())
		stats.ignored += len(it.chain)
		bc.reportBlock(block, nil, err)
		return it.index, err
	}
	// No validation errors for the first block (or chain prefix skipped)
	var activeState *state.StateDB
	defer func() {
		// The chain importer is starting and stopping trie prefetchers. If a bad
		// block or other error is hit however, an early return may not properly
		// terminate the background threads. This defer ensures that we clean up
		// and dangling prefetcher, without defering each and holding on live refs.
		if activeState != nil {
			activeState.StopPrefetcher()
		}
	}()

	for ; block != nil && err == nil || errors.Is(err, ErrKnownBlock); block, err = it.next() {
		// If the chain is terminating, stop processing blocks
		if bc.insertStopped() {
			log.Debug("Abort during block processing")
			break
		}
		// If the header is a banned one, straight out abort
		if BadHashes[block.Hash()] {
			bc.reportBlock(block, nil, ErrBannedHash)
			return it.index, ErrBannedHash
		}
		// If the block is known (in the middle of the chain), it's a special case for
		// Clique blocks where they can share state among each other, so importing an
		// older block might complete the state of the subsequent one. In this case,
		// just skip the block (we already validated it once fully (and crashed), since
		// its header and body was already in the database). But if the corresponding
		// snapshot layer is missing, forcibly rerun the execution to build it.
		if bc.skipBlock(err, it) {
			logger := log.Debug
			if !bc.chainConfig.GetConsensusEngineType().IsClique() {
				logger = log.Warn
			}
			logger("Inserted known block", "number", block.Number(), "hash", block.Hash(),
				"uncles", len(block.Uncles()), "txs", len(block.Transactions()), "gas", block.GasUsed(),
				"root", block.Root())

			// Special case. Commit the empty receipt slice if we meet the known
			// block in the middle. It can only happen in the clique chain. Whenever
			// we insert blocks via `insertSideChain`, we only commit `td`, `header`
			// and `body` if it's non-existent. Since we don't have receipts without
			// reexecution, so nothing to commit. But if the sidechain will be adopted
			// as the canonical chain eventually, it needs to be reexecuted for missing
			// state, but if it's this special case here(skip reexecution) we will lose
			// the empty receipt entry.
			if len(block.Transactions()) == 0 {
				rawdb.WriteReceipts(bc.db, block.Hash(), block.NumberU64(), nil)
			} else {
				log.Error("Please file an issue, skip known block execution without receipt",
					"hash", block.Hash(), "number", block.NumberU64())
			}
			if err := bc.writeKnownBlockAsHead(block); err != nil {
				return it.index, err
			}
			stats.processed++

			// We can assume that logs are empty here, since the only way for consecutive
			// Clique blocks to have the same state is if there are no transactions.
			lastCanon = block
			continue
		}

		// Retrieve the parent block and it's state to execute on top
		start := time.Now()
		parent := it.previous()
		if parent == nil {
			parent = bc.GetHeader(block.ParentHash(), block.NumberU64()-1)
		}
		statedb, err := state.New(parent.Root, bc.stateCache, bc.snaps)
		if err != nil {
			return it.index, err
		}

		// Enable prefetching to pull in trie node paths while processing transactions
		statedb.StartPrefetcher("chain")
		activeState = statedb

		// If we have a followup block, run that against the current state to pre-cache
		// transactions and probabilistically some of the account/storage trie nodes.
		var followupInterrupt atomic.Bool
		if !bc.cacheConfig.TrieCleanNoPrefetch {
			if followup, err := it.peek(); followup != nil && err == nil {
				throwaway, _ := state.New(parent.Root, bc.stateCache, bc.snaps)

				go func(start time.Time, followup *types.Block, throwaway *state.StateDB) {
					bc.prefetcher.Prefetch(followup, throwaway, bc.vmConfig, &followupInterrupt)

					blockPrefetchExecuteTimer.Update(time.Since(start))
					if followupInterrupt.Load() {
						blockPrefetchInterruptMeter.Mark(1)
					}
				}(time.Now(), followup, throwaway)
			}
		}

		// Process block using the parent state as reference point
		pstart := time.Now()
		receipts, logs, usedGas, err := bc.processor.Process(block, statedb, bc.vmConfig)
		if err != nil {
			bc.reportBlock(block, receipts, err)
			followupInterrupt.Store(true)
			return it.index, err
		}
		ptime := time.Since(pstart)

		vstart := time.Now()
		if err := bc.validator.ValidateState(block, statedb, receipts, usedGas); err != nil {
			bc.reportBlock(block, receipts, err)
			followupInterrupt.Store(true)
			return it.index, err
		}
		vtime := time.Since(vstart)
		proctime := time.Since(start) // processing + validation

		// Update the metrics touched during block processing and validation
		accountReadTimer.Update(statedb.AccountReads)                   // Account reads are complete(in processing)
		storageReadTimer.Update(statedb.StorageReads)                   // Storage reads are complete(in processing)
		snapshotAccountReadTimer.Update(statedb.SnapshotAccountReads)   // Account reads are complete(in processing)
		snapshotStorageReadTimer.Update(statedb.SnapshotStorageReads)   // Storage reads are complete(in processing)
		accountUpdateTimer.Update(statedb.AccountUpdates)               // Account updates are complete(in validation)
		storageUpdateTimer.Update(statedb.StorageUpdates)               // Storage updates are complete(in validation)
		accountHashTimer.Update(statedb.AccountHashes)                  // Account hashes are complete(in validation)
		storageHashTimer.Update(statedb.StorageHashes)                  // Storage hashes are complete(in validation)
		triehash := statedb.AccountHashes + statedb.StorageHashes       // The time spent on tries hashing
		trieUpdate := statedb.AccountUpdates + statedb.StorageUpdates   // The time spent on tries update
		trieRead := statedb.SnapshotAccountReads + statedb.AccountReads // The time spent on account read
		trieRead += statedb.SnapshotStorageReads + statedb.StorageReads // The time spent on storage read
		blockExecutionTimer.Update(ptime - trieRead)                    // The time spent on EVM processing
		blockValidationTimer.Update(vtime - (triehash + trieUpdate))    // The time spent on block validation

		// Write the block to the chain and get the status.
		var (
			wstart = time.Now()
			status WriteStatus
		)
		if !setHead {
			// Don't set the head, only insert the block
			err = bc.writeBlockWithState(block, receipts, statedb)
		} else {
			status, err = bc.writeBlockAndSetHead(block, receipts, logs, statedb, false)
		}
		followupInterrupt.Store(true)
		if err != nil {
			return it.index, err
		}
		// Update the metrics touched during block commit
		accountCommitTimer.Update(statedb.AccountCommits)   // Account commits are complete, we can mark them
		storageCommitTimer.Update(statedb.StorageCommits)   // Storage commits are complete, we can mark them
		snapshotCommitTimer.Update(statedb.SnapshotCommits) // Snapshot commits are complete, we can mark them
		triedbCommitTimer.Update(statedb.TrieDBCommits)     // Trie database commits are complete, we can mark them

		blockWriteTimer.Update(time.Since(wstart) - statedb.AccountCommits - statedb.StorageCommits - statedb.SnapshotCommits - statedb.TrieDBCommits)
		blockInsertTimer.UpdateSince(start)

		// Report the import stats before returning the various results
		stats.processed++
		stats.usedGas += usedGas

		dirty, _ := bc.triedb.Size()
		stats.report(chain, it.index, dirty, setHead)

		if !setHead {
			// After merge we expect few side chains. Simply count
			// all blocks the CL gives us for GC processing time
			bc.gcproc += proctime

			return it.index, nil // Direct block insertion of a single block
		}
		switch status {
		case CanonStatTy:
			log.Debug("Inserted new block", "number", block.Number(), "hash", block.Hash(),
				"uncles", len(block.Uncles()), "txs", len(block.Transactions()), "gas", block.GasUsed(),
				"elapsed", common.PrettyDuration(time.Since(start)),
				"root", block.Root())

			lastCanon = block

			// Only count canonical blocks for GC processing time
			bc.gcproc += proctime

		case SideStatTy:
			log.Debug("Inserted forked block", "number", block.Number(), "hash", block.Hash(),
				"diff", block.Difficulty(), "elapsed", common.PrettyDuration(time.Since(start)),
				"txs", len(block.Transactions()), "gas", block.GasUsed(), "uncles", len(block.Uncles()),
				"root", block.Root())

		default:
			// This in theory is impossible, but lets be nice to our future selves and leave
			// a log, instead of trying to track down blocks imports that don't emit logs.
			log.Warn("Inserted block with unknown status", "number", block.Number(), "hash", block.Hash(),
				"diff", block.Difficulty(), "elapsed", common.PrettyDuration(time.Since(start)),
				"txs", len(block.Transactions()), "gas", block.GasUsed(), "uncles", len(block.Uncles()),
				"root", block.Root())
		}
	}

	// Any blocks remaining here? The only ones we care about are the future ones
	if block != nil && errors.Is(err, consensus.ErrFutureBlock) {
		if err := bc.addFutureBlock(block); err != nil {
			return it.index, err
		}
		block, err = it.next()

		for ; block != nil && errors.Is(err, consensus.ErrUnknownAncestor); block, err = it.next() {
			if err := bc.addFutureBlock(block); err != nil {
				return it.index, err
			}
			stats.queued++
		}
	}
	stats.ignored += it.remaining()

	return it.index, err
}

// insertSideChain is called when an import batch hits upon a pruned ancestor
// error, which happens when a sidechain with a sufficiently old fork-block is
// found.
//
// The method writes all (header-and-body-valid) blocks to disk, then tries to
// switch over to the new chain if the TD exceeded the current chain.
// insertSideChain is only used pre-merge.
func (bc *BlockChain) insertSideChain(block *types.Block, it *insertIterator) (int, error) {
	var (
		externTd  *big.Int
		lastBlock = block
		current   = bc.CurrentBlock()
	)
	// The first sidechain block error is already verified to be ErrPrunedAncestor.
	// Since we don't import them here, we expect ErrUnknownAncestor for the remaining
	// ones. Any other errors means that the block is invalid, and should not be written
	// to disk.
	err := consensus.ErrPrunedAncestor
	for ; block != nil && errors.Is(err, consensus.ErrPrunedAncestor); block, err = it.next() {
		// Check the canonical state root for that number
		if number := block.NumberU64(); current.Number.Uint64() >= number {
			canonical := bc.GetBlockByNumber(number)
			if canonical != nil && canonical.Hash() == block.Hash() {
				// Not a sidechain block, this is a re-import of a canon block which has it's state pruned

				// Collect the TD of the block. Since we know it's a canon one,
				// we can get it directly, and not (like further below) use
				// the parent and then add the block on top
				externTd = bc.GetTd(block.Hash(), block.NumberU64())
				continue
			}
			if canonical != nil && canonical.Root() == block.Root() {
				// This is most likely a shadow-state attack. When a fork is imported into the
				// database, and it eventually reaches a block height which is not pruned, we
				// just found that the state already exist! This means that the sidechain block
				// refers to a state which already exists in our canon chain.
				//
				// If left unchecked, we would now proceed importing the blocks, without actually
				// having verified the state of the previous blocks.
				log.Warn("Sidechain ghost-state attack detected", "number", block.NumberU64(), "sideroot", block.Root(), "canonroot", canonical.Root())

				// If someone legitimately side-mines blocks, they would still be imported as usual. However,
				// we cannot risk writing unverified blocks to disk when they obviously target the pruning
				// mechanism.
				return it.index, errors.New("sidechain ghost-state attack")
			}
		}
		if externTd == nil {
			externTd = bc.GetTd(block.ParentHash(), block.NumberU64()-1)
		}
		externTd = new(big.Int).Add(externTd, block.Difficulty())

		if !bc.HasBlock(block.Hash(), block.NumberU64()) {
			start := time.Now()
			if err := bc.writeBlockWithoutState(block, externTd); err != nil {
				return it.index, err
			}
			log.Debug("Injected sidechain block", "number", block.Number(), "hash", block.Hash(),
				"diff", block.Difficulty(), "elapsed", common.PrettyDuration(time.Since(start)),
				"txs", len(block.Transactions()), "gas", block.GasUsed(), "uncles", len(block.Uncles()),
				"root", block.Root())
		}
		lastBlock = block
	}
	// At this point, we've written all sidechain blocks to database. Loop ended
	// either on some other error or all were processed. If there was some other
	// error, we can ignore the rest of those blocks.
	//
	// If the externTd was larger than our local TD, we now need to reimport the previous
	// blocks to regenerate the required state
	reorg, err := bc.forker.ReorgNeeded(current, lastBlock.Header())
	if err != nil {
		return it.index, err
	}
	if !reorg {
		localTd := bc.GetTd(current.Hash(), current.Number.Uint64())
		log.Info("Sidechain written to disk", "start", it.first().NumberU64(), "end", it.previous().Number, "sidetd", externTd, "localtd", localTd)
		return it.index, err
	}
	// Gather all the sidechain hashes (full blocks may be memory heavy)
	var (
		hashes  []common.Hash
		numbers []uint64
	)
	parent := it.previous()
	for parent != nil && !bc.HasState(parent.Root) {
		hashes = append(hashes, parent.Hash())
		numbers = append(numbers, parent.Number.Uint64())

		parent = bc.GetHeader(parent.ParentHash, parent.Number.Uint64()-1)
	}
	if parent == nil {
		return it.index, errors.New("missing parent")
	}
	// Import all the pruned blocks to make the state available
	var (
		blocks []*types.Block
		memory uint64
	)
	for i := len(hashes) - 1; i >= 0; i-- {
		// Append the next block to our batch
		block := bc.GetBlock(hashes[i], numbers[i])

		blocks = append(blocks, block)
		memory += block.Size()

		// If memory use grew too large, import and continue. Sadly we need to discard
		// all raised events and logs from notifications since we're too heavy on the
		// memory here.
		if len(blocks) >= 2048 || memory > 64*1024*1024 {
			log.Info("Importing heavy sidechain segment", "blocks", len(blocks), "start", blocks[0].NumberU64(), "end", block.NumberU64())
			if _, err := bc.insertChain(blocks, false, true); err != nil {
				return 0, err
			}
			blocks, memory = blocks[:0], 0

			// If the chain is terminating, stop processing blocks
			if bc.insertStopped() {
				log.Debug("Abort during blocks processing")
				return 0, nil
			}
		}
	}
	if len(blocks) > 0 {
		log.Info("Importing sidechain segment", "start", blocks[0].NumberU64(), "end", blocks[len(blocks)-1].NumberU64())
		return bc.insertChain(blocks, false, true)
	}
	return 0, nil
}

// recoverAncestors finds the closest ancestor with available state and re-execute
// all the ancestor blocks since that.
// recoverAncestors is only used post-merge.
// We return the hash of the latest block that we could correctly validate.
func (bc *BlockChain) recoverAncestors(block *types.Block) (common.Hash, error) {
	// Gather all the sidechain hashes (full blocks may be memory heavy)
	var (
		hashes  []common.Hash
		numbers []uint64
		parent  = block
	)
	for parent != nil && !bc.HasState(parent.Root()) {
		hashes = append(hashes, parent.Hash())
		numbers = append(numbers, parent.NumberU64())
		parent = bc.GetBlock(parent.ParentHash(), parent.NumberU64()-1)

		// If the chain is terminating, stop iteration
		if bc.insertStopped() {
			log.Debug("Abort during blocks iteration")
			return common.Hash{}, errInsertionInterrupted
		}
	}
	if parent == nil {
		return common.Hash{}, errors.New("missing parent")
	}
	// Import all the pruned blocks to make the state available
	for i := len(hashes) - 1; i >= 0; i-- {
		// If the chain is terminating, stop processing blocks
		if bc.insertStopped() {
			log.Debug("Abort during blocks processing")
			return common.Hash{}, errInsertionInterrupted
		}
		var b *types.Block
		if i == 0 {
			b = block
		} else {
			b = bc.GetBlock(hashes[i], numbers[i])
		}
		if _, err := bc.insertChain(types.Blocks{b}, false, false); err != nil {
			return b.ParentHash(), err
		}
	}
	return block.Hash(), nil
}

// collectLogs collects the logs that were generated or removed during
// the processing of a block. These logs are later announced as deleted or reborn.
func (bc *BlockChain) collectLogs(b *types.Block, removed bool) []*types.Log {
	var blobGasPrice *big.Int
	excessBlobGas := b.ExcessBlobGas()
	if excessBlobGas != nil {
		blobGasPrice = eip4844.CalcBlobFee(*excessBlobGas)
	}
	receipts := rawdb.ReadRawReceipts(bc.db, b.Hash(), b.NumberU64())
	if err := receipts.DeriveFields(bc.chainConfig, b.Hash(), b.NumberU64(), b.Time(), b.BaseFee(), blobGasPrice, b.Transactions()); err != nil {
		log.Error("Failed to derive block receipts fields", "hash", b.Hash(), "number", b.NumberU64(), "err", err)
	}
	var logs []*types.Log
	for _, receipt := range receipts {
		for _, log := range receipt.Logs {
			if removed {
				log.Removed = true
			}
			logs = append(logs, log)
		}
	}
	return logs
}

// nolint:unused
func (bc *BlockChain) commonAncestor(a *types.Header, b *types.Header) (*types.Header, error) {
	var commonH *types.Header
	for {
		// If the common ancestor was found, bail out
		if a.Hash() == b.Hash() {
			commonH = a
			break
		}

		// Step back with both chains
		aBlock := bc.GetBlock(a.ParentHash, a.Number.Uint64()-1)
		if aBlock == nil {
			return nil, fmt.Errorf("invalid old chain")
		}
		a = aBlock.Header()
		bBlock := bc.GetBlock(b.ParentHash, b.Number.Uint64()-1)
		if bBlock == nil {
			return nil, fmt.Errorf("invalid new chain")
		}
		b = bBlock.Header()
	}
	return commonH, nil
}

// reorg takes two blocks, an old chain and a new chain and will reconstruct the
// blocks and inserts them to be part of the new canonical chain and accumulates
// potential missing transactions and post an event about them.
// Note the new head block won't be processed here, callers need to handle it
// externally.
func (bc *BlockChain) reorg(oldHead *types.Header, newHead *types.Block) error {
	var (
		newChain    types.Blocks
		oldChain    types.Blocks
		commonBlock *types.Block

		deletedTxs []common.Hash
		addedTxs   []common.Hash
	)
	oldBlock := bc.GetBlock(oldHead.Hash(), oldHead.Number.Uint64())
	if oldBlock == nil {
		return errors.New("current head block missing")
	}
	newBlock := newHead

	// Reduce the longer chain to the same number as the shorter one
	if oldBlock.NumberU64() > newBlock.NumberU64() {
		// Old chain is longer, gather all transactions and logs as deleted ones
		for ; oldBlock != nil && oldBlock.NumberU64() != newBlock.NumberU64(); oldBlock = bc.GetBlock(oldBlock.ParentHash(), oldBlock.NumberU64()-1) {
			oldChain = append(oldChain, oldBlock)
			for _, tx := range oldBlock.Transactions() {
				deletedTxs = append(deletedTxs, tx.Hash())
			}
		}
	} else {
		// New chain is longer, stash all blocks away for subsequent insertion
		for ; newBlock != nil && newBlock.NumberU64() != oldBlock.NumberU64(); newBlock = bc.GetBlock(newBlock.ParentHash(), newBlock.NumberU64()-1) {
			newChain = append(newChain, newBlock)
		}
	}
	if oldBlock == nil {
		return errInvalidOldChain
	}
	if newBlock == nil {
		return errInvalidNewChain
	}
	// Both sides of the reorg are at the same number, reduce both until the common
	// ancestor is found
	for {
		// If the common ancestor was found, bail out
		if oldBlock.Hash() == newBlock.Hash() {
			commonBlock = oldBlock
			break
		}
		// Remove an old block as well as stash away a new block
		oldChain = append(oldChain, oldBlock)
		for _, tx := range oldBlock.Transactions() {
			deletedTxs = append(deletedTxs, tx.Hash())
		}
		newChain = append(newChain, newBlock)

		// Step back with both chains
		oldBlock = bc.GetBlock(oldBlock.ParentHash(), oldBlock.NumberU64()-1)
		if oldBlock == nil {
			return errInvalidOldChain
		}
		newBlock = bc.GetBlock(newBlock.ParentHash(), newBlock.NumberU64()-1)
		if newBlock == nil {
			return errInvalidNewChain
		}
	}

	// Ensure the user sees large reorgs
	if len(oldChain) > 0 && len(newChain) > 0 {
		logFn := log.Info
		msg := "Chain reorg detected"
		if len(oldChain) > 63 {
			msg = "Large chain reorg detected"
			logFn = log.Warn
		}
		logFn(msg, "number", commonBlock.Number(), "hash", commonBlock.Hash(),
			"drop", len(oldChain), "dropfrom", oldChain[0].Hash(), "add", len(newChain), "addfrom", newChain[0].Hash())
		blockReorgAddMeter.Mark(int64(len(newChain)))
		blockReorgDropMeter.Mark(int64(len(oldChain)))
		blockReorgMeter.Mark(1)
	} else if len(newChain) > 0 {
		// Special case happens in the post merge stage that current head is
		// the ancestor of new head while these two blocks are not consecutive
		log.Info("Extend chain", "add", len(newChain), "number", newChain[0].Number(), "hash", newChain[0].Hash())
		blockReorgAddMeter.Mark(int64(len(newChain)))
	} else {
		// len(newChain) == 0 && len(oldChain) > 0
		// rewind the canonical chain to a lower point.
		log.Error("Impossible reorg, please file an issue", "oldnum", oldBlock.Number(), "oldhash", oldBlock.Hash(), "oldblocks", len(oldChain), "newnum", newBlock.Number(), "newhash", newBlock.Hash(), "newblocks", len(newChain))
	}
	// Insert the new chain(except the head block(reverse order)),
	// taking care of the proper incremental order.
	for i := len(newChain) - 1; i >= 1; i-- {
		// Insert the block in the canonical way, re-writing history
		bc.writeHeadBlock(newChain[i])

		// Collect the new added transactions.
		for _, tx := range newChain[i].Transactions() {
			addedTxs = append(addedTxs, tx.Hash())
		}
	}

	// Delete useless indexes right now which includes the non-canonical
	// transaction indexes, canonical chain indexes which above the head.
	indexesBatch := bc.db.NewBatch()
	for _, tx := range types.HashDifference(deletedTxs, addedTxs) {
		rawdb.DeleteTxLookupEntry(indexesBatch, tx)
	}

	// Delete all hash markers that are not part of the new canonical chain.
	// Because the reorg function does not handle new chain head, all hash
	// markers greater than or equal to new chain head should be deleted.
	number := commonBlock.NumberU64()
	if len(newChain) > 1 {
		number = newChain[1].NumberU64()
	}
	for i := number + 1; ; i++ {
		hash := rawdb.ReadCanonicalHash(bc.db, i)
		if hash == (common.Hash{}) {
			break
		}
		rawdb.DeleteCanonicalHash(indexesBatch, i)
	}
	if err := indexesBatch.Write(); err != nil {
		log.Crit("Failed to delete useless indexes", "err", err)
	}

	// Send out events for logs from the old canon chain, and 'reborn'
	// logs from the new canon chain. The number of logs can be very
	// high, so the events are sent in batches of size around 512.

	// Deleted logs + blocks:
	var deletedLogs []*types.Log
	for i := len(oldChain) - 1; i >= 0; i-- {
		// Also send event for blocks removed from the canon chain.
		bc.chainSideFeed.Send(ChainSideEvent{Block: oldChain[i]})

		// Collect deleted logs for notification
		if logs := bc.collectLogs(oldChain[i], true); len(logs) > 0 {
			deletedLogs = append(deletedLogs, logs...)
		}
		if len(deletedLogs) > 512 {
			bc.rmLogsFeed.Send(RemovedLogsEvent{deletedLogs})
			deletedLogs = nil
		}
	}
	if len(deletedLogs) > 0 {
		bc.rmLogsFeed.Send(RemovedLogsEvent{deletedLogs})
	}

	// New logs:
	var rebirthLogs []*types.Log
	for i := len(newChain) - 1; i >= 1; i-- {
		if logs := bc.collectLogs(newChain[i], false); len(logs) > 0 {
			rebirthLogs = append(rebirthLogs, logs...)
		}
		if len(rebirthLogs) > 512 {
			bc.logsFeed.Send(rebirthLogs)
			rebirthLogs = nil
		}
	}
	if len(rebirthLogs) > 0 {
		bc.logsFeed.Send(rebirthLogs)
	}
	return nil
}

// InsertBlockWithoutSetHead executes the block, runs the necessary verification
// upon it and then persist the block and the associate state into the database.
// The key difference between the InsertChain is it won't do the canonical chain
// updating. It relies on the additional SetCanonical call to finalize the entire
// procedure.
func (bc *BlockChain) InsertBlockWithoutSetHead(block *types.Block) error {
	if !bc.chainmu.TryLock() {
		return errChainStopped
	}
	defer bc.chainmu.Unlock()

	_, err := bc.insertChain(types.Blocks{block}, true, false)
	return err
}

// SetCanonical rewinds the chain to set the new head block as the specified
// block. It's possible that the state of the new head is missing, and it will
// be recovered in this function as well.
func (bc *BlockChain) SetCanonical(head *types.Block) (common.Hash, error) {
	if !bc.chainmu.TryLock() {
		return common.Hash{}, errChainStopped
	}
	defer bc.chainmu.Unlock()

	// Re-execute the reorged chain in case the head state is missing.
	if !bc.HasState(head.Root()) {
		if latestValidHash, err := bc.recoverAncestors(head); err != nil {
			return latestValidHash, err
		}
		log.Info("Recovered head state", "number", head.Number(), "hash", head.Hash())
	}
	// Run the reorg if necessary and set the given block as new head.
	start := time.Now()
	if head.ParentHash() != bc.CurrentBlock().Hash() {
		if err := bc.reorg(bc.CurrentBlock(), head); err != nil {
			return common.Hash{}, err
		}
	}
	bc.writeHeadBlock(head)

	// Emit events
	logs := bc.collectLogs(head, false)
	bc.chainFeed.Send(ChainEvent{Block: head, Hash: head.Hash(), Logs: logs})
	if len(logs) > 0 {
		bc.logsFeed.Send(logs)
	}
	bc.chainHeadFeed.Send(ChainHeadEvent{Block: head})

	context := []interface{}{
		"number", head.Number(),
		"hash", head.Hash(),
		"root", head.Root(),
		"elapsed", time.Since(start),
	}
	if timestamp := time.Unix(int64(head.Time()), 0); time.Since(timestamp) > time.Minute {
		context = append(context, []interface{}{"age", common.PrettyAge(timestamp)}...)
	}
	log.Info("Chain head was updated", context...)
	return head.Hash(), nil
}

func (bc *BlockChain) updateFutureBlocks() {
	futureTimer := time.NewTicker(5 * time.Second)
	defer futureTimer.Stop()
	defer bc.wg.Done()
	for {
		select {
		case <-futureTimer.C:
			bc.procFutureBlocks()
		case <-bc.quit:
			return
		}
	}
}

// skipBlock returns 'true', if the block being imported can be skipped over, meaning
// that the block does not need to be processed but can be considered already fully 'done'.
func (bc *BlockChain) skipBlock(err error, it *insertIterator) bool {
	// We can only ever bypass processing if the only error returned by the validator
	// is ErrKnownBlock, which means all checks passed, but we already have the block
	// and state.
	if !errors.Is(err, ErrKnownBlock) {
		return false
	}
	// If we're not using snapshots, we can skip this, since we have both block
	// and (trie-) state
	if bc.snaps == nil {
		return true
	}
	var (
		header     = it.current() // header can't be nil
		parentRoot common.Hash
	)
	// If we also have the snapshot-state, we can skip the processing.
	if bc.snaps.Snapshot(header.Root) != nil {
		return true
	}
	// In this case, we have the trie-state but not snapshot-state. If the parent
	// snapshot-state exists, we need to process this in order to not get a gap
	// in the snapshot layers.
	// Resolve parent block
	if parent := it.previous(); parent != nil {
		parentRoot = parent.Root
	} else if parent = bc.GetHeaderByHash(header.ParentHash); parent != nil {
		parentRoot = parent.Root
	}
	if parentRoot == (common.Hash{}) {
		return false // Theoretically impossible case
	}
	// Parent is also missing snapshot: we can skip this. Otherwise process.
	if bc.snaps.Snapshot(parentRoot) == nil {
		return true
	}
	return false
}

// indexBlocks reindexes or unindexes transactions depending on user configuration
func (bc *BlockChain) indexBlocks(tail *uint64, head uint64, done chan struct{}) {
	defer func() { close(done) }()

	// The tail flag is not existent, it means the node is just initialized
	// and all blocks(may from ancient store) are not indexed yet.
	if tail == nil {
		from := uint64(0)
		if bc.txLookupLimit != 0 && head >= bc.txLookupLimit {
			from = head - bc.txLookupLimit + 1
		}
		rawdb.IndexTransactions(bc.db, from, head+1, bc.quit)
		return
	}
	// The tail flag is existent, but the whole chain is required to be indexed.
	if bc.txLookupLimit == 0 || head < bc.txLookupLimit {
		if *tail > 0 {
			// It can happen when chain is rewound to a historical point which
			// is even lower than the indexes tail, recap the indexing target
			// to new head to avoid reading non-existent block bodies.
			end := *tail
			if end > head+1 {
				end = head + 1
			}
			rawdb.IndexTransactions(bc.db, 0, end, bc.quit)
		}
		return
	}
	// Update the transaction index to the new chain state
	if head-bc.txLookupLimit+1 < *tail {
		// Reindex a part of missing indices and rewind index tail to HEAD-limit
		rawdb.IndexTransactions(bc.db, head-bc.txLookupLimit+1, *tail, bc.quit)
	} else {
		// Unindex a part of stale indices and forward index tail to HEAD-limit
		rawdb.UnindexTransactions(bc.db, *tail, head-bc.txLookupLimit+1, bc.quit)
	}
}

// maintainTxIndex is responsible for the construction and deletion of the
// transaction index.
//
// User can use flag `txlookuplimit` to specify a "recentness" block, below
// which ancient tx indices get deleted. If `txlookuplimit` is 0, it means
// all tx indices will be reserved.
//
// The user can adjust the txlookuplimit value for each launch after sync,
// Geth will automatically construct the missing indices or delete the extra
// indices.
func (bc *BlockChain) maintainTxIndex() {
	defer bc.wg.Done()

	// Listening to chain events and manipulate the transaction indexes.
	var (
		done   chan struct{}                  // Non-nil if background unindexing or reindexing routine is active.
		headCh = make(chan ChainHeadEvent, 1) // Buffered to avoid locking up the event feed
	)
	sub := bc.SubscribeChainHeadEvent(headCh)
	if sub == nil {
		return
	}
	defer sub.Unsubscribe()

	for {
		select {
		case head := <-headCh:
			if done == nil {
				done = make(chan struct{})
				go bc.indexBlocks(rawdb.ReadTxIndexTail(bc.db), head.Block.NumberU64(), done)
			}
		case <-done:
			done = nil
		case <-bc.quit:
			if done != nil {
				log.Info("Waiting background transaction indexer to exit")
				<-done
			}
			return
		}
	}
}

// reportBlock logs a bad block error.
func (bc *BlockChain) reportBlock(block *types.Block, receipts types.Receipts, err error) {
	rawdb.WriteBadBlock(bc.db, block)
	log.Error(summarizeBadBlock(block, receipts, bc.Config(), err))
}

// summarizeBadBlock returns a string summarizing the bad block and other
// relevant information.
func summarizeBadBlock(block *types.Block, receipts []*types.Receipt, config ctypes.ChainConfigurator, err error) string {
	var receiptString string
	for i, receipt := range receipts {
		receiptString += fmt.Sprintf("\n  %d: cumulative: %v gas: %v contract: %v status: %v tx: %v logs: %v bloom: %x state: %x",
			i, receipt.CumulativeGasUsed, receipt.GasUsed, receipt.ContractAddress.Hex(),
			receipt.Status, receipt.TxHash.Hex(), receipt.Logs, receipt.Bloom, receipt.PostState)
	}
	version, vcs := version.Info()
	platform := fmt.Sprintf("%s %s %s %s", version, runtime.Version(), runtime.GOARCH, runtime.GOOS)
	if vcs != "" {
		vcs = fmt.Sprintf("\nVCS: %s", vcs)
	}
	return fmt.Sprintf(`
########## BAD BLOCK #########
Block: %v (%#x)
Error: %v
Platform: %v%v
Chain config: %#v
Receipts: %v
##############################
`, block.Number(), block.Hash(), err, platform, vcs, config, receiptString)
}

// InsertHeaderChain attempts to insert the given header chain in to the local
// chain, possibly creating a reorg. If an error is returned, it will return the
// index number of the failing header as well an error describing what went wrong.
//
// The verify parameter can be used to fine tune whether nonce verification
// should be done or not. The reason behind the optional check is because some
// of the header retrieval mechanisms already need to verify nonces, as well as
// because nonces can be verified sparsely, not needing to check each.
func (bc *BlockChain) InsertHeaderChain(chain []*types.Header, checkFreq int) (int, error) {
	if len(chain) == 0 {
		return 0, nil
	}
	start := time.Now()
	if i, err := bc.hc.ValidateHeaderChain(chain, checkFreq); err != nil {
		return i, err
	}

	if !bc.chainmu.TryLock() {
		return 0, errChainStopped
	}
	defer bc.chainmu.Unlock()
	_, err := bc.hc.InsertHeaderChain(chain, start, bc.forker)
	return 0, err
}

// SetBlockValidatorAndProcessorForTesting sets the current validator and processor.
// This method can be used to force an invalid blockchain to be verified for tests.
// This method is unsafe and should only be used before block import starts.
func (bc *BlockChain) SetBlockValidatorAndProcessorForTesting(v Validator, p Processor) {
	bc.validator = v
	bc.processor = p
}

// SetTrieFlushInterval configures how often in-memory tries are persisted to disk.
// The interval is in terms of block processing time, not wall clock.
// It is thread-safe and can be called repeatedly without side effects.
func (bc *BlockChain) SetTrieFlushInterval(interval time.Duration) {
	bc.flushInterval.Store(int64(interval))
}

// GetTrieFlushInterval gets the in-memroy tries flush interval
func (bc *BlockChain) GetTrieFlushInterval() time.Duration {
	return time.Duration(bc.flushInterval.Load())
}<|MERGE_RESOLUTION|>--- conflicted
+++ resolved
@@ -1347,11 +1347,7 @@
 		log.Crit("Failed to write block into disk", "err", err)
 	}
 	// Commit all cached state changes into underlying memory database.
-<<<<<<< HEAD
-	root, err := state.Commit(bc.chainConfig.IsEnabled(bc.chainConfig.GetEIP161dTransition, block.Number()))
-=======
-	root, err := state.Commit(block.NumberU64(), bc.chainConfig.IsEIP158(block.Number()))
->>>>>>> a7e358d0
+	root, err := state.Commit(block.NumberU64(), bc.chainConfig.IsEnabled(bc.chainConfig.GetEIP161dTransition, block.Number()))
 	if err != nil {
 		return err
 	}
