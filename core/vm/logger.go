// Copyright 2015 The go-ethereum Authors
// This file is part of the go-ethereum library.
//
// The go-ethereum library is free software: you can redistribute it and/or modify
// it under the terms of the GNU Lesser General Public License as published by
// the Free Software Foundation, either version 3 of the License, or
// (at your option) any later version.
//
// The go-ethereum library is distributed in the hope that it will be useful,
// but WITHOUT ANY WARRANTY; without even the implied warranty of
// MERCHANTABILITY or FITNESS FOR A PARTICULAR PURPOSE. See the
// GNU Lesser General Public License for more details.
//
// You should have received a copy of the GNU Lesser General Public License
// along with the go-ethereum library. If not, see <http://www.gnu.org/licenses/>.

package vm

import (
	"encoding/hex"
	"fmt"
	"io"
	"math/big"
	"strings"
	"time"

	"github.com/ethereum/go-ethereum/common"
	"github.com/ethereum/go-ethereum/common/hexutil"
	"github.com/ethereum/go-ethereum/common/math"
	"github.com/ethereum/go-ethereum/core/types"
	"github.com/ethereum/go-ethereum/params/types/ctypes"
	"github.com/holiman/uint256"
)

// Storage represents a contract's storage.
type Storage map[common.Hash]common.Hash

// Copy duplicates the current storage.
func (s Storage) Copy() Storage {
	cpy := make(Storage)
	for key, value := range s {
		cpy[key] = value
	}
	return cpy
}

// LogConfig are the configuration options for structured logger the EVM
type LogConfig struct {
	EnableMemory     bool // enable memory capture
	DisableStack     bool // disable stack capture
	DisableStorage   bool // disable storage capture
	EnableReturnData bool // enable return data capture
	Debug            bool // print output during capture end
	Limit            int  // maximum length of output, but zero means unlimited
	// Chain overrides, can be used to execute a trace using future fork rules
	Overrides ctypes.ChainConfigurator `json:"overrides,omitempty"`
}

//go:generate gencodec -type StructLog -field-override structLogMarshaling -out gen_structlog.go

// StructLog is emitted to the EVM each cycle and lists information about the current internal state
// prior to the execution of the statement.
type StructLog struct {
	Pc            uint64                      `json:"pc"`
	Op            OpCode                      `json:"op"`
	Gas           uint64                      `json:"gas"`
	GasCost       uint64                      `json:"gasCost"`
	Memory        []byte                      `json:"memory"`
	MemorySize    int                         `json:"memSize"`
	Stack         []uint256.Int               `json:"stack"`
	ReturnData    []byte                      `json:"returnData"`
	Storage       map[common.Hash]common.Hash `json:"-"`
	Depth         int                         `json:"depth"`
	RefundCounter uint64                      `json:"refund"`
	Err           error                       `json:"-"`
}

// overrides for gencodec
type structLogMarshaling struct {
	Gas         math.HexOrDecimal64
	GasCost     math.HexOrDecimal64
	Memory      hexutil.Bytes
	ReturnData  hexutil.Bytes
	OpName      string `json:"opName"` // adds call to OpName() in MarshalJSON
	ErrorString string `json:"error"`  // adds call to ErrorString() in MarshalJSON
}

// OpName formats the operand name in a human-readable format.
func (s *StructLog) OpName() string {
	return s.Op.String()
}

// ErrorString formats the log's error as a string.
func (s *StructLog) ErrorString() string {
	if s.Err != nil {
		return s.Err.Error()
	}
	return ""
}

// EVMLogger is used to collect execution traces from an EVM transaction
// execution. CaptureState is called for each step of the VM with the
// current VM state. CapturePreEVM is called before EVM init, is useful
// for reading initial balance, state, etc.
// Note that reference types are actual VM data structures; make copies
// if you need to retain them beyond the current call.
<<<<<<< HEAD
type Tracer interface {
	CapturePreEVM(env *EVM, inputs map[string]interface{})
=======
type EVMLogger interface {
>>>>>>> 6c4dc6c3
	CaptureStart(env *EVM, from common.Address, to common.Address, create bool, input []byte, gas uint64, value *big.Int)
	CaptureState(env *EVM, pc uint64, op OpCode, gas, cost uint64, scope *ScopeContext, rData []byte, depth int, err error)
	CaptureEnter(typ OpCode, from common.Address, to common.Address, input []byte, gas uint64, value *big.Int)
	CaptureExit(output []byte, gasUsed uint64, err error)
	CaptureFault(env *EVM, pc uint64, op OpCode, gas, cost uint64, scope *ScopeContext, depth int, err error)
	CaptureEnd(env *EVM, output []byte, gasUsed uint64, t time.Duration, err error)
}

// StructLogger is an EVM state logger and implements EVMLogger.
//
// StructLogger can capture state based on the given Log configuration and also keeps
// a track record of modified storage which is used in reporting snapshots of the
// contract their storage.
type StructLogger struct {
	cfg LogConfig

	storage map[common.Address]Storage
	logs    []StructLog
	output  []byte
	err     error
}

// NewStructLogger returns a new logger
func NewStructLogger(cfg *LogConfig) *StructLogger {
	logger := &StructLogger{
		storage: make(map[common.Address]Storage),
	}
	if cfg != nil {
		logger.cfg = *cfg
	}
	return logger
}

// CapturePreEVM implements the Tracer interface to bootstrap the tracing context,
// before EVM init. This is useful for reading initial balance, state, etc.
func (l *StructLogger) CapturePreEVM(env *EVM, inputs map[string]interface{}) {}

// Reset clears the data held by the logger.
func (l *StructLogger) Reset() {
	l.storage = make(map[common.Address]Storage)
	l.output = make([]byte, 0)
	l.logs = l.logs[:0]
	l.err = nil
}

// CaptureStart implements the EVMLogger interface to initialize the tracing operation.
func (l *StructLogger) CaptureStart(env *EVM, from common.Address, to common.Address, create bool, input []byte, gas uint64, value *big.Int) {
}

// CaptureState logs a new structured log message and pushes it out to the environment
//
// CaptureState also tracks SLOAD/SSTORE ops to track storage change.
func (l *StructLogger) CaptureState(env *EVM, pc uint64, op OpCode, gas, cost uint64, scope *ScopeContext, rData []byte, depth int, err error) {
	memory := scope.Memory
	stack := scope.Stack
	contract := scope.Contract
	// check if already accumulated the specified number of logs
	if l.cfg.Limit != 0 && l.cfg.Limit <= len(l.logs) {
		return
	}
	// Copy a snapshot of the current memory state to a new buffer
	var mem []byte
	if l.cfg.EnableMemory {
		mem = make([]byte, len(memory.Data()))
		copy(mem, memory.Data())
	}
	// Copy a snapshot of the current stack state to a new buffer
	var stck []uint256.Int
	if !l.cfg.DisableStack {
		stck = make([]uint256.Int, len(stack.Data()))
		for i, item := range stack.Data() {
			stck[i] = item
		}
	}
	// Copy a snapshot of the current storage to a new container
	var storage Storage
	if !l.cfg.DisableStorage && (op == SLOAD || op == SSTORE) {
		// initialise new changed values storage container for this contract
		// if not present.
		if l.storage[contract.Address()] == nil {
			l.storage[contract.Address()] = make(Storage)
		}
		// capture SLOAD opcodes and record the read entry in the local storage
		if op == SLOAD && stack.len() >= 1 {
			var (
				address = common.Hash(stack.data[stack.len()-1].Bytes32())
				value   = env.StateDB.GetState(contract.Address(), address)
			)
			l.storage[contract.Address()][address] = value
			storage = l.storage[contract.Address()].Copy()
		} else if op == SSTORE && stack.len() >= 2 {
			// capture SSTORE opcodes and record the written entry in the local storage.
			var (
				value   = common.Hash(stack.data[stack.len()-2].Bytes32())
				address = common.Hash(stack.data[stack.len()-1].Bytes32())
			)
			l.storage[contract.Address()][address] = value
			storage = l.storage[contract.Address()].Copy()
		}
	}
	var rdata []byte
	if l.cfg.EnableReturnData {
		rdata = make([]byte, len(rData))
		copy(rdata, rData)
	}
	// create a new snapshot of the EVM.
	log := StructLog{pc, op, gas, cost, mem, memory.Len(), stck, rdata, storage, depth, env.StateDB.GetRefund(), err}
	l.logs = append(l.logs, log)
}

// CaptureFault implements the EVMLogger interface to trace an execution fault
// while running an opcode.
func (l *StructLogger) CaptureFault(env *EVM, pc uint64, op OpCode, gas, cost uint64, scope *ScopeContext, depth int, err error) {
}

// CaptureEnd is called after the call finishes to finalize the tracing.
func (l *StructLogger) CaptureEnd(env *EVM, output []byte, gasUsed uint64, t time.Duration, err error) {
	l.output = output
	l.err = err
	if l.cfg.Debug {
		fmt.Printf("0x%x\n", output)
		if err != nil {
			fmt.Printf(" error: %v\n", err)
		}
	}
}

func (l *StructLogger) CaptureEnter(typ OpCode, from common.Address, to common.Address, input []byte, gas uint64, value *big.Int) {
}

func (l *StructLogger) CaptureExit(output []byte, gasUsed uint64, err error) {}

// StructLogs returns the captured log entries.
func (l *StructLogger) StructLogs() []StructLog { return l.logs }

// Error returns the VM error captured by the trace.
func (l *StructLogger) Error() error { return l.err }

// Output returns the VM return value captured by the trace.
func (l *StructLogger) Output() []byte { return l.output }

// WriteTrace writes a formatted trace to the given writer
func WriteTrace(writer io.Writer, logs []StructLog) {
	for _, log := range logs {
		fmt.Fprintf(writer, "%-16spc=%08d gas=%v cost=%v", log.Op, log.Pc, log.Gas, log.GasCost)
		if log.Err != nil {
			fmt.Fprintf(writer, " ERROR: %v", log.Err)
		}
		fmt.Fprintln(writer)

		if len(log.Stack) > 0 {
			fmt.Fprintln(writer, "Stack:")
			for i := len(log.Stack) - 1; i >= 0; i-- {
				fmt.Fprintf(writer, "%08d  %s\n", len(log.Stack)-i-1, log.Stack[i].Hex())
			}
		}
		if len(log.Memory) > 0 {
			fmt.Fprintln(writer, "Memory:")
			fmt.Fprint(writer, hex.Dump(log.Memory))
		}
		if len(log.Storage) > 0 {
			fmt.Fprintln(writer, "Storage:")
			for h, item := range log.Storage {
				fmt.Fprintf(writer, "%x: %x\n", h, item)
			}
		}
		if len(log.ReturnData) > 0 {
			fmt.Fprintln(writer, "ReturnData:")
			fmt.Fprint(writer, hex.Dump(log.ReturnData))
		}
		fmt.Fprintln(writer)
	}
}

// WriteLogs writes vm logs in a readable format to the given writer
func WriteLogs(writer io.Writer, logs []*types.Log) {
	for _, log := range logs {
		fmt.Fprintf(writer, "LOG%d: %x bn=%d txi=%x\n", len(log.Topics), log.Address, log.BlockNumber, log.TxIndex)

		for i, topic := range log.Topics {
			fmt.Fprintf(writer, "%08d  %x\n", i, topic)
		}

		fmt.Fprint(writer, hex.Dump(log.Data))
		fmt.Fprintln(writer)
	}
}

type mdLogger struct {
	out io.Writer
	cfg *LogConfig
}

// NewMarkdownLogger creates a logger which outputs information in a format adapted
// for human readability, and is also a valid markdown table
func NewMarkdownLogger(cfg *LogConfig, writer io.Writer) *mdLogger {
	l := &mdLogger{writer, cfg}
	if l.cfg == nil {
		l.cfg = &LogConfig{}
	}
	return l
}

func (t *mdLogger) CapturePreEVM(env *EVM, inputs map[string]interface{}) {
}

func (t *mdLogger) CaptureStart(env *EVM, from common.Address, to common.Address, create bool, input []byte, gas uint64, value *big.Int) {
	if !create {
		fmt.Fprintf(t.out, "From: `%v`\nTo: `%v`\nData: `0x%x`\nGas: `%d`\nValue `%v` wei\n",
			from.String(), to.String(),
			input, gas, value)
	} else {
		fmt.Fprintf(t.out, "From: `%v`\nCreate at: `%v`\nData: `0x%x`\nGas: `%d`\nValue `%v` wei\n",
			from.String(), to.String(),
			input, gas, value)
	}

	fmt.Fprintf(t.out, `
|  Pc   |      Op     | Cost |   Stack   |   RStack  |  Refund |
|-------|-------------|------|-----------|-----------|---------|
`)
}

// CaptureState also tracks SLOAD/SSTORE ops to track storage change.
func (t *mdLogger) CaptureState(env *EVM, pc uint64, op OpCode, gas, cost uint64, scope *ScopeContext, rData []byte, depth int, err error) {
	stack := scope.Stack
	fmt.Fprintf(t.out, "| %4d  | %10v  |  %3d |", pc, op, cost)

	if !t.cfg.DisableStack {
		// format stack
		var a []string
		for _, elem := range stack.data {
			a = append(a, elem.Hex())
		}
		b := fmt.Sprintf("[%v]", strings.Join(a, ","))
		fmt.Fprintf(t.out, "%10v |", b)
	}
	fmt.Fprintf(t.out, "%10v |", env.StateDB.GetRefund())
	fmt.Fprintln(t.out, "")
	if err != nil {
		fmt.Fprintf(t.out, "Error: %v\n", err)
	}
}

func (t *mdLogger) CaptureFault(env *EVM, pc uint64, op OpCode, gas, cost uint64, scope *ScopeContext, depth int, err error) {
	fmt.Fprintf(t.out, "\nError: at pc=%d, op=%v: %v\n", pc, op, err)
}

func (t *mdLogger) CaptureEnd(env *EVM, output []byte, gasUsed uint64, tm time.Duration, err error) {
	fmt.Fprintf(t.out, "\nOutput: `0x%x`\nConsumed gas: `%d`\nError: `%v`\n",
		output, gasUsed, err)
}

func (t *mdLogger) CaptureEnter(typ OpCode, from common.Address, to common.Address, input []byte, gas uint64, value *big.Int) {
}

func (t *mdLogger) CaptureExit(output []byte, gasUsed uint64, err error) {}<|MERGE_RESOLUTION|>--- conflicted
+++ resolved
@@ -104,12 +104,8 @@
 // for reading initial balance, state, etc.
 // Note that reference types are actual VM data structures; make copies
 // if you need to retain them beyond the current call.
-<<<<<<< HEAD
-type Tracer interface {
+type EVMLogger interface {
 	CapturePreEVM(env *EVM, inputs map[string]interface{})
-=======
-type EVMLogger interface {
->>>>>>> 6c4dc6c3
 	CaptureStart(env *EVM, from common.Address, to common.Address, create bool, input []byte, gas uint64, value *big.Int)
 	CaptureState(env *EVM, pc uint64, op OpCode, gas, cost uint64, scope *ScopeContext, rData []byte, depth int, err error)
 	CaptureEnter(typ OpCode, from common.Address, to common.Address, input []byte, gas uint64, value *big.Int)
