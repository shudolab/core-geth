--- conflicted
+++ resolved
@@ -1969,19 +1969,12 @@
 
 	// Initialize a fresh chain
 	var (
-<<<<<<< HEAD
-		gspec   = &genesisT.Genesis{BaseFee: big.NewInt(vars.InitialBaseFee)}
-		genesis = MustCommitGenesis(db, gspec)
-		engine  = ethash.NewFullFaker()
-		config  = &CacheConfig{
-=======
-		gspec = &Genesis{
-			BaseFee: big.NewInt(params.InitialBaseFee),
+		gspec = &genesisT.Genesis{
+			BaseFee: big.NewInt(vars.InitialBaseFee),
 			Config:  params.AllEthashProtocolChanges,
 		}
 		engine = ethash.NewFullFaker()
 		config = &CacheConfig{
->>>>>>> 18b641b0
 			TrieCleanLimit: 256,
 			TrieDirtyLimit: 256,
 			TrieTimeLimit:  5 * time.Minute,
