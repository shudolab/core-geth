--- conflicted
+++ resolved
@@ -181,13 +181,8 @@
 
 func (st *StateTransition) buyGas() error {
 	mgval := new(big.Int).Mul(new(big.Int).SetUint64(st.msg.Gas()), st.gasPrice)
-<<<<<<< HEAD
-	if have, want := st.state.GetBalance(st.msg.From()), mgval; have.Cmp(want) < 0 {
-		return fmt.Errorf("%w: address %v have %v want %v", ErrInsufficientFunds, st.msg.From().Hex(), have, want)
-=======
-	if !st.evm.CanTransfer(st.state, st.msg.From(), mgval) {
+	if !st.evm.Context.CanTransfer(st.state, st.msg.From(), mgval) {
 		return ErrInsufficientFunds
->>>>>>> b5dcf867
 	}
 	if err := st.gp.SubGas(st.msg.Gas()); err != nil {
 		return err
