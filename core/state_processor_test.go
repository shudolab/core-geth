--- conflicted
+++ resolved
@@ -108,12 +108,7 @@
 					},
 				},
 			}
-<<<<<<< HEAD
-			genesis       = MustCommitGenesis(db, gspec)
-			blockchain, _ = NewBlockChain(db, nil, gspec.Config, ethash.NewFaker(), vm.Config{}, nil, nil)
-=======
 			blockchain, _ = NewBlockChain(db, nil, gspec, nil, ethash.NewFaker(), vm.Config{}, nil, nil)
->>>>>>> 18b641b0
 		)
 		defer blockchain.Stop()
 		bigNumber := new(big.Int).SetBytes(common.FromHex("0xffffffffffffffffffffffffffffffffffffffffffffffffffffffffffffffff"))
@@ -253,12 +248,8 @@
 					},
 				},
 			}
-<<<<<<< HEAD
-			genesis       = MustCommitGenesis(db, gspec)
-			blockchain, _ = NewBlockChain(db, nil, gspec, ethash.NewFaker(), vm.Config{}, nil, nil)
-=======
+			genesis       = MustCommitGenesis(rawdb.NewMemoryDatabase(), gspec)
 			blockchain, _ = NewBlockChain(db, nil, gspec, nil, ethash.NewFaker(), vm.Config{}, nil, nil)
->>>>>>> 18b641b0
 		)
 		defer blockchain.Stop()
 		for i, tt := range []struct {
@@ -272,11 +263,7 @@
 				want: "could not apply tx 0 [0x88626ac0d53cb65308f2416103c62bb1f18b805573d4f96a3640bbbfff13c14f]: transaction type not supported",
 			},
 		} {
-<<<<<<< HEAD
 			block := GenerateBadBlock(genesis, ethash.NewFaker(), tt.txs, gspec)
-=======
-			block := GenerateBadBlock(gspec.ToBlock(), ethash.NewFaker(), tt.txs, gspec.Config)
->>>>>>> 18b641b0
 			_, err := blockchain.InsertChain(types.Blocks{block})
 			if err == nil {
 				t.Fatal("block imported without errors")
@@ -301,12 +288,8 @@
 					},
 				},
 			}
-<<<<<<< HEAD
-			genesis       = MustCommitGenesis(db, gspec)
-			blockchain, _ = NewBlockChain(db, nil, gspec, ethash.NewFaker(), vm.Config{}, nil, nil)
-=======
+			genesis       = MustCommitGenesis(rawdb.NewMemoryDatabase(), gspec)
 			blockchain, _ = NewBlockChain(db, nil, gspec, nil, ethash.NewFaker(), vm.Config{}, nil, nil)
->>>>>>> 18b641b0
 		)
 		defer blockchain.Stop()
 		for i, tt := range []struct {
@@ -320,10 +303,7 @@
 				want: "could not apply tx 0 [0x88626ac0d53cb65308f2416103c62bb1f18b805573d4f96a3640bbbfff13c14f]: sender not an eoa: address 0x71562b71999873DB5b286dF957af199Ec94617F7, codehash: 0x9280914443471259d4570a8661015ae4a5b80186dbc619658fb494bebc3da3d1",
 			},
 		} {
-<<<<<<< HEAD
 			block := GenerateBadBlock(genesis, ethash.NewFaker(), tt.txs, gspec)
-=======
-			block := GenerateBadBlock(gspec.ToBlock(), ethash.NewFaker(), tt.txs, gspec.Config)
 			_, err := blockchain.InsertChain(types.Blocks{block})
 			if err == nil {
 				t.Fatal("block imported without errors")
@@ -338,8 +318,8 @@
 	{
 		var (
 			db    = rawdb.NewMemoryDatabase()
-			gspec = &Genesis{
-				Config: &params.ChainConfig{
+			gspec = &genesisT.Genesis{
+				Config: &goethereum.ChainConfig{
 					ChainID:                       big.NewInt(1),
 					HomesteadBlock:                big.NewInt(0),
 					EIP150Block:                   big.NewInt(0),
@@ -390,7 +370,6 @@
 			},
 		} {
 			block := GenerateBadBlock(genesis, beacon.New(ethash.NewFaker()), tt.txs, gspec.Config)
->>>>>>> 18b641b0
 			_, err := blockchain.InsertChain(types.Blocks{block})
 			if err == nil {
 				t.Fatal("block imported without errors")
@@ -406,18 +385,10 @@
 // valid, and no proper post-state can be made. But from the perspective of the blockchain, the block is sufficiently
 // valid to be considered for import:
 // - valid pow (fake), ancestry, difficulty, gaslimit etc
-<<<<<<< HEAD
 func GenerateBadBlock(parent *types.Block, engine consensus.Engine, txs types.Transactions, config ctypes.ChainConfigurator) *types.Block {
-	header := &types.Header{
-		ParentHash: parent.Hash(),
-		Coinbase:   parent.Coinbase(),
-		Difficulty: engine.CalcDifficulty(&fakeChainReader{config}, parent.Time()+10, &types.Header{
-=======
-func GenerateBadBlock(parent *types.Block, engine consensus.Engine, txs types.Transactions, config *params.ChainConfig) *types.Block {
 	difficulty := big.NewInt(0)
-	if !config.TerminalTotalDifficultyPassed {
+	if !config.GetEthashTerminalTotalDifficultyPassed() {
 		difficulty = engine.CalcDifficulty(&fakeChainReader{config}, parent.Time()+10, &types.Header{
->>>>>>> 18b641b0
 			Number:     parent.Number(),
 			Time:       parent.Time(),
 			Difficulty: parent.Difficulty(),
@@ -437,7 +408,7 @@
 	if config.IsEnabled(config.GetEIP1559Transition, header.Number) {
 		header.BaseFee = misc.CalcBaseFee(config, parent.Header())
 	}
-	if config.IsShanghai(header.Time) {
+	if config.IsShanghai(header.Time) { // FIXME-meowsbits re: withdrawals eip
 		header.WithdrawalsHash = &types.EmptyRootHash
 	}
 	var receipts []*types.Receipt
