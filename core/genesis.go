--- conflicted
+++ resolved
@@ -36,285 +36,29 @@
 	"github.com/ethereum/go-ethereum/trie"
 )
 
-<<<<<<< HEAD
+// ChainOverrides contains the changes to chain config.
+type ChainOverrides struct {
+	OverrideShanghai *uint64
+}
+
 // SetupGenesisBlock wraps SetupGenesisBlockWithOverride, always using a nil value for the override.
 func SetupGenesisBlock(db ethdb.Database, genesis *genesisT.Genesis) (ctypes.ChainConfigurator, common.Hash, error) {
 	return SetupGenesisBlockWithOverride(db, genesis, nil, nil)
 }
 
-func SetupGenesisBlockWithOverride(db ethdb.Database, genesis *genesisT.Genesis, overrideTerminalTotalDifficulty *big.Int, overrideTerminalTotalDifficultyPassed *bool) (ctypes.ChainConfigurator, common.Hash, error) {
+func SetupGenesisBlockWithOverride(db ethdb.Database, triedb *trie.Database, genesis *genesisT.Genesis, overrides *ChainOverrides) (ctypes.ChainConfigurator, common.Hash, error) {
 	if genesis != nil && confp.IsEmpty(genesis.Config) {
 		return params.AllEthashProtocolChanges, common.Hash{}, genesisT.ErrGenesisNoConfig
 	}
 
 	applyOverrides := func(config ctypes.ChainConfigurator) {
-		if config != nil {
-			if overrideTerminalTotalDifficulty != nil {
-				config.SetEthashTerminalTotalDifficulty(overrideTerminalTotalDifficulty)
-			}
-			if overrideTerminalTotalDifficultyPassed != nil {
-				config.SetEthashTerminalTotalDifficultyPassed(*overrideTerminalTotalDifficultyPassed)
-=======
-//go:generate go run github.com/fjl/gencodec -type Genesis -field-override genesisSpecMarshaling -out gen_genesis.go
-//go:generate go run github.com/fjl/gencodec -type GenesisAccount -field-override genesisAccountMarshaling -out gen_genesis_account.go
-
-var errGenesisNoConfig = errors.New("genesis has no chain configuration")
-
-// Genesis specifies the header fields, state of a genesis block. It also defines hard
-// fork switch-over blocks through the chain configuration.
-type Genesis struct {
-	Config     *params.ChainConfig `json:"config"`
-	Nonce      uint64              `json:"nonce"`
-	Timestamp  uint64              `json:"timestamp"`
-	ExtraData  []byte              `json:"extraData"`
-	GasLimit   uint64              `json:"gasLimit"   gencodec:"required"`
-	Difficulty *big.Int            `json:"difficulty" gencodec:"required"`
-	Mixhash    common.Hash         `json:"mixHash"`
-	Coinbase   common.Address      `json:"coinbase"`
-	Alloc      GenesisAlloc        `json:"alloc"      gencodec:"required"`
-
-	// These fields are used for consensus tests. Please don't use them
-	// in actual genesis blocks.
-	Number     uint64      `json:"number"`
-	GasUsed    uint64      `json:"gasUsed"`
-	ParentHash common.Hash `json:"parentHash"`
-	BaseFee    *big.Int    `json:"baseFeePerGas"`
-}
-
-func ReadGenesis(db ethdb.Database) (*Genesis, error) {
-	var genesis Genesis
-	stored := rawdb.ReadCanonicalHash(db, 0)
-	if (stored == common.Hash{}) {
-		return nil, fmt.Errorf("invalid genesis hash in database: %x", stored)
-	}
-	blob := rawdb.ReadGenesisStateSpec(db, stored)
-	if blob == nil {
-		return nil, fmt.Errorf("genesis state missing from db")
-	}
-	if len(blob) != 0 {
-		if err := genesis.Alloc.UnmarshalJSON(blob); err != nil {
-			return nil, fmt.Errorf("could not unmarshal genesis state json: %s", err)
-		}
-	}
-	genesis.Config = rawdb.ReadChainConfig(db, stored)
-	if genesis.Config == nil {
-		return nil, fmt.Errorf("genesis config missing from db")
-	}
-	genesisBlock := rawdb.ReadBlock(db, stored, 0)
-	if genesisBlock == nil {
-		return nil, fmt.Errorf("genesis block missing from db")
-	}
-	genesisHeader := genesisBlock.Header()
-	genesis.Nonce = genesisHeader.Nonce.Uint64()
-	genesis.Timestamp = genesisHeader.Time
-	genesis.ExtraData = genesisHeader.Extra
-	genesis.GasLimit = genesisHeader.GasLimit
-	genesis.Difficulty = genesisHeader.Difficulty
-	genesis.Mixhash = genesisHeader.MixDigest
-	genesis.Coinbase = genesisHeader.Coinbase
-
-	return &genesis, nil
-}
-
-// GenesisAlloc specifies the initial state that is part of the genesis block.
-type GenesisAlloc map[common.Address]GenesisAccount
-
-func (ga *GenesisAlloc) UnmarshalJSON(data []byte) error {
-	m := make(map[common.UnprefixedAddress]GenesisAccount)
-	if err := json.Unmarshal(data, &m); err != nil {
-		return err
-	}
-	*ga = make(GenesisAlloc)
-	for addr, a := range m {
-		(*ga)[common.Address(addr)] = a
-	}
-	return nil
-}
-
-// deriveHash computes the state root according to the genesis specification.
-func (ga *GenesisAlloc) deriveHash() (common.Hash, error) {
-	// Create an ephemeral in-memory database for computing hash,
-	// all the derived states will be discarded to not pollute disk.
-	db := state.NewDatabase(rawdb.NewMemoryDatabase())
-	statedb, err := state.New(common.Hash{}, db, nil)
-	if err != nil {
-		return common.Hash{}, err
-	}
-	for addr, account := range *ga {
-		statedb.AddBalance(addr, account.Balance)
-		statedb.SetCode(addr, account.Code)
-		statedb.SetNonce(addr, account.Nonce)
-		for key, value := range account.Storage {
-			statedb.SetState(addr, key, value)
-		}
-	}
-	return statedb.Commit(false)
-}
-
-// flush is very similar with deriveHash, but the main difference is
-// all the generated states will be persisted into the given database.
-// Also, the genesis state specification will be flushed as well.
-func (ga *GenesisAlloc) flush(db ethdb.Database, triedb *trie.Database) error {
-	statedb, err := state.New(common.Hash{}, state.NewDatabaseWithNodeDB(db, triedb), nil)
-	if err != nil {
-		return err
-	}
-	for addr, account := range *ga {
-		statedb.AddBalance(addr, account.Balance)
-		statedb.SetCode(addr, account.Code)
-		statedb.SetNonce(addr, account.Nonce)
-		for key, value := range account.Storage {
-			statedb.SetState(addr, key, value)
-		}
-	}
-	root, err := statedb.Commit(false)
-	if err != nil {
-		return err
-	}
-	// Commit newly generated states into disk if it's not empty.
-	if root != types.EmptyRootHash {
-		if err := triedb.Commit(root, true); err != nil {
-			return err
-		}
-	}
-	// Marshal the genesis state specification and persist.
-	blob, err := json.Marshal(ga)
-	if err != nil {
-		return err
-	}
-	rawdb.WriteGenesisStateSpec(db, root, blob)
-	return nil
-}
-
-// CommitGenesisState loads the stored genesis state with the given block
-// hash and commits it into the provided trie database.
-func CommitGenesisState(db ethdb.Database, triedb *trie.Database, hash common.Hash) error {
-	var alloc GenesisAlloc
-	blob := rawdb.ReadGenesisStateSpec(db, hash)
-	if len(blob) != 0 {
-		if err := alloc.UnmarshalJSON(blob); err != nil {
-			return err
-		}
-	} else {
-		// Genesis allocation is missing and there are several possibilities:
-		// the node is legacy which doesn't persist the genesis allocation or
-		// the persisted allocation is just lost.
-		// - supported networks(mainnet, testnets), recover with defined allocations
-		// - private network, can't recover
-		var genesis *Genesis
-		switch hash {
-		case params.MainnetGenesisHash:
-			genesis = DefaultGenesisBlock()
-		case params.RinkebyGenesisHash:
-			genesis = DefaultRinkebyGenesisBlock()
-		case params.GoerliGenesisHash:
-			genesis = DefaultGoerliGenesisBlock()
-		case params.SepoliaGenesisHash:
-			genesis = DefaultSepoliaGenesisBlock()
-		}
-		if genesis != nil {
-			alloc = genesis.Alloc
-		} else {
-			return errors.New("not found")
-		}
-	}
-	return alloc.flush(db, triedb)
-}
-
-// GenesisAccount is an account in the state of the genesis block.
-type GenesisAccount struct {
-	Code       []byte                      `json:"code,omitempty"`
-	Storage    map[common.Hash]common.Hash `json:"storage,omitempty"`
-	Balance    *big.Int                    `json:"balance" gencodec:"required"`
-	Nonce      uint64                      `json:"nonce,omitempty"`
-	PrivateKey []byte                      `json:"secretKey,omitempty"` // for tests
-}
-
-// field type overrides for gencodec
-type genesisSpecMarshaling struct {
-	Nonce      math.HexOrDecimal64
-	Timestamp  math.HexOrDecimal64
-	ExtraData  hexutil.Bytes
-	GasLimit   math.HexOrDecimal64
-	GasUsed    math.HexOrDecimal64
-	Number     math.HexOrDecimal64
-	Difficulty *math.HexOrDecimal256
-	BaseFee    *math.HexOrDecimal256
-	Alloc      map[common.UnprefixedAddress]GenesisAccount
-}
-
-type genesisAccountMarshaling struct {
-	Code       hexutil.Bytes
-	Balance    *math.HexOrDecimal256
-	Nonce      math.HexOrDecimal64
-	Storage    map[storageJSON]storageJSON
-	PrivateKey hexutil.Bytes
-}
-
-// storageJSON represents a 256 bit byte array, but allows less than 256 bits when
-// unmarshaling from hex.
-type storageJSON common.Hash
-
-func (h *storageJSON) UnmarshalText(text []byte) error {
-	text = bytes.TrimPrefix(text, []byte("0x"))
-	if len(text) > 64 {
-		return fmt.Errorf("too many hex characters in storage key/value %q", text)
-	}
-	offset := len(h) - len(text)/2 // pad on the left
-	if _, err := hex.Decode(h[offset:], text); err != nil {
-		return fmt.Errorf("invalid hex storage key/value %q", text)
-	}
-	return nil
-}
-
-func (h storageJSON) MarshalText() ([]byte, error) {
-	return hexutil.Bytes(h[:]).MarshalText()
-}
-
-// GenesisMismatchError is raised when trying to overwrite an existing
-// genesis block with an incompatible one.
-type GenesisMismatchError struct {
-	Stored, New common.Hash
-}
-
-func (e *GenesisMismatchError) Error() string {
-	return fmt.Sprintf("database contains incompatible genesis (have %x, new %x)", e.Stored, e.New)
-}
-
-// ChainOverrides contains the changes to chain config.
-type ChainOverrides struct {
-	OverrideShanghai *uint64
-}
-
-// SetupGenesisBlock writes or updates the genesis block in db.
-// The block that will be used is:
-//
-//	                     genesis == nil       genesis != nil
-//	                  +------------------------------------------
-//	db has no genesis |  main-net default  |  genesis
-//	db has genesis    |  from DB           |  genesis (if compatible)
-//
-// The stored chain configuration will be updated if it is compatible (i.e. does not
-// specify a fork block below the local head block). In case of a conflict, the
-// error is a *params.ConfigCompatError and the new, unwritten config is returned.
-//
-// The returned chain configuration is never nil.
-func SetupGenesisBlock(db ethdb.Database, triedb *trie.Database, genesis *Genesis) (*params.ChainConfig, common.Hash, error) {
-	return SetupGenesisBlockWithOverride(db, triedb, genesis, nil)
-}
-
-func SetupGenesisBlockWithOverride(db ethdb.Database, triedb *trie.Database, genesis *Genesis, overrides *ChainOverrides) (*params.ChainConfig, common.Hash, error) {
-	if genesis != nil && genesis.Config == nil {
-		return params.AllEthashProtocolChanges, common.Hash{}, errGenesisNoConfig
-	}
-	applyOverrides := func(config *params.ChainConfig) {
 		if config != nil {
 			if overrides != nil && overrides.OverrideShanghai != nil {
 				config.ShanghaiTime = overrides.OverrideShanghai
->>>>>>> 18b641b0
 			}
 		}
 	}
+
 	// Just commit the new block if there is no stored genesis block.
 	stored := rawdb.ReadCanonicalHash(db, 0)
 	if (stored == common.Hash{}) {
@@ -325,12 +69,8 @@
 		} else {
 			log.Info("Writing custom genesis block")
 		}
-<<<<<<< HEAD
-
-		block, err := CommitGenesis(genesis, db)
-=======
-		block, err := genesis.Commit(db, triedb)
->>>>>>> 18b641b0
+
+		block, err := CommitGenesis(genesis, db, triedb)
 		if err != nil {
 			return genesis.Config, common.Hash{}, err
 		}
@@ -350,11 +90,7 @@
 		if hash != stored {
 			return genesis.Config, hash, &genesisT.GenesisMismatchError{Stored: stored, New: hash}
 		}
-<<<<<<< HEAD
-		block, err := CommitGenesis(genesis, db)
-=======
-		block, err := genesis.Commit(db, triedb)
->>>>>>> 18b641b0
+		block, err := CommitGenesis(genesis, db, triedb)
 		if err != nil {
 			return genesis.Config, hash, err
 		}
@@ -376,10 +112,10 @@
 		log.Warn("Found genesis block without chain config")
 		rawdb.WriteChainConfig(db, stored, newcfg)
 		return newcfg, stored, nil
-<<<<<<< HEAD
 	} else {
 		log.Info("Found stored genesis block", "config", storedcfg)
 	}
+	storedData, _ := json.Marshal(storedcfg)
 
 	// Special case: don't change the existing config of a non-mainnet chain if no new
 	// config is supplied. These chains would get AllProtocolChanges (and a compat error)
@@ -409,16 +145,6 @@
 		*/
 		// ... and this is ours:
 		log.Info("Found non-defaulty stored config, using it.")
-=======
-	}
-	storedData, _ := json.Marshal(storedcfg)
-	// Special case: if a private network is being used (no genesis and also no
-	// mainnet hash in the database), we must not apply the `configOrDefault`
-	// chain config as that would be AllProtocolChanges (applying any new fork
-	// on top of an existing private network genesis block). In that case, only
-	// apply the overrides.
-	if genesis == nil && stored != params.MainnetGenesisHash {
->>>>>>> 18b641b0
 		newcfg = storedcfg
 		applyOverrides(newcfg)
 		return storedcfg, stored, nil
@@ -429,13 +155,8 @@
 	if head == nil {
 		return newcfg, stored, fmt.Errorf("missing head header")
 	}
-<<<<<<< HEAD
-	compatErr := confp.Compatible(height, storedcfg, newcfg)
-	if compatErr != nil && *height != 0 && compatErr.RewindTo != 0 {
-=======
-	compatErr := storedcfg.CheckCompatible(newcfg, head.Number.Uint64(), head.Time)
+	compatErr := confp.Compatible(height, head.Time, storedcfg, newcfg)
 	if compatErr != nil && ((head.Number.Uint64() != 0 && compatErr.RewindToBlock != 0) || (head.Time != 0 && compatErr.RewindToTime != 0)) {
->>>>>>> 18b641b0
 		return newcfg, stored, compatErr
 	}
 	// Don't overwrite if the old is identical to the new
@@ -445,9 +166,6 @@
 	return newcfg, stored, nil
 }
 
-<<<<<<< HEAD
-func configOrDefault(g *genesisT.Genesis, ghash common.Hash) ctypes.ChainConfigurator {
-=======
 // LoadCliqueConfig loads the stored clique config if the chain config
 // is already present in database, otherwise, return the config in the
 // provided genesis specification. Note the returned clique config can
@@ -484,37 +202,24 @@
 	return nil, nil
 }
 
-func (g *Genesis) configOrDefault(ghash common.Hash) *params.ChainConfig {
->>>>>>> 18b641b0
+func configOrDefault(g *genesisT.Genesis, ghash common.Hash) ctypes.ChainConfigurator {
 	switch {
 	case g != nil:
 		return g.Config
 	case ghash == params.MainnetGenesisHash:
 		return params.MainnetChainConfig
-<<<<<<< HEAD
-=======
-	case ghash == params.SepoliaGenesisHash:
-		return params.SepoliaChainConfig
->>>>>>> 18b641b0
 	case ghash == params.RinkebyGenesisHash:
 		return params.RinkebyChainConfig
 	case ghash == params.GoerliGenesisHash:
 		return params.GoerliChainConfig
-<<<<<<< HEAD
 	case ghash == params.KottiGenesisHash:
 		return params.KottiChainConfig
 	case ghash == params.MordorGenesisHash:
 		return params.MordorChainConfig
-	case ghash == params.RopstenGenesisHash:
-		return params.RopstenChainConfig
 	case ghash == params.SepoliaGenesisHash:
 		return params.SepoliaChainConfig
 	case ghash == params.MintMeGenesisHash:
 		return params.MintMeChainConfig
-	case ghash == params.KilnGenesisHash:
-		return params.DefaultKilnGenesisBlock().Config
-=======
->>>>>>> 18b641b0
 	default:
 		return params.AllEthashProtocolChanges
 	}
@@ -682,13 +387,8 @@
 
 // CommitGenesis writes the block and state of a genesis specification to the database.
 // The block is committed as the canonical head block.
-<<<<<<< HEAD
-func CommitGenesis(g *genesisT.Genesis, db ethdb.Database) (*types.Block, error) {
+func CommitGenesis(g *genesisT.Genesis, db ethdb.Database, triedb *trie.Database) (*types.Block, error) {
 	block := GenesisToBlock(g, db)
-=======
-func (g *Genesis) Commit(db ethdb.Database, triedb *trie.Database) (*types.Block, error) {
-	block := g.ToBlock()
->>>>>>> 18b641b0
 	if block.Number().Sign() != 0 {
 		return nil, errors.New("can't commit genesis block with number > 0")
 	}
@@ -704,14 +404,10 @@
 	if config.GetConsensusEngineType().IsClique() && len(block.Extra()) == 0 {
 		return nil, errors.New("can't start clique chain without signers")
 	}
-<<<<<<< HEAD
-	if err := gaWrite(&g.Alloc, db, block.Hash()); err != nil {
-=======
 	// All the checks has passed, flush the states derived from the genesis
 	// specification as well as the specification itself into the provided
 	// database.
-	if err := g.Alloc.flush(db, triedb); err != nil {
->>>>>>> 18b641b0
+	if err := gaWrite(&g.Alloc, db, block.Hash()); err != nil {
 		return nil, err
 	}
 	rawdb.WriteTd(db, block.Hash(), block.NumberU64(), block.Difficulty())
@@ -727,117 +423,21 @@
 
 // MustCommitGenesis writes the genesis block and state to db, panicking on error.
 // The block is committed as the canonical head block.
-<<<<<<< HEAD
-func MustCommitGenesis(db ethdb.Database, g *genesisT.Genesis) *types.Block {
-	block, err := CommitGenesis(g, db)
-=======
 // Note the state changes will be committed in hash-based scheme, use Commit
 // if path-scheme is preferred.
-func (g *Genesis) MustCommit(db ethdb.Database) *types.Block {
-	block, err := g.Commit(db, trie.NewDatabase(db))
->>>>>>> 18b641b0
+func MustCommitGenesis(db ethdb.Database, g *genesisT.Genesis) *types.Block {
+	block, err := CommitGenesis(g, db, trie.NewDatabase(db))
 	if err != nil {
 		panic(err)
 	}
 	return block
 }
 
-<<<<<<< HEAD
 // GenesisBlockForTesting creates and writes a block in which addr has the given wei balance.
 func GenesisBlockForTesting(db ethdb.Database, addr common.Address, balance *big.Int) *types.Block {
 	g := genesisT.Genesis{
 		Alloc:   genesisT.GenesisAlloc{addr: {Balance: balance}},
 		BaseFee: big.NewInt(vars.InitialBaseFee),
-=======
-// DefaultGenesisBlock returns the Ethereum main net genesis block.
-func DefaultGenesisBlock() *Genesis {
-	return &Genesis{
-		Config:     params.MainnetChainConfig,
-		Nonce:      66,
-		ExtraData:  hexutil.MustDecode("0x11bbe8db4e347b4e8c937c1c8370e4b5ed33adb3db69cbdb7a38e1e50b1b82fa"),
-		GasLimit:   5000,
-		Difficulty: big.NewInt(17179869184),
-		Alloc:      decodePrealloc(mainnetAllocData),
-	}
-}
-
-// DefaultRinkebyGenesisBlock returns the Rinkeby network genesis block.
-func DefaultRinkebyGenesisBlock() *Genesis {
-	return &Genesis{
-		Config:     params.RinkebyChainConfig,
-		Timestamp:  1492009146,
-		ExtraData:  hexutil.MustDecode("0x52657370656374206d7920617574686f7269746168207e452e436172746d616e42eb768f2244c8811c63729a21a3569731535f067ffc57839b00206d1ad20c69a1981b489f772031b279182d99e65703f0076e4812653aab85fca0f00000000000000000000000000000000000000000000000000000000000000000000000000000000000000000000000000000000000000000000000000000000000"),
-		GasLimit:   4700000,
-		Difficulty: big.NewInt(1),
-		Alloc:      decodePrealloc(rinkebyAllocData),
-	}
-}
-
-// DefaultGoerliGenesisBlock returns the Görli network genesis block.
-func DefaultGoerliGenesisBlock() *Genesis {
-	return &Genesis{
-		Config:     params.GoerliChainConfig,
-		Timestamp:  1548854791,
-		ExtraData:  hexutil.MustDecode("0x22466c6578692069732061207468696e6722202d204166726900000000000000e0a2bd4258d2768837baa26a28fe71dc079f84c70000000000000000000000000000000000000000000000000000000000000000000000000000000000000000000000000000000000000000000000000000000000"),
-		GasLimit:   10485760,
-		Difficulty: big.NewInt(1),
-		Alloc:      decodePrealloc(goerliAllocData),
-	}
-}
-
-// DefaultSepoliaGenesisBlock returns the Sepolia network genesis block.
-func DefaultSepoliaGenesisBlock() *Genesis {
-	return &Genesis{
-		Config:     params.SepoliaChainConfig,
-		Nonce:      0,
-		ExtraData:  []byte("Sepolia, Athens, Attica, Greece!"),
-		GasLimit:   0x1c9c380,
-		Difficulty: big.NewInt(0x20000),
-		Timestamp:  1633267481,
-		Alloc:      decodePrealloc(sepoliaAllocData),
-	}
-}
-
-// DeveloperGenesisBlock returns the 'geth --dev' genesis block.
-func DeveloperGenesisBlock(period uint64, gasLimit uint64, faucet common.Address) *Genesis {
-	// Override the default period to the user requested one
-	config := *params.AllCliqueProtocolChanges
-	config.Clique = &params.CliqueConfig{
-		Period: period,
-		Epoch:  config.Clique.Epoch,
-	}
-
-	// Assemble and return the genesis with the precompiles and faucet pre-funded
-	return &Genesis{
-		Config:     &config,
-		ExtraData:  append(append(make([]byte, 32), faucet[:]...), make([]byte, crypto.SignatureLength)...),
-		GasLimit:   gasLimit,
-		BaseFee:    big.NewInt(params.InitialBaseFee),
-		Difficulty: big.NewInt(1),
-		Alloc: map[common.Address]GenesisAccount{
-			common.BytesToAddress([]byte{1}): {Balance: big.NewInt(1)}, // ECRecover
-			common.BytesToAddress([]byte{2}): {Balance: big.NewInt(1)}, // SHA256
-			common.BytesToAddress([]byte{3}): {Balance: big.NewInt(1)}, // RIPEMD
-			common.BytesToAddress([]byte{4}): {Balance: big.NewInt(1)}, // Identity
-			common.BytesToAddress([]byte{5}): {Balance: big.NewInt(1)}, // ModExp
-			common.BytesToAddress([]byte{6}): {Balance: big.NewInt(1)}, // ECAdd
-			common.BytesToAddress([]byte{7}): {Balance: big.NewInt(1)}, // ECScalarMul
-			common.BytesToAddress([]byte{8}): {Balance: big.NewInt(1)}, // ECPairing
-			common.BytesToAddress([]byte{9}): {Balance: big.NewInt(1)}, // BLAKE2b
-			faucet:                           {Balance: new(big.Int).Sub(new(big.Int).Lsh(big.NewInt(1), 256), big.NewInt(9))},
-		},
-	}
-}
-
-func decodePrealloc(data string) GenesisAlloc {
-	var p []struct{ Addr, Balance *big.Int }
-	if err := rlp.NewStream(strings.NewReader(data), 0).Decode(&p); err != nil {
-		panic(err)
-	}
-	ga := make(GenesisAlloc, len(p))
-	for _, account := range p {
-		ga[common.BigToAddress(account.Addr)] = GenesisAccount{Balance: account.Balance}
->>>>>>> 18b641b0
 	}
 	return MustCommitGenesis(db, &g)
 }