--- conflicted
+++ resolved
@@ -372,15 +372,9 @@
  */
 
 // AddBalance adds amount to the account associated with addr.
-<<<<<<< HEAD
-func (s *StateDB) AddBalance(addr common.Address, amount *big.Int) {
-	stateObject := s.GetOrNewStateObject(addr)
-	if stateObject != nil && amount != nil {
-=======
 func (s *StateDB) AddBalance(addr common.Address, amount *uint256.Int) {
 	stateObject := s.getOrNewStateObject(addr)
 	if stateObject != nil {
->>>>>>> 7f131dcb
 		stateObject.AddBalance(amount)
 	}
 }
