--- conflicted
+++ resolved
@@ -252,14 +252,6 @@
 	signer      types.Signer
 	mu          sync.RWMutex
 
-<<<<<<< HEAD
-=======
-	istanbul atomic.Bool // Fork indicator whether we are in the istanbul stage.
-	eip2718  atomic.Bool // Fork indicator whether we are using EIP-2718 type transactions.
-	eip1559  atomic.Bool // Fork indicator whether we are using EIP-1559 type transactions.
-	shanghai atomic.Bool // Fork indicator whether we are in the Shanghai stage.
-
->>>>>>> ea9e62ca
 	currentState  *state.StateDB // Current state in the blockchain head
 	pendingNonces *noncer        // Pending state tracking virtual nonces
 	currentMaxGas atomic.Uint64  // Current gas limit for transaction caps
@@ -285,11 +277,11 @@
 
 	changesSinceReorg int // A counter for how many drops we've performed in-between reorg.
 
-	eip2f    bool
-	eip2028f bool
-	eip2718  bool // Fork indicator whether we are using EIP-2718 type transactions.
-	eip1559  bool // Fork indicator whether we are using EIP-1559 type transactions.
-	eip3860  bool // Fork indicator whether we are in the Shanghai stage; specifically, whether we are using EIP-3860 type transactions, which limit initcode size.
+	eip2f    atomic.Bool // Fork indicator whether we are using EIP-2 (Homestead).
+	eip2028f atomic.Bool // Fork indicator whether we are using EIP-2028 (Istanbul).
+	eip2718  atomic.Bool // Fork indicator whether we are using EIP-2718 type transactions.
+	eip1559  atomic.Bool // Fork indicator whether we are using EIP-1559 type transactions.
+	eip3860  atomic.Bool // Fork indicator whether we are in the Shanghai stage; specifically, whether we are using EIP-3860 type transactions, which limit initcode size.
 }
 
 type txpoolResetRequest struct {
@@ -621,13 +613,8 @@
 		return ErrOversizedData
 	}
 	// Check whether the init code size has been exceeded.
-<<<<<<< HEAD
-	if pool.eip3860 && tx.To() == nil && uint64(len(tx.Data())) > vars.MaxInitCodeSize {
+	if pool.eip3860.Load() && tx.To() == nil && uint64(len(tx.Data())) > vars.MaxInitCodeSize {
 		return fmt.Errorf("%w: code size %v limit %v", core.ErrMaxInitCodeSizeExceeded, len(tx.Data()), vars.MaxInitCodeSize)
-=======
-	if pool.shanghai.Load() && tx.To() == nil && len(tx.Data()) > params.MaxInitCodeSize {
-		return fmt.Errorf("%w: code size %v limit %v", core.ErrMaxInitCodeSizeExceeded, len(tx.Data()), params.MaxInitCodeSize)
->>>>>>> ea9e62ca
 	}
 	// Transactions can't be negative. This may never happen using RLP decoded
 	// transactions but may occur if you create a transaction using the RPC.
@@ -697,18 +684,8 @@
 			return ErrOverdraft
 		}
 	}
-<<<<<<< HEAD
-
-	// Ensure the transaction has more gas than the basic tx fee.
-	intrGas, err := core.IntrinsicGas(tx.Data(), tx.AccessList(), tx.To() == nil, pool.eip2f, pool.eip2028f, pool.eip3860)
-	if err != nil {
-		return err
-	}
-	if tx.Gas() < intrGas {
-		return core.ErrIntrinsicGas
-	}
-=======
->>>>>>> ea9e62ca
+
+	// PTAL(meowsbits) Where does the IntrinsicGas / Out-of-gas error check go? Assuming: non-critical; this is only txpool. Consensus will be validated later.
 	return nil
 }
 
@@ -1426,18 +1403,11 @@
 
 	// Update all fork indicator by next pending block number.
 	next := new(big.Int).Add(newHead.Number, big.NewInt(1))
-<<<<<<< HEAD
-	pool.eip2028f = pool.chainconfig.IsEnabled(pool.chainconfig.GetEIP2028Transition, next)
-	pool.eip2718 = pool.chainconfig.IsEnabled(pool.chainconfig.GetEIP2718Transition, next)
-	pool.eip1559 = pool.chainconfig.IsEnabled(pool.chainconfig.GetEIP1559Transition, next)
+	pool.eip2028f.Store(pool.chainconfig.IsEnabled(pool.chainconfig.GetEIP2028Transition, next))
+	pool.eip2718.Store(pool.chainconfig.IsEnabled(pool.chainconfig.GetEIP2718Transition, next))
+	pool.eip1559.Store(pool.chainconfig.IsEnabled(pool.chainconfig.GetEIP1559Transition, next))
 	now := uint64(time.Now().Unix())
-	pool.eip3860 = pool.chainconfig.IsEnabledByTime(pool.chainconfig.GetEIP3860TransitionTime, &now)
-=======
-	pool.istanbul.Store(pool.chainconfig.IsIstanbul(next))
-	pool.eip2718.Store(pool.chainconfig.IsBerlin(next))
-	pool.eip1559.Store(pool.chainconfig.IsLondon(next))
-	pool.shanghai.Store(pool.chainconfig.IsShanghai(uint64(time.Now().Unix())))
->>>>>>> ea9e62ca
+	pool.eip3860.Store(pool.chainconfig.IsEnabledByTime(pool.chainconfig.GetEIP3860TransitionTime, &now))
 }
 
 // promoteExecutables moves transactions that have become processable from the
