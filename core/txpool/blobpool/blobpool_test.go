// Copyright 2023 The go-ethereum Authors
// This file is part of the go-ethereum library.
//
// The go-ethereum library is free software: you can redistribute it and/or modify
// it under the terms of the GNU Lesser General Public License as published by
// the Free Software Foundation, either version 3 of the License, or
// (at your option) any later version.
//
// The go-ethereum library is distributed in the hope that it will be useful,
// but WITHOUT ANY WARRANTY; without even the implied warranty of
// MERCHANTABILITY or FITNESS FOR A PARTICULAR PURPOSE. See the
// GNU Lesser General Public License for more details.
//
// You should have received a copy of the GNU Lesser General Public License
// along with the go-ethereum library. If not, see <http://www.gnu.org/licenses/>.

package blobpool

import (
	"bytes"
	"crypto/ecdsa"
	"crypto/sha256"
	"errors"
	"math"
	"math/big"
	"os"
	"path/filepath"
	"sync"
	"testing"
	"time"

	"github.com/ethereum/go-ethereum/common"
	"github.com/ethereum/go-ethereum/consensus/misc/eip1559"
	"github.com/ethereum/go-ethereum/consensus/misc/eip4844"
	"github.com/ethereum/go-ethereum/core"
	"github.com/ethereum/go-ethereum/core/rawdb"
	"github.com/ethereum/go-ethereum/core/state"
	"github.com/ethereum/go-ethereum/core/txpool"
	"github.com/ethereum/go-ethereum/core/types"
	"github.com/ethereum/go-ethereum/crypto"
	"github.com/ethereum/go-ethereum/crypto/kzg4844"
	"github.com/ethereum/go-ethereum/ethdb/memorydb"
	"github.com/ethereum/go-ethereum/log"
	"github.com/ethereum/go-ethereum/params"
	"github.com/ethereum/go-ethereum/params/types/ctypes"
	"github.com/ethereum/go-ethereum/params/types/goethereum"
	"github.com/ethereum/go-ethereum/params/vars"
	"github.com/ethereum/go-ethereum/rlp"
	"github.com/holiman/billy"
	"github.com/holiman/uint256"
)

var (
	emptyBlob          = kzg4844.Blob{}
	emptyBlobCommit, _ = kzg4844.BlobToCommitment(emptyBlob)
	emptyBlobProof, _  = kzg4844.ComputeBlobProof(emptyBlob, emptyBlobCommit)
	emptyBlobVHash     = kzg4844.CalcBlobHashV1(sha256.New(), &emptyBlobCommit)
)

<<<<<<< HEAD
func blobHash(commit kzg4844.Commitment) common.Hash {
	hasher := sha256.New()
	hasher.Write(commit[:])
	hash := hasher.Sum(nil)

	var vhash common.Hash
	vhash[0] = vars.BlobTxHashVersion
	copy(vhash[1:], hash[1:])

	return vhash
}

=======
>>>>>>> 7f131dcb
// Chain configuration with Cancun enabled.
//
// TODO(karalabe): replace with params.MainnetChainConfig after Cancun.
var testChainConfig *goethereum.ChainConfig

func init() {
	testChainConfig = new(goethereum.ChainConfig)
	*testChainConfig = *params.MainnetChainConfig

	testChainConfig.CancunTime = new(uint64)
	*testChainConfig.CancunTime = uint64(time.Now().Unix())
}

// testBlockChain is a mock of the live chain for testing the pool.
type testBlockChain struct {
	config  ctypes.ChainConfigurator
	basefee *uint256.Int
	blobfee *uint256.Int
	statedb *state.StateDB
}

func (bc *testBlockChain) Config() ctypes.ChainConfigurator {
	return bc.config
}

func (bc *testBlockChain) CurrentBlock() *types.Header {
	// Yolo, life is too short to invert mist.CalcBaseFee and misc.CalcBlobFee,
	// just binary search it them.

	// The base fee at 5714 ETH translates into the 21000 base gas higher than
	// mainnet ether existence, use that as a cap for the tests.
	var (
		blockNumber = new(big.Int).Add(new(big.Int).SetUint64(*bc.config.GetEIP1559Transition()), big.NewInt(1))
		blockTime   = *bc.config.GetEIP4844TransitionTime() + 1
		gasLimit    = uint64(30_000_000)
	)

	lo := new(big.Int)
	hi := new(big.Int).Mul(big.NewInt(5714), new(big.Int).Exp(big.NewInt(10), big.NewInt(18), nil))

	for new(big.Int).Add(lo, big.NewInt(1)).Cmp(hi) != 0 {
		mid := new(big.Int).Add(lo, hi)
		mid.Div(mid, big.NewInt(2))

		if eip1559.CalcBaseFee(bc.config, &types.Header{
			Number:   blockNumber,
			GasLimit: gasLimit,
			GasUsed:  0,
			BaseFee:  mid,
		}).Cmp(bc.basefee.ToBig()) > 0 {
			hi = mid
		} else {
			lo = mid
		}
	}
	baseFee := lo

	// The excess blob gas at 2^27 translates into a blob fee higher than mainnet
	// ether existence, use that as a cap for the tests.
	lo = new(big.Int)
	hi = new(big.Int).Exp(big.NewInt(2), big.NewInt(27), nil)

	for new(big.Int).Add(lo, big.NewInt(1)).Cmp(hi) != 0 {
		mid := new(big.Int).Add(lo, hi)
		mid.Div(mid, big.NewInt(2))

		if eip4844.CalcBlobFee(mid.Uint64()).Cmp(bc.blobfee.ToBig()) > 0 {
			hi = mid
		} else {
			lo = mid
		}
	}
	excessBlobGas := lo.Uint64()

	return &types.Header{
		Number:        blockNumber,
		Time:          blockTime,
		GasLimit:      gasLimit,
		BaseFee:       baseFee,
		ExcessBlobGas: &excessBlobGas,
	}
}

func (bc *testBlockChain) CurrentFinalBlock() *types.Header {
	return &types.Header{
		Number: big.NewInt(0),
	}
}

func (bt *testBlockChain) GetBlock(hash common.Hash, number uint64) *types.Block {
	return nil
}

func (bc *testBlockChain) StateAt(common.Hash) (*state.StateDB, error) {
	return bc.statedb, nil
}

// makeAddressReserver is a utility method to sanity check that accounts are
// properly reserved by the blobpool (no duplicate reserves or unreserves).
func makeAddressReserver() txpool.AddressReserver {
	var (
		reserved = make(map[common.Address]struct{})
		lock     sync.Mutex
	)
	return func(addr common.Address, reserve bool) error {
		lock.Lock()
		defer lock.Unlock()

		_, exists := reserved[addr]
		if reserve {
			if exists {
				panic("already reserved")
			}
			reserved[addr] = struct{}{}
			return nil
		}
		if !exists {
			panic("not reserved")
		}
		delete(reserved, addr)
		return nil
	}
}

// makeTx is a utility method to construct a random blob transaction and sign it
// with a valid key, only setting the interesting fields from the perspective of
// the blob pool.
func makeTx(nonce uint64, gasTipCap uint64, gasFeeCap uint64, blobFeeCap uint64, key *ecdsa.PrivateKey) *types.Transaction {
	blobtx := makeUnsignedTx(nonce, gasTipCap, gasFeeCap, blobFeeCap)
	return types.MustSignNewTx(key, types.LatestSigner(testChainConfig), blobtx)
}

// makeUnsignedTx is a utility method to construct a random blob transaction
// without signing it.
func makeUnsignedTx(nonce uint64, gasTipCap uint64, gasFeeCap uint64, blobFeeCap uint64) *types.BlobTx {
	return &types.BlobTx{
		ChainID:    uint256.MustFromBig(testChainConfig.ChainID),
		Nonce:      nonce,
		GasTipCap:  uint256.NewInt(gasTipCap),
		GasFeeCap:  uint256.NewInt(gasFeeCap),
		Gas:        21000,
		BlobFeeCap: uint256.NewInt(blobFeeCap),
		BlobHashes: []common.Hash{emptyBlobVHash},
		Value:      uint256.NewInt(100),
		Sidecar: &types.BlobTxSidecar{
			Blobs:       []kzg4844.Blob{emptyBlob},
			Commitments: []kzg4844.Commitment{emptyBlobCommit},
			Proofs:      []kzg4844.Proof{emptyBlobProof},
		},
	}
}

// verifyPoolInternals iterates over all the transactions in the pool and checks
// that sort orders, calculated fields, cumulated fields are correct.
func verifyPoolInternals(t *testing.T, pool *BlobPool) {
	// Mark this method as a helper to remove from stack traces
	t.Helper()

	// Verify that all items in the index are present in the lookup and nothing more
	seen := make(map[common.Hash]struct{})
	for addr, txs := range pool.index {
		for _, tx := range txs {
			if _, ok := seen[tx.hash]; ok {
				t.Errorf("duplicate hash #%x in transaction index: address %s, nonce %d", tx.hash, addr, tx.nonce)
			}
			seen[tx.hash] = struct{}{}
		}
	}
	for hash, id := range pool.lookup {
		if _, ok := seen[hash]; !ok {
			t.Errorf("lookup entry missing from transaction index: hash #%x, id %d", hash, id)
		}
		delete(seen, hash)
	}
	for hash := range seen {
		t.Errorf("indexed transaction hash #%x missing from lookup table", hash)
	}
	// Verify that transactions are sorted per account and contain no nonce gaps
	for addr, txs := range pool.index {
		for i := 1; i < len(txs); i++ {
			if txs[i].nonce != txs[i-1].nonce+1 {
				t.Errorf("addr %v, tx %d nonce mismatch: have %d, want %d", addr, i, txs[i].nonce, txs[i-1].nonce+1)
			}
		}
	}
	// Verify that calculated evacuation thresholds are correct
	for addr, txs := range pool.index {
		if !txs[0].evictionExecTip.Eq(txs[0].execTipCap) {
			t.Errorf("addr %v, tx %d eviction execution tip mismatch: have %d, want %d", addr, 0, txs[0].evictionExecTip, txs[0].execTipCap)
		}
		if math.Abs(txs[0].evictionExecFeeJumps-txs[0].basefeeJumps) > 0.001 {
			t.Errorf("addr %v, tx %d eviction execution fee jumps mismatch: have %f, want %f", addr, 0, txs[0].evictionExecFeeJumps, txs[0].basefeeJumps)
		}
		if math.Abs(txs[0].evictionBlobFeeJumps-txs[0].blobfeeJumps) > 0.001 {
			t.Errorf("addr %v, tx %d eviction blob fee jumps mismatch: have %f, want %f", addr, 0, txs[0].evictionBlobFeeJumps, txs[0].blobfeeJumps)
		}
		for i := 1; i < len(txs); i++ {
			wantExecTip := txs[i-1].evictionExecTip
			if wantExecTip.Gt(txs[i].execTipCap) {
				wantExecTip = txs[i].execTipCap
			}
			if !txs[i].evictionExecTip.Eq(wantExecTip) {
				t.Errorf("addr %v, tx %d eviction execution tip mismatch: have %d, want %d", addr, i, txs[i].evictionExecTip, wantExecTip)
			}

			wantExecFeeJumps := txs[i-1].evictionExecFeeJumps
			if wantExecFeeJumps > txs[i].basefeeJumps {
				wantExecFeeJumps = txs[i].basefeeJumps
			}
			if math.Abs(txs[i].evictionExecFeeJumps-wantExecFeeJumps) > 0.001 {
				t.Errorf("addr %v, tx %d eviction execution fee jumps mismatch: have %f, want %f", addr, i, txs[i].evictionExecFeeJumps, wantExecFeeJumps)
			}

			wantBlobFeeJumps := txs[i-1].evictionBlobFeeJumps
			if wantBlobFeeJumps > txs[i].blobfeeJumps {
				wantBlobFeeJumps = txs[i].blobfeeJumps
			}
			if math.Abs(txs[i].evictionBlobFeeJumps-wantBlobFeeJumps) > 0.001 {
				t.Errorf("addr %v, tx %d eviction blob fee jumps mismatch: have %f, want %f", addr, i, txs[i].evictionBlobFeeJumps, wantBlobFeeJumps)
			}
		}
	}
	// Verify that account balance accumulations are correct
	for addr, txs := range pool.index {
		spent := new(uint256.Int)
		for _, tx := range txs {
			spent.Add(spent, tx.costCap)
		}
		if !pool.spent[addr].Eq(spent) {
			t.Errorf("addr %v expenditure mismatch: have %d, want %d", addr, pool.spent[addr], spent)
		}
	}
	// Verify that pool storage size is correct
	var stored uint64
	for _, txs := range pool.index {
		for _, tx := range txs {
			stored += uint64(tx.size)
		}
	}
	if pool.stored != stored {
		t.Errorf("pool storage mismatch: have %d, want %d", pool.stored, stored)
	}
	// Verify the price heap internals
	verifyHeapInternals(t, pool.evict)
}

// Tests that transactions can be loaded from disk on startup and that they are
// correctly discarded if invalid.
//
//   - 1. A transaction that cannot be decoded must be dropped
//   - 2. A transaction that cannot be recovered (bad signature) must be dropped
//   - 3. All transactions after a nonce gap must be dropped
//   - 4. All transactions after an already included nonce must be dropped
//   - 5. All transactions after an underpriced one (including it) must be dropped
//   - 6. All transactions after an overdrafting sequence must be dropped
//   - 7. All transactions exceeding the per-account limit must be dropped
//
// Furthermore, some strange corner-cases can also occur after a crash, as Billy's
// simplicity also allows it to resurrect past deleted entities:
//
//   - 8. Fully duplicate transactions (matching hash) must be dropped
//   - 9. Duplicate nonces from the same account must be dropped
func TestOpenDrops(t *testing.T) {
	log.SetDefault(log.NewLogger(log.NewTerminalHandlerWithLevel(os.Stderr, log.LevelTrace, true)))

	// Create a temporary folder for the persistent backend
	storage, _ := os.MkdirTemp("", "blobpool-")
	defer os.RemoveAll(storage)

	os.MkdirAll(filepath.Join(storage, pendingTransactionStore), 0700)
	store, _ := billy.Open(billy.Options{Path: filepath.Join(storage, pendingTransactionStore)}, newSlotter(), nil)

	// Insert a malformed transaction to verify that decoding errors (or format
	// changes) are handled gracefully (case 1)
	malformed, _ := store.Put([]byte("this is a badly encoded transaction"))

	// Insert a transaction with a bad signature to verify that stale junk after
	// potential hard-forks can get evicted (case 2)
	tx := types.NewTx(&types.BlobTx{
		ChainID:    uint256.MustFromBig(testChainConfig.ChainID),
		GasTipCap:  new(uint256.Int),
		GasFeeCap:  new(uint256.Int),
		Gas:        0,
		Value:      new(uint256.Int),
		Data:       nil,
		BlobFeeCap: new(uint256.Int),
		V:          new(uint256.Int),
		R:          new(uint256.Int),
		S:          new(uint256.Int),
	})
	blob, _ := rlp.EncodeToBytes(tx)
	badsig, _ := store.Put(blob)

	// Insert a sequence of transactions with a nonce gap in between to verify
	// that anything gapped will get evicted (case 3).
	var (
		gapper, _ = crypto.GenerateKey()

		valids = make(map[uint64]struct{})
		gapped = make(map[uint64]struct{})
	)
	for _, nonce := range []uint64{0, 1, 3, 4, 6, 7} { // first gap at #2, another at #5
		tx := makeTx(nonce, 1, 1, 1, gapper)
		blob, _ := rlp.EncodeToBytes(tx)

		id, _ := store.Put(blob)
		if nonce < 2 {
			valids[id] = struct{}{}
		} else {
			gapped[id] = struct{}{}
		}
	}
	// Insert a sequence of transactions with a gapped starting nonce to verify
	// that the entire set will get dropped (case 3).
	var (
		dangler, _ = crypto.GenerateKey()
		dangling   = make(map[uint64]struct{})
	)
	for _, nonce := range []uint64{1, 2, 3} { // first gap at #0, all set dangling
		tx := makeTx(nonce, 1, 1, 1, dangler)
		blob, _ := rlp.EncodeToBytes(tx)

		id, _ := store.Put(blob)
		dangling[id] = struct{}{}
	}
	// Insert a sequence of transactions with already passed nonces to veirfy
	// that the entire set will get dropped (case 4).
	var (
		filler, _ = crypto.GenerateKey()
		filled    = make(map[uint64]struct{})
	)
	for _, nonce := range []uint64{0, 1, 2} { // account nonce at 3, all set filled
		tx := makeTx(nonce, 1, 1, 1, filler)
		blob, _ := rlp.EncodeToBytes(tx)

		id, _ := store.Put(blob)
		filled[id] = struct{}{}
	}
	// Insert a sequence of transactions with partially passed nonces to verify
	// that the included part of the set will get dropped (case 4).
	var (
		overlapper, _ = crypto.GenerateKey()
		overlapped    = make(map[uint64]struct{})
	)
	for _, nonce := range []uint64{0, 1, 2, 3} { // account nonce at 2, half filled
		tx := makeTx(nonce, 1, 1, 1, overlapper)
		blob, _ := rlp.EncodeToBytes(tx)

		id, _ := store.Put(blob)
		if nonce >= 2 {
			valids[id] = struct{}{}
		} else {
			overlapped[id] = struct{}{}
		}
	}
	// Insert a sequence of transactions with an underpriced first to verify that
	// the entire set will get dropped (case 5).
	var (
		underpayer, _ = crypto.GenerateKey()
		underpaid     = make(map[uint64]struct{})
	)
	for i := 0; i < 5; i++ { // make #0 underpriced
		var tx *types.Transaction
		if i == 0 {
			tx = makeTx(uint64(i), 0, 0, 0, underpayer)
		} else {
			tx = makeTx(uint64(i), 1, 1, 1, underpayer)
		}
		blob, _ := rlp.EncodeToBytes(tx)

		id, _ := store.Put(blob)
		underpaid[id] = struct{}{}
	}

	// Insert a sequence of transactions with an underpriced in between to verify
	// that it and anything newly gapped will get evicted (case 5).
	var (
		outpricer, _ = crypto.GenerateKey()
		outpriced    = make(map[uint64]struct{})
	)
	for i := 0; i < 5; i++ { // make #2 underpriced
		var tx *types.Transaction
		if i == 2 {
			tx = makeTx(uint64(i), 0, 0, 0, outpricer)
		} else {
			tx = makeTx(uint64(i), 1, 1, 1, outpricer)
		}
		blob, _ := rlp.EncodeToBytes(tx)

		id, _ := store.Put(blob)
		if i < 2 {
			valids[id] = struct{}{}
		} else {
			outpriced[id] = struct{}{}
		}
	}
	// Insert a sequence of transactions fully overdrafted to verify that the
	// entire set will get invalidated (case 6).
	var (
		exceeder, _ = crypto.GenerateKey()
		exceeded    = make(map[uint64]struct{})
	)
	for _, nonce := range []uint64{0, 1, 2} { // nonce 0 overdrafts the account
		var tx *types.Transaction
		if nonce == 0 {
			tx = makeTx(nonce, 1, 100, 1, exceeder)
		} else {
			tx = makeTx(nonce, 1, 1, 1, exceeder)
		}
		blob, _ := rlp.EncodeToBytes(tx)

		id, _ := store.Put(blob)
		exceeded[id] = struct{}{}
	}
	// Insert a sequence of transactions partially overdrafted to verify that part
	// of the set will get invalidated (case 6).
	var (
		overdrafter, _ = crypto.GenerateKey()
		overdrafted    = make(map[uint64]struct{})
	)
	for _, nonce := range []uint64{0, 1, 2} { // nonce 1 overdrafts the account
		var tx *types.Transaction
		if nonce == 1 {
			tx = makeTx(nonce, 1, 100, 1, overdrafter)
		} else {
			tx = makeTx(nonce, 1, 1, 1, overdrafter)
		}
		blob, _ := rlp.EncodeToBytes(tx)

		id, _ := store.Put(blob)
		if nonce < 1 {
			valids[id] = struct{}{}
		} else {
			overdrafted[id] = struct{}{}
		}
	}
	// Insert a sequence of transactions overflowing the account cap to verify
	// that part of the set will get invalidated (case 7).
	var (
		overcapper, _ = crypto.GenerateKey()
		overcapped    = make(map[uint64]struct{})
	)
	for nonce := uint64(0); nonce < maxTxsPerAccount+3; nonce++ {
		blob, _ := rlp.EncodeToBytes(makeTx(nonce, 1, 1, 1, overcapper))

		id, _ := store.Put(blob)
		if nonce < maxTxsPerAccount {
			valids[id] = struct{}{}
		} else {
			overcapped[id] = struct{}{}
		}
	}
	// Insert a batch of duplicated transactions to verify that only one of each
	// version will remain (case 8).
	var (
		duplicater, _ = crypto.GenerateKey()
		duplicated    = make(map[uint64]struct{})
	)
	for _, nonce := range []uint64{0, 1, 2} {
		blob, _ := rlp.EncodeToBytes(makeTx(nonce, 1, 1, 1, duplicater))

		for i := 0; i < int(nonce)+1; i++ {
			id, _ := store.Put(blob)
			if i == 0 {
				valids[id] = struct{}{}
			} else {
				duplicated[id] = struct{}{}
			}
		}
	}
	// Insert a batch of duplicated nonces to verify that only one of each will
	// remain (case 9).
	var (
		repeater, _ = crypto.GenerateKey()
		repeated    = make(map[uint64]struct{})
	)
	for _, nonce := range []uint64{0, 1, 2} {
		for i := 0; i < int(nonce)+1; i++ {
			blob, _ := rlp.EncodeToBytes(makeTx(nonce, 1, uint64(i)+1 /* unique hashes */, 1, repeater))

			id, _ := store.Put(blob)
			if i == 0 {
				valids[id] = struct{}{}
			} else {
				repeated[id] = struct{}{}
			}
		}
	}
	store.Close()

	// Create a blob pool out of the pre-seeded data
	statedb, _ := state.New(types.EmptyRootHash, state.NewDatabase(rawdb.NewDatabase(memorydb.New())), nil)
	statedb.AddBalance(crypto.PubkeyToAddress(gapper.PublicKey), uint256.NewInt(1000000))
	statedb.AddBalance(crypto.PubkeyToAddress(dangler.PublicKey), uint256.NewInt(1000000))
	statedb.AddBalance(crypto.PubkeyToAddress(filler.PublicKey), uint256.NewInt(1000000))
	statedb.SetNonce(crypto.PubkeyToAddress(filler.PublicKey), 3)
	statedb.AddBalance(crypto.PubkeyToAddress(overlapper.PublicKey), uint256.NewInt(1000000))
	statedb.SetNonce(crypto.PubkeyToAddress(overlapper.PublicKey), 2)
	statedb.AddBalance(crypto.PubkeyToAddress(underpayer.PublicKey), uint256.NewInt(1000000))
	statedb.AddBalance(crypto.PubkeyToAddress(outpricer.PublicKey), uint256.NewInt(1000000))
	statedb.AddBalance(crypto.PubkeyToAddress(exceeder.PublicKey), uint256.NewInt(1000000))
	statedb.AddBalance(crypto.PubkeyToAddress(overdrafter.PublicKey), uint256.NewInt(1000000))
	statedb.AddBalance(crypto.PubkeyToAddress(overcapper.PublicKey), uint256.NewInt(10000000))
	statedb.AddBalance(crypto.PubkeyToAddress(duplicater.PublicKey), uint256.NewInt(1000000))
	statedb.AddBalance(crypto.PubkeyToAddress(repeater.PublicKey), uint256.NewInt(1000000))
	statedb.Commit(0, true)

	chain := &testBlockChain{
		config:  testChainConfig,
		basefee: uint256.NewInt(vars.InitialBaseFee),
		blobfee: uint256.NewInt(vars.BlobTxMinBlobGasprice),
		statedb: statedb,
	}
	pool := New(Config{Datadir: storage}, chain)
	if err := pool.Init(1, chain.CurrentBlock(), makeAddressReserver()); err != nil {
		t.Fatalf("failed to create blob pool: %v", err)
	}
	defer pool.Close()

	// Verify that the malformed (case 1), badly signed (case 2) and gapped (case
	// 3) txs have been deleted from the pool
	alive := make(map[uint64]struct{})
	for _, txs := range pool.index {
		for _, tx := range txs {
			switch tx.id {
			case malformed:
				t.Errorf("malformed RLP transaction remained in storage")
			case badsig:
				t.Errorf("invalidly signed transaction remained in storage")
			default:
				if _, ok := dangling[tx.id]; ok {
					t.Errorf("dangling transaction remained in storage: %d", tx.id)
				} else if _, ok := filled[tx.id]; ok {
					t.Errorf("filled transaction remained in storage: %d", tx.id)
				} else if _, ok := overlapped[tx.id]; ok {
					t.Errorf("overlapped transaction remained in storage: %d", tx.id)
				} else if _, ok := gapped[tx.id]; ok {
					t.Errorf("gapped transaction remained in storage: %d", tx.id)
				} else if _, ok := underpaid[tx.id]; ok {
					t.Errorf("underpaid transaction remained in storage: %d", tx.id)
				} else if _, ok := outpriced[tx.id]; ok {
					t.Errorf("outpriced transaction remained in storage: %d", tx.id)
				} else if _, ok := exceeded[tx.id]; ok {
					t.Errorf("fully overdrafted transaction remained in storage: %d", tx.id)
				} else if _, ok := overdrafted[tx.id]; ok {
					t.Errorf("partially overdrafted transaction remained in storage: %d", tx.id)
				} else if _, ok := overcapped[tx.id]; ok {
					t.Errorf("overcapped transaction remained in storage: %d", tx.id)
				} else if _, ok := duplicated[tx.id]; ok {
					t.Errorf("duplicated transaction remained in storage: %d", tx.id)
				} else if _, ok := repeated[tx.id]; ok {
					t.Errorf("repeated nonce transaction remained in storage: %d", tx.id)
				} else {
					alive[tx.id] = struct{}{}
				}
			}
		}
	}
	// Verify that the rest of the transactions remained alive
	if len(alive) != len(valids) {
		t.Errorf("valid transaction count mismatch: have %d, want %d", len(alive), len(valids))
	}
	for id := range alive {
		if _, ok := valids[id]; !ok {
			t.Errorf("extra transaction %d", id)
		}
	}
	for id := range valids {
		if _, ok := alive[id]; !ok {
			t.Errorf("missing transaction %d", id)
		}
	}
	// Verify all the calculated pool internals. Interestingly, this is **not**
	// a duplication of the above checks, this actually validates the verifier
	// using the above already hard coded checks.
	//
	// Do not remove this, nor alter the above to be generic.
	verifyPoolInternals(t, pool)
}

// Tests that transactions loaded from disk are indexed correctly.
//
//   - 1. Transactions must be grouped by sender, sorted by nonce
//   - 2. Eviction thresholds are calculated correctly for the sequences
//   - 3. Balance usage of an account is totals across all transactions
func TestOpenIndex(t *testing.T) {
	log.SetDefault(log.NewLogger(log.NewTerminalHandlerWithLevel(os.Stderr, log.LevelTrace, true)))

	// Create a temporary folder for the persistent backend
	storage, _ := os.MkdirTemp("", "blobpool-")
	defer os.RemoveAll(storage)

	os.MkdirAll(filepath.Join(storage, pendingTransactionStore), 0700)
	store, _ := billy.Open(billy.Options{Path: filepath.Join(storage, pendingTransactionStore)}, newSlotter(), nil)

	// Insert a sequence of transactions with varying price points to check that
	// the cumulative minimum will be maintained.
	var (
		key, _ = crypto.GenerateKey()
		addr   = crypto.PubkeyToAddress(key.PublicKey)

		txExecTipCaps = []uint64{10, 25, 5, 7, 1, 100}
		txExecFeeCaps = []uint64{100, 90, 200, 10, 80, 300}
		txBlobFeeCaps = []uint64{55, 66, 77, 33, 22, 11}

		// basefeeJumps = []float64{39.098, 38.204, 44.983, 19.549, 37.204, 48.426} // log 1.125 (exec fee cap)
		// blobfeeJumps = []float64{34.023, 35.570, 36.879, 29.686, 26.243, 20.358} // log 1.125 (blob fee cap)

		evictExecTipCaps  = []uint64{10, 10, 5, 5, 1, 1}
		evictExecFeeJumps = []float64{39.098, 38.204, 38.204, 19.549, 19.549, 19.549} //  min(log 1.125 (exec fee cap))
		evictBlobFeeJumps = []float64{34.023, 34.023, 34.023, 29.686, 26.243, 20.358} // min(log 1.125 (blob fee cap))

		totalSpent = uint256.NewInt(21000*(100+90+200+10+80+300) + blobSize*(55+66+77+33+22+11) + 100*6) // 21000 gas x price + 128KB x blobprice + value
	)
	for _, i := range []int{5, 3, 4, 2, 0, 1} { // Randomize the tx insertion order to force sorting on load
		tx := makeTx(uint64(i), txExecTipCaps[i], txExecFeeCaps[i], txBlobFeeCaps[i], key)
		blob, _ := rlp.EncodeToBytes(tx)
		store.Put(blob)
	}
	store.Close()

	// Create a blob pool out of the pre-seeded data
	statedb, _ := state.New(types.EmptyRootHash, state.NewDatabase(rawdb.NewDatabase(memorydb.New())), nil)
	statedb.AddBalance(addr, uint256.NewInt(1_000_000_000))
	statedb.Commit(0, true)

	chain := &testBlockChain{
		config:  testChainConfig,
		basefee: uint256.NewInt(vars.InitialBaseFee),
		blobfee: uint256.NewInt(vars.BlobTxMinBlobGasprice),
		statedb: statedb,
	}
	pool := New(Config{Datadir: storage}, chain)
	if err := pool.Init(1, chain.CurrentBlock(), makeAddressReserver()); err != nil {
		t.Fatalf("failed to create blob pool: %v", err)
	}
	defer pool.Close()

	// Verify that the transactions have been sorted by nonce (case 1)
	for i := 0; i < len(pool.index[addr]); i++ {
		if pool.index[addr][i].nonce != uint64(i) {
			t.Errorf("tx %d nonce mismatch: have %d, want %d", i, pool.index[addr][i].nonce, uint64(i))
		}
	}
	// Verify that the cumulative fee minimums have been correctly calculated (case 2)
	for i, cap := range evictExecTipCaps {
		if !pool.index[addr][i].evictionExecTip.Eq(uint256.NewInt(cap)) {
			t.Errorf("eviction tip cap %d mismatch: have %d, want %d", i, pool.index[addr][i].evictionExecTip, cap)
		}
	}
	for i, jumps := range evictExecFeeJumps {
		if math.Abs(pool.index[addr][i].evictionExecFeeJumps-jumps) > 0.001 {
			t.Errorf("eviction fee cap jumps %d mismatch: have %f, want %f", i, pool.index[addr][i].evictionExecFeeJumps, jumps)
		}
	}
	for i, jumps := range evictBlobFeeJumps {
		if math.Abs(pool.index[addr][i].evictionBlobFeeJumps-jumps) > 0.001 {
			t.Errorf("eviction blob fee cap jumps %d mismatch: have %f, want %f", i, pool.index[addr][i].evictionBlobFeeJumps, jumps)
		}
	}
	// Verify that the balance usage has been correctly calculated (case 3)
	if !pool.spent[addr].Eq(totalSpent) {
		t.Errorf("expenditure mismatch: have %d, want %d", pool.spent[addr], totalSpent)
	}
	// Verify all the calculated pool internals. Interestingly, this is **not**
	// a duplication of the above checks, this actually validates the verifier
	// using the above already hard coded checks.
	//
	// Do not remove this, nor alter the above to be generic.
	verifyPoolInternals(t, pool)
}

// Tests that after indexing all the loaded transactions from disk, a price heap
// is correctly constructed based on the head basefee and blobfee.
func TestOpenHeap(t *testing.T) {
	log.SetDefault(log.NewLogger(log.NewTerminalHandlerWithLevel(os.Stderr, log.LevelTrace, true)))

	// Create a temporary folder for the persistent backend
	storage, _ := os.MkdirTemp("", "blobpool-")
	defer os.RemoveAll(storage)

	os.MkdirAll(filepath.Join(storage, pendingTransactionStore), 0700)
	store, _ := billy.Open(billy.Options{Path: filepath.Join(storage, pendingTransactionStore)}, newSlotter(), nil)

	// Insert a few transactions from a few accounts. To remove randomness from
	// the heap initialization, use a deterministic account/tx/priority ordering.
	var (
		key1, _ = crypto.GenerateKey()
		key2, _ = crypto.GenerateKey()
		key3, _ = crypto.GenerateKey()

		addr1 = crypto.PubkeyToAddress(key1.PublicKey)
		addr2 = crypto.PubkeyToAddress(key2.PublicKey)
		addr3 = crypto.PubkeyToAddress(key3.PublicKey)
	)
	if bytes.Compare(addr1[:], addr2[:]) > 0 {
		key1, addr1, key2, addr2 = key2, addr2, key1, addr1
	}
	if bytes.Compare(addr1[:], addr3[:]) > 0 {
		key1, addr1, key3, addr3 = key3, addr3, key1, addr1
	}
	if bytes.Compare(addr2[:], addr3[:]) > 0 {
		key2, addr2, key3, addr3 = key3, addr3, key2, addr2
	}
	var (
		tx1 = makeTx(0, 1, 1000, 90, key1)
		tx2 = makeTx(0, 1, 800, 70, key2)
		tx3 = makeTx(0, 1, 1500, 110, key3)

		blob1, _ = rlp.EncodeToBytes(tx1)
		blob2, _ = rlp.EncodeToBytes(tx2)
		blob3, _ = rlp.EncodeToBytes(tx3)

		heapOrder = []common.Address{addr2, addr1, addr3}
		heapIndex = map[common.Address]int{addr2: 0, addr1: 1, addr3: 2}
	)
	store.Put(blob1)
	store.Put(blob2)
	store.Put(blob3)
	store.Close()

	// Create a blob pool out of the pre-seeded data
	statedb, _ := state.New(types.EmptyRootHash, state.NewDatabase(rawdb.NewDatabase(memorydb.New())), nil)
	statedb.AddBalance(addr1, uint256.NewInt(1_000_000_000))
	statedb.AddBalance(addr2, uint256.NewInt(1_000_000_000))
	statedb.AddBalance(addr3, uint256.NewInt(1_000_000_000))
	statedb.Commit(0, true)

	chain := &testBlockChain{
		config:  testChainConfig,
		basefee: uint256.NewInt(1050),
		blobfee: uint256.NewInt(105),
		statedb: statedb,
	}
	pool := New(Config{Datadir: storage}, chain)
	if err := pool.Init(1, chain.CurrentBlock(), makeAddressReserver()); err != nil {
		t.Fatalf("failed to create blob pool: %v", err)
	}
	defer pool.Close()

	// Verify that the heap's internal state matches the expectations
	for i, addr := range pool.evict.addrs {
		if addr != heapOrder[i] {
			t.Errorf("slot %d mismatch: have %v, want %v", i, addr, heapOrder[i])
		}
	}
	for addr, i := range pool.evict.index {
		if i != heapIndex[addr] {
			t.Errorf("index for %v mismatch: have %d, want %d", addr, i, heapIndex[addr])
		}
	}
	// Verify all the calculated pool internals. Interestingly, this is **not**
	// a duplication of the above checks, this actually validates the verifier
	// using the above already hard coded checks.
	//
	// Do not remove this, nor alter the above to be generic.
	verifyPoolInternals(t, pool)
}

// Tests that after the pool's previous state is loaded back, any transactions
// over the new storage cap will get dropped.
func TestOpenCap(t *testing.T) {
	log.SetDefault(log.NewLogger(log.NewTerminalHandlerWithLevel(os.Stderr, log.LevelTrace, true)))

	// Create a temporary folder for the persistent backend
	storage, _ := os.MkdirTemp("", "blobpool-")
	defer os.RemoveAll(storage)

	os.MkdirAll(filepath.Join(storage, pendingTransactionStore), 0700)
	store, _ := billy.Open(billy.Options{Path: filepath.Join(storage, pendingTransactionStore)}, newSlotter(), nil)

	// Insert a few transactions from a few accounts
	var (
		key1, _ = crypto.GenerateKey()
		key2, _ = crypto.GenerateKey()
		key3, _ = crypto.GenerateKey()

		addr1 = crypto.PubkeyToAddress(key1.PublicKey)
		addr2 = crypto.PubkeyToAddress(key2.PublicKey)
		addr3 = crypto.PubkeyToAddress(key3.PublicKey)

		tx1 = makeTx(0, 1, 1000, 100, key1)
		tx2 = makeTx(0, 1, 800, 70, key2)
		tx3 = makeTx(0, 1, 1500, 110, key3)

		blob1, _ = rlp.EncodeToBytes(tx1)
		blob2, _ = rlp.EncodeToBytes(tx2)
		blob3, _ = rlp.EncodeToBytes(tx3)

		keep = []common.Address{addr1, addr3}
		drop = []common.Address{addr2}
		size = uint64(2 * (txAvgSize + blobSize))
	)
	store.Put(blob1)
	store.Put(blob2)
	store.Put(blob3)
	store.Close()

	// Verify pool capping twice: first by reducing the data cap, then restarting
	// with a high cap to ensure everything was persisted previously
	for _, datacap := range []uint64{2 * (txAvgSize + blobSize), 100 * (txAvgSize + blobSize)} {
		// Create a blob pool out of the pre-seeded data, but cap it to 2 blob transaction
		statedb, _ := state.New(types.EmptyRootHash, state.NewDatabase(rawdb.NewDatabase(memorydb.New())), nil)
		statedb.AddBalance(addr1, uint256.NewInt(1_000_000_000))
		statedb.AddBalance(addr2, uint256.NewInt(1_000_000_000))
		statedb.AddBalance(addr3, uint256.NewInt(1_000_000_000))
		statedb.Commit(0, true)

		chain := &testBlockChain{
			config:  testChainConfig,
			basefee: uint256.NewInt(1050),
			blobfee: uint256.NewInt(105),
			statedb: statedb,
		}
		pool := New(Config{Datadir: storage, Datacap: datacap}, chain)
		if err := pool.Init(1, chain.CurrentBlock(), makeAddressReserver()); err != nil {
			t.Fatalf("failed to create blob pool: %v", err)
		}
		// Verify that enough transactions have been dropped to get the pool's size
		// under the requested limit
		if len(pool.index) != len(keep) {
			t.Errorf("tracked account count mismatch: have %d, want %d", len(pool.index), len(keep))
		}
		for _, addr := range keep {
			if _, ok := pool.index[addr]; !ok {
				t.Errorf("expected account %v missing from pool", addr)
			}
		}
		for _, addr := range drop {
			if _, ok := pool.index[addr]; ok {
				t.Errorf("unexpected account %v present in pool", addr)
			}
		}
		if pool.stored != size {
			t.Errorf("pool stored size mismatch: have %v, want %v", pool.stored, size)
		}
		// Verify all the calculated pool internals. Interestingly, this is **not**
		// a duplication of the above checks, this actually validates the verifier
		// using the above already hard coded checks.
		//
		// Do not remove this, nor alter the above to be generic.
		verifyPoolInternals(t, pool)

		pool.Close()
	}
}

// Tests that adding transaction will correctly store it in the persistent store
// and update all the indices.
//
// Note, this tests mostly checks the pool transaction shuffling logic or things
// specific to the blob pool. It does not do an exhaustive transaction validity
// check.
func TestAdd(t *testing.T) {
	log.SetDefault(log.NewLogger(log.NewTerminalHandlerWithLevel(os.Stderr, log.LevelTrace, true)))

	// seed is a helper tumpe to seed an initial state db and pool
	type seed struct {
		balance uint64
		nonce   uint64
		txs     []*types.BlobTx
	}

	// addtx is a helper sender/tx tuple to represent a new tx addition
	type addtx struct {
		from string
		tx   *types.BlobTx
		err  error
	}

	tests := []struct {
		seeds map[string]seed
		adds  []addtx
	}{
		// Transactions from new accounts should be accepted if their initial
		// nonce matches the expected one from the statedb. Higher or lower must
		// be rejected.
		{
			seeds: map[string]seed{
				"alice":  {balance: 21100 + blobSize},
				"bob":    {balance: 21100 + blobSize, nonce: 1},
				"claire": {balance: 21100 + blobSize},
				"dave":   {balance: 21100 + blobSize, nonce: 1},
			},
			adds: []addtx{
				{ // New account, no previous txs: accept nonce 0
					from: "alice",
					tx:   makeUnsignedTx(0, 1, 1, 1),
					err:  nil,
				},
				{ // Old account, 1 tx in chain, 0 pending: accept nonce 1
					from: "bob",
					tx:   makeUnsignedTx(1, 1, 1, 1),
					err:  nil,
				},
				{ // New account, no previous txs: reject nonce 1
					from: "claire",
					tx:   makeUnsignedTx(1, 1, 1, 1),
					err:  core.ErrNonceTooHigh,
				},
				{ // Old account, 1 tx in chain, 0 pending: reject nonce 0
					from: "dave",
					tx:   makeUnsignedTx(0, 1, 1, 1),
					err:  core.ErrNonceTooLow,
				},
				{ // Old account, 1 tx in chain, 0 pending: reject nonce 2
					from: "dave",
					tx:   makeUnsignedTx(2, 1, 1, 1),
					err:  core.ErrNonceTooHigh,
				},
			},
		},
		// Transactions from already pooled accounts should only be accepted if
		// the nonces are contiguous (ignore prices for now, will check later)
		{
			seeds: map[string]seed{
				"alice": {
					balance: 1000000,
					txs: []*types.BlobTx{
						makeUnsignedTx(0, 1, 1, 1),
					},
				},
				"bob": {
					balance: 1000000,
					nonce:   1,
					txs: []*types.BlobTx{
						makeUnsignedTx(1, 1, 1, 1),
					},
				},
			},
			adds: []addtx{
				{ // New account, 1 tx pending: reject replacement nonce 0 (ignore price for now)
					from: "alice",
					tx:   makeUnsignedTx(0, 1, 1, 1),
					err:  txpool.ErrReplaceUnderpriced,
				},
				{ // New account, 1 tx pending: accept nonce 1
					from: "alice",
					tx:   makeUnsignedTx(1, 1, 1, 1),
					err:  nil,
				},
				{ // New account, 2 txs pending: reject nonce 3
					from: "alice",
					tx:   makeUnsignedTx(3, 1, 1, 1),
					err:  core.ErrNonceTooHigh,
				},
				{ // New account, 2 txs pending: accept nonce 2
					from: "alice",
					tx:   makeUnsignedTx(2, 1, 1, 1),
					err:  nil,
				},
				{ // New account, 3 txs pending: accept nonce 3 now
					from: "alice",
					tx:   makeUnsignedTx(3, 1, 1, 1),
					err:  nil,
				},
				{ // Old account, 1 tx in chain, 1 tx pending: reject replacement nonce 1 (ignore price for now)
					from: "bob",
					tx:   makeUnsignedTx(1, 1, 1, 1),
					err:  txpool.ErrReplaceUnderpriced,
				},
				{ // Old account, 1 tx in chain, 1 tx pending: accept nonce 2 (ignore price for now)
					from: "bob",
					tx:   makeUnsignedTx(2, 1, 1, 1),
					err:  nil,
				},
			},
		},
		// Transactions should only be accepted into the pool if the cumulative
		// expenditure doesn't overflow the account balance
		{
			seeds: map[string]seed{
				"alice": {balance: 63299 + 3*blobSize}, // 3 tx - 1 wei
			},
			adds: []addtx{
				{ // New account, no previous txs: accept nonce 0 with 21100 wei spend
					from: "alice",
					tx:   makeUnsignedTx(0, 1, 1, 1),
					err:  nil,
				},
				{ // New account, 1 pooled tx with 21100 wei spent: accept nonce 1 with 21100 wei spend
					from: "alice",
					tx:   makeUnsignedTx(1, 1, 1, 1),
					err:  nil,
				},
				{ // New account, 2 pooled tx with 42200 wei spent: reject nonce 2 with 21100 wei spend (1 wei overflow)
					from: "alice",
					tx:   makeUnsignedTx(2, 1, 1, 1),
					err:  core.ErrInsufficientFunds,
				},
			},
		},
		// Transactions should only be accepted into the pool if the total count
		// from the same account doesn't overflow the pool limits
		{
			seeds: map[string]seed{
				"alice": {balance: 10000000},
			},
			adds: []addtx{
				{ // New account, no previous txs, 16 slots left: accept nonce 0
					from: "alice",
					tx:   makeUnsignedTx(0, 1, 1, 1),
					err:  nil,
				},
				{ // New account, 1 pooled tx, 15 slots left: accept nonce 1
					from: "alice",
					tx:   makeUnsignedTx(1, 1, 1, 1),
					err:  nil,
				},
				{ // New account, 2 pooled tx, 14 slots left: accept nonce 2
					from: "alice",
					tx:   makeUnsignedTx(2, 1, 1, 1),
					err:  nil,
				},
				{ // New account, 3 pooled tx, 13 slots left: accept nonce 3
					from: "alice",
					tx:   makeUnsignedTx(3, 1, 1, 1),
					err:  nil,
				},
				{ // New account, 4 pooled tx, 12 slots left: accept nonce 4
					from: "alice",
					tx:   makeUnsignedTx(4, 1, 1, 1),
					err:  nil,
				},
				{ // New account, 5 pooled tx, 11 slots left: accept nonce 5
					from: "alice",
					tx:   makeUnsignedTx(5, 1, 1, 1),
					err:  nil,
				},
				{ // New account, 6 pooled tx, 10 slots left: accept nonce 6
					from: "alice",
					tx:   makeUnsignedTx(6, 1, 1, 1),
					err:  nil,
				},
				{ // New account, 7 pooled tx, 9 slots left: accept nonce 7
					from: "alice",
					tx:   makeUnsignedTx(7, 1, 1, 1),
					err:  nil,
				},
				{ // New account, 8 pooled tx, 8 slots left: accept nonce 8
					from: "alice",
					tx:   makeUnsignedTx(8, 1, 1, 1),
					err:  nil,
				},
				{ // New account, 9 pooled tx, 7 slots left: accept nonce 9
					from: "alice",
					tx:   makeUnsignedTx(9, 1, 1, 1),
					err:  nil,
				},
				{ // New account, 10 pooled tx, 6 slots left: accept nonce 10
					from: "alice",
					tx:   makeUnsignedTx(10, 1, 1, 1),
					err:  nil,
				},
				{ // New account, 11 pooled tx, 5 slots left: accept nonce 11
					from: "alice",
					tx:   makeUnsignedTx(11, 1, 1, 1),
					err:  nil,
				},
				{ // New account, 12 pooled tx, 4 slots left: accept nonce 12
					from: "alice",
					tx:   makeUnsignedTx(12, 1, 1, 1),
					err:  nil,
				},
				{ // New account, 13 pooled tx, 3 slots left: accept nonce 13
					from: "alice",
					tx:   makeUnsignedTx(13, 1, 1, 1),
					err:  nil,
				},
				{ // New account, 14 pooled tx, 2 slots left: accept nonce 14
					from: "alice",
					tx:   makeUnsignedTx(14, 1, 1, 1),
					err:  nil,
				},
				{ // New account, 15 pooled tx, 1 slots left: accept nonce 15
					from: "alice",
					tx:   makeUnsignedTx(15, 1, 1, 1),
					err:  nil,
				},
				{ // New account, 16 pooled tx, 0 slots left: accept nonce 15 replacement
					from: "alice",
					tx:   makeUnsignedTx(15, 10, 10, 10),
					err:  nil,
				},
				{ // New account, 16 pooled tx, 0 slots left: reject nonce 16 with overcap
					from: "alice",
					tx:   makeUnsignedTx(16, 1, 1, 1),
					err:  txpool.ErrAccountLimitExceeded,
				},
			},
		},
		// Previously existing transactions should be allowed to be replaced iff
		// the new cumulative expenditure can be covered by the account and the
		// prices are bumped all around (no percentage check here).
		{
			seeds: map[string]seed{
				"alice": {balance: 2*100 + 5*21000 + 3*blobSize},
			},
			adds: []addtx{
				{ // New account, no previous txs: reject nonce 0 with 341172 wei spend
					from: "alice",
					tx:   makeUnsignedTx(0, 1, 20, 1),
					err:  core.ErrInsufficientFunds,
				},
				{ // New account, no previous txs: accept nonce 0 with 173172 wei spend
					from: "alice",
					tx:   makeUnsignedTx(0, 1, 2, 1),
					err:  nil,
				},
				{ // New account, 1 pooled tx with 173172 wei spent: accept nonce 1 with 152172 wei spend
					from: "alice",
					tx:   makeUnsignedTx(1, 1, 1, 1),
					err:  nil,
				},
				{ // New account, 2 pooled tx with 325344 wei spent: reject nonce 0 with 599684 wei spend (173072 extra) (would overflow balance at nonce 1)
					from: "alice",
					tx:   makeUnsignedTx(0, 2, 5, 2),
					err:  core.ErrInsufficientFunds,
				},
				{ // New account, 2 pooled tx with 325344 wei spent: reject nonce 0 with no-gastip-bump
					from: "alice",
					tx:   makeUnsignedTx(0, 1, 3, 2),
					err:  txpool.ErrReplaceUnderpriced,
				},
				{ // New account, 2 pooled tx with 325344 wei spent: reject nonce 0 with no-gascap-bump
					from: "alice",
					tx:   makeUnsignedTx(0, 2, 2, 2),
					err:  txpool.ErrReplaceUnderpriced,
				},
				{ // New account, 2 pooled tx with 325344 wei spent: reject nonce 0 with no-blobcap-bump
					from: "alice",
					tx:   makeUnsignedTx(0, 2, 4, 1),
					err:  txpool.ErrReplaceUnderpriced,
				},
				{ // New account, 2 pooled tx with 325344 wei spent: accept nonce 0 with 84100 wei spend (42000 extra)
					from: "alice",
					tx:   makeUnsignedTx(0, 2, 4, 2),
					err:  nil,
				},
			},
		},
		// Previously existing transactions should be allowed to be replaced iff
		// the new prices are bumped by a sufficient amount.
		{
			seeds: map[string]seed{
				"alice": {balance: 100 + 8*21000 + 4*blobSize},
			},
			adds: []addtx{
				{ // New account, no previous txs: accept nonce 0
					from: "alice",
					tx:   makeUnsignedTx(0, 2, 4, 2),
					err:  nil,
				},
				{ // New account, 1 pooled tx: reject nonce 0 with low-gastip-bump
					from: "alice",
					tx:   makeUnsignedTx(0, 3, 8, 4),
					err:  txpool.ErrReplaceUnderpriced,
				},
				{ // New account, 1 pooled tx: reject nonce 0 with low-gascap-bump
					from: "alice",
					tx:   makeUnsignedTx(0, 4, 6, 4),
					err:  txpool.ErrReplaceUnderpriced,
				},
				{ // New account, 1 pooled tx: reject nonce 0 with low-blobcap-bump
					from: "alice",
					tx:   makeUnsignedTx(0, 4, 8, 3),
					err:  txpool.ErrReplaceUnderpriced,
				},
				{ // New account, 1 pooled tx: accept nonce 0 with all-bumps
					from: "alice",
					tx:   makeUnsignedTx(0, 4, 8, 4),
					err:  nil,
				},
			},
		},
	}
	for i, tt := range tests {
		// Create a temporary folder for the persistent backend
		storage, _ := os.MkdirTemp("", "blobpool-")
		defer os.RemoveAll(storage) // late defer, still ok

		os.MkdirAll(filepath.Join(storage, pendingTransactionStore), 0700)
		store, _ := billy.Open(billy.Options{Path: filepath.Join(storage, pendingTransactionStore)}, newSlotter(), nil)

		// Insert the seed transactions for the pool startup
		var (
			keys  = make(map[string]*ecdsa.PrivateKey)
			addrs = make(map[string]common.Address)
		)
		statedb, _ := state.New(types.EmptyRootHash, state.NewDatabase(rawdb.NewDatabase(memorydb.New())), nil)
		for acc, seed := range tt.seeds {
			// Generate a new random key/address for the seed account
			keys[acc], _ = crypto.GenerateKey()
			addrs[acc] = crypto.PubkeyToAddress(keys[acc].PublicKey)

			// Seed the state database with this account
			statedb.AddBalance(addrs[acc], new(uint256.Int).SetUint64(seed.balance))
			statedb.SetNonce(addrs[acc], seed.nonce)

			// Sign the seed transactions and store them in the data store
			for _, tx := range seed.txs {
				signed := types.MustSignNewTx(keys[acc], types.LatestSigner(testChainConfig), tx)
				blob, _ := rlp.EncodeToBytes(signed)
				store.Put(blob)
			}
		}
		statedb.Commit(0, true)
		store.Close()

		// Create a blob pool out of the pre-seeded dats
		chain := &testBlockChain{
			config:  testChainConfig,
			basefee: uint256.NewInt(1050),
			blobfee: uint256.NewInt(105),
			statedb: statedb,
		}
		pool := New(Config{Datadir: storage}, chain)
		if err := pool.Init(1, chain.CurrentBlock(), makeAddressReserver()); err != nil {
			t.Fatalf("test %d: failed to create blob pool: %v", i, err)
		}
		verifyPoolInternals(t, pool)

		// Add each transaction one by one, verifying the pool internals in between
		for j, add := range tt.adds {
			signed, _ := types.SignNewTx(keys[add.from], types.LatestSigner(testChainConfig), add.tx)
			if err := pool.add(signed); !errors.Is(err, add.err) {
				t.Errorf("test %d, tx %d: adding transaction error mismatch: have %v, want %v", i, j, err, add.err)
			}
			verifyPoolInternals(t, pool)
		}
		// Verify the pool internals and close down the test
		verifyPoolInternals(t, pool)
		pool.Close()
	}
}

// Benchmarks the time it takes to assemble the lazy pending transaction list
// from the pool contents.
func BenchmarkPoolPending100Mb(b *testing.B) { benchmarkPoolPending(b, 100_000_000) }
func BenchmarkPoolPending1GB(b *testing.B)   { benchmarkPoolPending(b, 1_000_000_000) }
func BenchmarkPoolPending10GB(b *testing.B)  { benchmarkPoolPending(b, 10_000_000_000) }

func benchmarkPoolPending(b *testing.B, datacap uint64) {
	// Calculate the maximum number of transaction that would fit into the pool
	// and generate a set of random accounts to seed them with.
	capacity := datacap / params.BlobTxBlobGasPerBlob

	var (
		basefee    = uint64(1050)
		blobfee    = uint64(105)
		signer     = types.LatestSigner(testChainConfig)
		statedb, _ = state.New(types.EmptyRootHash, state.NewDatabase(rawdb.NewDatabase(memorydb.New())), nil)
		chain      = &testBlockChain{
			config:  testChainConfig,
			basefee: uint256.NewInt(basefee),
			blobfee: uint256.NewInt(blobfee),
			statedb: statedb,
		}
		pool = New(Config{Datadir: ""}, chain)
	)

	if err := pool.Init(1, chain.CurrentBlock(), makeAddressReserver()); err != nil {
		b.Fatalf("failed to create blob pool: %v", err)
	}
	// Fill the pool up with one random transaction from each account with the
	// same price and everything to maximize the worst case scenario
	for i := 0; i < int(capacity); i++ {
		blobtx := makeUnsignedTx(0, 10, basefee+10, blobfee)
		blobtx.R = uint256.NewInt(1)
		blobtx.S = uint256.NewInt(uint64(100 + i))
		blobtx.V = uint256.NewInt(0)
		tx := types.NewTx(blobtx)
		addr, err := types.Sender(signer, tx)
		if err != nil {
			b.Fatal(err)
		}
		statedb.AddBalance(addr, uint256.NewInt(1_000_000_000))
		pool.add(tx)
	}
	statedb.Commit(0, true)
	defer pool.Close()

	// Benchmark assembling the pending
	b.ResetTimer()
	b.ReportAllocs()

	for i := 0; i < b.N; i++ {
		p := pool.Pending(txpool.PendingFilter{
			MinTip:  uint256.NewInt(1),
			BaseFee: chain.basefee,
			BlobFee: chain.blobfee,
		})
		if len(p) != int(capacity) {
			b.Fatalf("have %d want %d", len(p), capacity)
		}
	}
}<|MERGE_RESOLUTION|>--- conflicted
+++ resolved
@@ -57,21 +57,6 @@
 	emptyBlobVHash     = kzg4844.CalcBlobHashV1(sha256.New(), &emptyBlobCommit)
 )
 
-<<<<<<< HEAD
-func blobHash(commit kzg4844.Commitment) common.Hash {
-	hasher := sha256.New()
-	hasher.Write(commit[:])
-	hash := hasher.Sum(nil)
-
-	var vhash common.Hash
-	vhash[0] = vars.BlobTxHashVersion
-	copy(vhash[1:], hash[1:])
-
-	return vhash
-}
-
-=======
->>>>>>> 7f131dcb
 // Chain configuration with Cancun enabled.
 //
 // TODO(karalabe): replace with params.MainnetChainConfig after Cancun.
