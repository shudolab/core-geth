--- conflicted
+++ resolved
@@ -252,36 +252,17 @@
 		log.Info("configured chain/net config", "network id", *netFlag, "bootnodes", *bootFlag, "chain config", fmt.Sprintf("%v", genesis.Config))
 
 		// Convert the bootnodes to internal enode representations
-		for _, boot := range strings.Split(*bootFlag, ",") {
+	for _, boot := range utils.SplitAndTrim(*bootFlag) {
 			if url, err := discv5.ParseNode(boot); err == nil {
 				enodes = append(enodes, url)
 			} else {
 				log.Error("Failed to parse bootnode URL", "url", boot, "err", err)
 			}
 		}
-<<<<<<< HEAD
 	} else {
 		client, err = ethclient.DialContext(context.Background(), *attachFlag)
 		if err != nil {
 			log.Crit("Failed to connect to client", "error", err)
-=======
-		if *bootFlag != "" {
-			bs = *bootFlag
-		}
-		if *netFlag != 0 {
-			netid = *netFlag
-		}
-		return
-	}()
-	log.Info("configured chain/net config", "network id", *netFlag, "bootnodes", *bootFlag, "chain config", fmt.Sprintf("%v", genesis.Config))
-
-	// Convert the bootnodes to internal enode representations
-	for _, boot := range utils.SplitAndTrim(*bootFlag) {
-		if url, err := discv5.ParseNode(boot); err == nil {
-			enodes = append(enodes, url)
-		} else {
-			log.Error("Failed to parse bootnode URL", "url", boot, "err", err)
->>>>>>> a01988f2
 		}
 	}
 
@@ -409,38 +390,21 @@
 	cfg.SyncMode = downloader.LightSync
 	cfg.NetworkId = network
 	cfg.Genesis = genesis
-<<<<<<< HEAD
-
-	// NOTE This is broken, fixed with https://github.com/etclabscore/core-geth/pull/249.
-	switch genesis {
-	case params.DefaultClassicGenesisBlock():
-		utils.SetDNSDiscoveryDefaults2(&cfg, params.ClassicDNSNetwork1)
-	case params.DefaultKottiGenesisBlock():
-=======
 	switch core.GenesisToBlock(genesis, nil).Hash() {
 	case params.MainnetGenesisHash:
 		if genesis.GetChainID().Uint64() == params.DefaultClassicGenesisBlock().GetChainID().Uint64() {
 			utils.SetDNSDiscoveryDefaults2(&cfg, params.ClassicDNSNetwork1)
 		}
 	case params.KottiGenesisHash:
->>>>>>> a01988f2
 		utils.SetDNSDiscoveryDefaults2(&cfg, params.KottiDNSNetwork1)
 	case params.MordorGenesisHash:
 		utils.SetDNSDiscoveryDefaults2(&cfg, params.MordorDNSNetwork1)
 	default:
 		utils.SetDNSDiscoveryDefaults(&cfg, core.GenesisToBlock(genesis, nil).Hash())
 	}
-<<<<<<< HEAD
-=======
+
+	/*
 	log.Info("Config discovery", "urls", cfg.DiscoveryURLs)
-	lesBackend, err := les.New(stack, &cfg)
-	if err != nil {
-		return nil, fmt.Errorf("Failed to register the Ethereum service: %w", err)
-	}
->>>>>>> a01988f2
-
-	// Commented because this was only used to pass to the ethstats constructor.
-	/*
 		lesBackend, err := les.New(stack, &cfg)
 		if err != nil {
 			return nil, fmt.Errorf("Failed to register the Ethereum service: %w", err)
