--- conflicted
+++ resolved
@@ -203,11 +203,7 @@
 	// Initialize the CLI app and start Geth
 	app.Action = geth
 	app.HideVersion = true // we have a command to print the version
-<<<<<<< HEAD
 	app.Copyright = "Copyright 2013-2020 The ETC Core and Go-Ethereum Authors"
-=======
-	app.Copyright = "Copyright 2013-2020 The go-ethereum Authors"
->>>>>>> 6a62fe39
 	app.Commands = []cli.Command{
 		// See chaincmd.go:
 		initCommand,
