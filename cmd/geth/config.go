// Copyright 2017 The go-ethereum Authors
// This file is part of go-ethereum.
//
// go-ethereum is free software: you can redistribute it and/or modify
// it under the terms of the GNU General Public License as published by
// the Free Software Foundation, either version 3 of the License, or
// (at your option) any later version.
//
// go-ethereum is distributed in the hope that it will be useful,
// but WITHOUT ANY WARRANTY; without even the implied warranty of
// MERCHANTABILITY or FITNESS FOR A PARTICULAR PURPOSE. See the
// GNU General Public License for more details.
//
// You should have received a copy of the GNU General Public License
// along with go-ethereum. If not, see <http://www.gnu.org/licenses/>.

package main

import (
	"bufio"
	"errors"
	"fmt"
	"math"
	"math/big"
	"os"
	"reflect"
	"unicode"

	"gopkg.in/urfave/cli.v1"

	"github.com/ethereum/go-ethereum/accounts/external"
	"github.com/ethereum/go-ethereum/accounts/keystore"
	"github.com/ethereum/go-ethereum/accounts/scwallet"
	"github.com/ethereum/go-ethereum/accounts/usbwallet"
	"github.com/ethereum/go-ethereum/cmd/utils"
	"github.com/ethereum/go-ethereum/core/rawdb"
	"github.com/ethereum/go-ethereum/eth/ethconfig"
	"github.com/ethereum/go-ethereum/internal/ethapi"
	"github.com/ethereum/go-ethereum/log"
	"github.com/ethereum/go-ethereum/metrics"
	"github.com/ethereum/go-ethereum/node"
	"github.com/ethereum/go-ethereum/params"
	"github.com/naoina/toml"
)

var (
	dumpConfigCommand = cli.Command{
		Action:      utils.MigrateFlags(dumpConfig),
		Name:        "dumpconfig",
		Usage:       "Show configuration values",
		ArgsUsage:   "",
		Flags:       append(nodeFlags, rpcFlags...),
		Category:    "MISCELLANEOUS COMMANDS",
		Description: `The dumpconfig command shows configuration values.`,
	}

	configFileFlag = cli.StringFlag{
		Name:  "config",
		Usage: "TOML configuration file",
	}
)

// These settings ensure that TOML keys use the same names as Go struct fields.
var tomlSettings = toml.Config{
	NormFieldName: func(rt reflect.Type, key string) string {
		return key
	},
	FieldToKey: func(rt reflect.Type, field string) string {
		return field
	},
	MissingField: func(rt reflect.Type, field string) error {
		id := fmt.Sprintf("%s.%s", rt.String(), field)
		if deprecated(id) {
			log.Warn("Config field is deprecated and won't have an effect", "name", id)
			return nil
		}
		var link string
		if unicode.IsUpper(rune(rt.Name()[0])) && rt.PkgPath() != "main" {
			link = fmt.Sprintf(", see https://godoc.org/%s#%s for available fields", rt.PkgPath(), rt.Name())
		}
		return fmt.Errorf("field '%s' is not defined in %s%s", field, rt.String(), link)
	},
}

type ethstatsConfig struct {
	URL string `toml:",omitempty"`
}

type gethConfig struct {
	Eth      ethconfig.Config
	Node     node.Config
	Ethstats ethstatsConfig
	Metrics  metrics.Config
}

func loadConfig(file string, cfg *gethConfig) error {
	f, err := os.Open(file)
	if err != nil {
		return err
	}
	defer f.Close()

	err = tomlSettings.NewDecoder(bufio.NewReader(f)).Decode(cfg)
	// Add file name to errors that have a line number.
	if _, ok := err.(*toml.LineError); ok {
		err = errors.New(file + ", " + err.Error())
	}
	return err
}

func defaultNodeConfig() node.Config {
	cfg := node.DefaultConfig
	cfg.Name = databaseIdentifier
	cfg.Version = params.VersionWithCommit(gitCommit, gitDate)
	cfg.HTTPModules = append(cfg.HTTPModules, "eth")
	cfg.WSModules = append(cfg.WSModules, "eth")
	cfg.IPCPath = "geth.ipc"
	return cfg
}

// makeConfigNode loads geth configuration and creates a blank node instance.
func makeConfigNode(ctx *cli.Context) (*node.Node, gethConfig) {
	// Load defaults.
	cfg := gethConfig{
		Eth:     ethconfig.Defaults,
		Node:    defaultNodeConfig(),
		Metrics: metrics.DefaultConfig,
	}

	// Load config file.
	if file := ctx.GlobalString(configFileFlag.Name); file != "" {
		if err := loadConfig(file, &cfg); err != nil {
			utils.Fatalf("%v", err)
		}
	}

	// Apply flags.
	utils.SetNodeConfig(ctx, &cfg.Node)
	stack, err := node.New(&cfg.Node)
	if err != nil {
		utils.Fatalf("Failed to create the protocol stack: %v", err)
	}
	// Node doesn't by default populate account manager backends
	if err := setAccountManagerBackends(stack); err != nil {
		utils.Fatalf("Failed to set account manager backends: %v", err)
	}

	utils.SetEthConfig(ctx, stack, &cfg.Eth)
	if ctx.GlobalIsSet(utils.EthStatsURLFlag.Name) {
		cfg.Ethstats.URL = ctx.GlobalString(utils.EthStatsURLFlag.Name)
	}
	applyMetricConfig(ctx, &cfg)

	return stack, cfg
}

// makeFullNode loads geth configuration and creates the Ethereum backend.
func makeFullNode(ctx *cli.Context) (*node.Node, ethapi.Backend) {
	stack, cfg := makeConfigNode(ctx)

	// Handle cross-chain configuration override cases.
	if ctx.GlobalIsSet(utils.OverrideMystiqueFlag.Name) {
		cfg.Eth.OverrideMystique = new(big.Int).SetUint64(ctx.GlobalUint64(utils.OverrideMystiqueFlag.Name))
	}
	if ctx.GlobalIsSet(utils.OverrideArrowGlacierFlag.Name) {
		cfg.Eth.OverrideArrowGlacier = new(big.Int).SetUint64(ctx.GlobalUint64(utils.OverrideArrowGlacierFlag.Name))
	}
	if ctx.GlobalIsSet(utils.OverrideTerminalTotalDifficulty.Name) {
		cfg.Eth.OverrideTerminalTotalDifficulty = new(big.Int).SetUint64(ctx.GlobalUint64(utils.OverrideTerminalTotalDifficulty.Name))
	}
<<<<<<< HEAD
	if ctx.GlobalIsSet(utils.ECBP1100Flag.Name) {
		if n := ctx.GlobalUint64(utils.ECBP1100Flag.Name); n != math.MaxUint64 {
			cfg.Eth.ECBP1100 = new(big.Int).SetUint64(n)
		}
	}
	if ctx.GlobalIsSet(utils.ECBP1100NoDisableFlag.Name) {
		if enable := ctx.GlobalBool(utils.ECBP1100NoDisableFlag.Name); enable {
			cfg.Eth.ECBP1100NoDisable = &enable
		}
	}
	backend, _ := utils.RegisterEthService(stack, &cfg.Eth)
=======
	backend, eth := utils.RegisterEthService(stack, &cfg.Eth)
	// Warn users to migrate if they have a legacy freezer format.
	if eth != nil {
		firstIdx := uint64(0)
		// Hack to speed up check for mainnet because we know
		// the first non-empty block.
		ghash := rawdb.ReadCanonicalHash(eth.ChainDb(), 0)
		if cfg.Eth.NetworkId == 1 && ghash == params.MainnetGenesisHash {
			firstIdx = 46147
		}
		isLegacy, _, err := dbHasLegacyReceipts(eth.ChainDb(), firstIdx)
		if err != nil {
			log.Error("Failed to check db for legacy receipts", "err", err)
		} else if isLegacy {
			log.Warn("Database has receipts with a legacy format. Please run `geth db freezer-migrate`.")
		}
	}
>>>>>>> 25c9b49f

	// Configure GraphQL if requested
	if ctx.GlobalIsSet(utils.GraphQLEnabledFlag.Name) {
		utils.RegisterGraphQLService(stack, backend, cfg.Node)
	}
	// Add the Ethereum Stats daemon if requested.
	if cfg.Ethstats.URL != "" {
		utils.RegisterEthStatsService(stack, backend, cfg.Ethstats.URL)
	}
	return stack, backend
}

// dumpConfig is the dumpconfig command.
func dumpConfig(ctx *cli.Context) error {
	_, cfg := makeConfigNode(ctx)
	comment := ""

	if cfg.Eth.Genesis != nil {
		cfg.Eth.Genesis = nil
		comment += "# Note: this config doesn't contain the genesis block.\n\n"
	}

	out, err := tomlSettings.Marshal(&cfg)
	if err != nil {
		return err
	}

	dump := os.Stdout
	if ctx.NArg() > 0 {
		dump, err = os.OpenFile(ctx.Args().Get(0), os.O_RDWR|os.O_CREATE|os.O_TRUNC, 0644)
		if err != nil {
			return err
		}
		defer dump.Close()
	}
	dump.WriteString(comment)
	dump.Write(out)

	return nil
}

func applyMetricConfig(ctx *cli.Context, cfg *gethConfig) {
	if ctx.GlobalIsSet(utils.MetricsEnabledFlag.Name) {
		cfg.Metrics.Enabled = ctx.GlobalBool(utils.MetricsEnabledFlag.Name)
	}
	if ctx.GlobalIsSet(utils.MetricsEnabledExpensiveFlag.Name) {
		cfg.Metrics.EnabledExpensive = ctx.GlobalBool(utils.MetricsEnabledExpensiveFlag.Name)
	}
	if ctx.GlobalIsSet(utils.MetricsHTTPFlag.Name) {
		cfg.Metrics.HTTP = ctx.GlobalString(utils.MetricsHTTPFlag.Name)
	}
	if ctx.GlobalIsSet(utils.MetricsPortFlag.Name) {
		cfg.Metrics.Port = ctx.GlobalInt(utils.MetricsPortFlag.Name)
	}
	if ctx.GlobalIsSet(utils.MetricsEnableInfluxDBFlag.Name) {
		cfg.Metrics.EnableInfluxDB = ctx.GlobalBool(utils.MetricsEnableInfluxDBFlag.Name)
	}
	if ctx.GlobalIsSet(utils.MetricsInfluxDBEndpointFlag.Name) {
		cfg.Metrics.InfluxDBEndpoint = ctx.GlobalString(utils.MetricsInfluxDBEndpointFlag.Name)
	}
	if ctx.GlobalIsSet(utils.MetricsInfluxDBDatabaseFlag.Name) {
		cfg.Metrics.InfluxDBDatabase = ctx.GlobalString(utils.MetricsInfluxDBDatabaseFlag.Name)
	}
	if ctx.GlobalIsSet(utils.MetricsInfluxDBUsernameFlag.Name) {
		cfg.Metrics.InfluxDBUsername = ctx.GlobalString(utils.MetricsInfluxDBUsernameFlag.Name)
	}
	if ctx.GlobalIsSet(utils.MetricsInfluxDBPasswordFlag.Name) {
		cfg.Metrics.InfluxDBPassword = ctx.GlobalString(utils.MetricsInfluxDBPasswordFlag.Name)
	}
	if ctx.GlobalIsSet(utils.MetricsInfluxDBTagsFlag.Name) {
		cfg.Metrics.InfluxDBTags = ctx.GlobalString(utils.MetricsInfluxDBTagsFlag.Name)
	}
	if ctx.GlobalIsSet(utils.MetricsEnableInfluxDBV2Flag.Name) {
		cfg.Metrics.EnableInfluxDBV2 = ctx.GlobalBool(utils.MetricsEnableInfluxDBV2Flag.Name)
	}
	if ctx.GlobalIsSet(utils.MetricsInfluxDBTokenFlag.Name) {
		cfg.Metrics.InfluxDBToken = ctx.GlobalString(utils.MetricsInfluxDBTokenFlag.Name)
	}
	if ctx.GlobalIsSet(utils.MetricsInfluxDBBucketFlag.Name) {
		cfg.Metrics.InfluxDBBucket = ctx.GlobalString(utils.MetricsInfluxDBBucketFlag.Name)
	}
	if ctx.GlobalIsSet(utils.MetricsInfluxDBOrganizationFlag.Name) {
		cfg.Metrics.InfluxDBOrganization = ctx.GlobalString(utils.MetricsInfluxDBOrganizationFlag.Name)
	}
}

func deprecated(field string) bool {
	return false
}

func setAccountManagerBackends(stack *node.Node) error {
	conf := stack.Config()
	am := stack.AccountManager()
	keydir := stack.KeyStoreDir()
	scryptN := keystore.StandardScryptN
	scryptP := keystore.StandardScryptP
	if conf.UseLightweightKDF {
		scryptN = keystore.LightScryptN
		scryptP = keystore.LightScryptP
	}

	// Assemble the supported backends
	if len(conf.ExternalSigner) > 0 {
		log.Info("Using external signer", "url", conf.ExternalSigner)
		if extapi, err := external.NewExternalBackend(conf.ExternalSigner); err == nil {
			am.AddBackend(extapi)
			return nil
		} else {
			return fmt.Errorf("error connecting to external signer: %v", err)
		}
	}

	// For now, we're using EITHER external signer OR local signers.
	// If/when we implement some form of lockfile for USB and keystore wallets,
	// we can have both, but it's very confusing for the user to see the same
	// accounts in both externally and locally, plus very racey.
	am.AddBackend(keystore.NewKeyStore(keydir, scryptN, scryptP))
	if conf.USB {
		// Start a USB hub for Ledger hardware wallets
		if ledgerhub, err := usbwallet.NewLedgerHub(); err != nil {
			log.Warn(fmt.Sprintf("Failed to start Ledger hub, disabling: %v", err))
		} else {
			am.AddBackend(ledgerhub)
		}
		// Start a USB hub for Trezor hardware wallets (HID version)
		if trezorhub, err := usbwallet.NewTrezorHubWithHID(); err != nil {
			log.Warn(fmt.Sprintf("Failed to start HID Trezor hub, disabling: %v", err))
		} else {
			am.AddBackend(trezorhub)
		}
		// Start a USB hub for Trezor hardware wallets (WebUSB version)
		if trezorhub, err := usbwallet.NewTrezorHubWithWebUSB(); err != nil {
			log.Warn(fmt.Sprintf("Failed to start WebUSB Trezor hub, disabling: %v", err))
		} else {
			am.AddBackend(trezorhub)
		}
	}
	if len(conf.SmartCardDaemonPath) > 0 {
		// Start a smart card hub
		if schub, err := scwallet.NewHub(conf.SmartCardDaemonPath, scwallet.Scheme, keydir); err != nil {
			log.Warn(fmt.Sprintf("Failed to start smart card hub, disabling: %v", err))
		} else {
			am.AddBackend(schub)
		}
	}

	return nil
}<|MERGE_RESOLUTION|>--- conflicted
+++ resolved
@@ -110,7 +110,7 @@
 
 func defaultNodeConfig() node.Config {
 	cfg := node.DefaultConfig
-	cfg.Name = databaseIdentifier
+	cfg.Name = databaseIdentifier // TODO/meowsbits: double check
 	cfg.Version = params.VersionWithCommit(gitCommit, gitDate)
 	cfg.HTTPModules = append(cfg.HTTPModules, "eth")
 	cfg.WSModules = append(cfg.WSModules, "eth")
@@ -168,7 +168,6 @@
 	if ctx.GlobalIsSet(utils.OverrideTerminalTotalDifficulty.Name) {
 		cfg.Eth.OverrideTerminalTotalDifficulty = new(big.Int).SetUint64(ctx.GlobalUint64(utils.OverrideTerminalTotalDifficulty.Name))
 	}
-<<<<<<< HEAD
 	if ctx.GlobalIsSet(utils.ECBP1100Flag.Name) {
 		if n := ctx.GlobalUint64(utils.ECBP1100Flag.Name); n != math.MaxUint64 {
 			cfg.Eth.ECBP1100 = new(big.Int).SetUint64(n)
@@ -179,8 +178,6 @@
 			cfg.Eth.ECBP1100NoDisable = &enable
 		}
 	}
-	backend, _ := utils.RegisterEthService(stack, &cfg.Eth)
-=======
 	backend, eth := utils.RegisterEthService(stack, &cfg.Eth)
 	// Warn users to migrate if they have a legacy freezer format.
 	if eth != nil {
@@ -198,7 +195,6 @@
 			log.Warn("Database has receipts with a legacy format. Please run `geth db freezer-migrate`.")
 		}
 	}
->>>>>>> 25c9b49f
 
 	// Configure GraphQL if requested
 	if ctx.GlobalIsSet(utils.GraphQLEnabledFlag.Name) {
@@ -286,7 +282,14 @@
 }
 
 func deprecated(field string) bool {
-	return false
+	switch field {
+	case "ethconfig.Config.EVMInterpreter":
+		return true
+	case "ethconfig.Config.EWASMInterpreter":
+		return true
+	default:
+		return false
+	}
 }
 
 func setAccountManagerBackends(stack *node.Node) error {
