// Copyright 2016 The go-ethereum Authors
// This file is part of go-ethereum.
//
// go-ethereum is free software: you can redistribute it and/or modify
// it under the terms of the GNU General Public License as published by
// the Free Software Foundation, either version 3 of the License, or
// (at your option) any later version.
//
// go-ethereum is distributed in the hope that it will be useful,
// but WITHOUT ANY WARRANTY; without even the implied warranty of
// MERCHANTABILITY or FITNESS FOR A PARTICULAR PURPOSE. See the
// GNU General Public License for more details.
//
// You should have received a copy of the GNU General Public License
// along with go-ethereum. If not, see <http://www.gnu.org/licenses/>.

package main

import (
	"fmt"
	"os"
	"runtime"
	"strconv"
	"strings"

	"github.com/ethereum/go-ethereum/cmd/utils"
	"github.com/ethereum/go-ethereum/consensus/ethash"
	"github.com/ethereum/go-ethereum/eth"
	"github.com/ethereum/go-ethereum/params"
	"gopkg.in/urfave/cli.v1"
)

var (
	makecacheCommand = cli.Command{
		Action:    utils.MigrateFlags(makecache),
		Name:      "makecache",
		Usage:     "Generate ethash verification cache (for testing)",
		ArgsUsage: "<blockNum> <outputDir>",
		Category:  "MISCELLANEOUS COMMANDS",
		Description: `
The makecache command generates an ethash cache in <outputDir>.

This command exists to support the system testing project.
Regular users do not need to execute it.
`,
	}
	makedagCommand = cli.Command{
		Action:    utils.MigrateFlags(makedag),
		Name:      "makedag",
		Usage:     "Generate ethash mining DAG (for testing)",
		ArgsUsage: "<blockNum> <outputDir>",
		Category:  "MISCELLANEOUS COMMANDS",
		Description: `
The makedag command generates an ethash DAG in <outputDir>.

This command exists to support the system testing project.
Regular users do not need to execute it.
`,
	}
	versionCommand = cli.Command{
		Action:    utils.MigrateFlags(version),
		Name:      "version",
		Usage:     "Print version numbers",
		ArgsUsage: " ",
		Category:  "MISCELLANEOUS COMMANDS",
		Description: `
The output of this command is supposed to be machine-readable.
`,
	}
	licenseCommand = cli.Command{
		Action:    utils.MigrateFlags(license),
		Name:      "license",
		Usage:     "Display license information",
		ArgsUsage: " ",
		Category:  "MISCELLANEOUS COMMANDS",
	}
)

// makecache generates an ethash verification cache into the provided folder.
func makecache(ctx *cli.Context) error {
	args := ctx.Args()
	if len(args) != 2 {
		utils.Fatalf(`Usage: geth makecache <block number> <outputdir>`)
	}
	block, err := strconv.ParseUint(args[0], 0, 64)
	if err != nil {
		utils.Fatalf("Invalid block number: %v", err)
	}
	ethash.MakeCache(block, args[1])

	return nil
}

// makedag generates an ethash mining DAG into the provided folder.
func makedag(ctx *cli.Context) error {
	args := ctx.Args()
	if len(args) != 2 {
		utils.Fatalf(`Usage: geth makedag <block number> <outputdir>`)
	}
	block, err := strconv.ParseUint(args[0], 0, 64)
	if err != nil {
		utils.Fatalf("Invalid block number: %v", err)
	}
	ethash.MakeDataset(block, args[1])

	return nil
}

func version(ctx *cli.Context) error {
	versionClientIdentifier := clientIdentifier
	if params.VersionName != "" {
		versionClientIdentifier = params.VersionName
	}
	fmt.Println(strings.Title(versionClientIdentifier))
	fmt.Println("Version:", params.VersionWithMeta)
	if gitCommit != "" {
		fmt.Println("Git Commit:", gitCommit)
	}
	if gitDate != "" {
		fmt.Println("Git Commit Date:", gitDate)
	}
	fmt.Println("Architecture:", runtime.GOARCH)
	fmt.Println("Protocol Versions:", eth.ProtocolVersions)
<<<<<<< HEAD
	fmt.Println("Network Id:", func(ctx *cli.Context) uint64 {
		if ctx.GlobalIsSet(utils.NetworkIdFlag.Name) {
			return ctx.GlobalUint64(utils.NetworkIdFlag.Name)
		}
		// FIXME: This should be --chain aware.
		// FIXME: The existence of this field (following) should be removed.
		return eth.DefaultConfig.NetworkId
	}(ctx))
=======
>>>>>>> 01744997
	fmt.Println("Go Version:", runtime.Version())
	fmt.Println("Operating System:", runtime.GOOS)
	fmt.Printf("GOPATH=%s\n", os.Getenv("GOPATH"))
	fmt.Printf("GOROOT=%s\n", runtime.GOROOT())
	return nil
}

func license(_ *cli.Context) error {
	fmt.Println(`Geth is free software: you can redistribute it and/or modify
it under the terms of the GNU General Public License as published by
the Free Software Foundation, either version 3 of the License, or
(at your option) any later version.

Geth is distributed in the hope that it will be useful,
but WITHOUT ANY WARRANTY; without even the implied warranty of
MERCHANTABILITY or FITNESS FOR A PARTICULAR PURPOSE. See the
GNU General Public License for more details.

You should have received a copy of the GNU General Public License
along with geth. If not, see <http://www.gnu.org/licenses/>.`)
	return nil
}<|MERGE_RESOLUTION|>--- conflicted
+++ resolved
@@ -121,17 +121,6 @@
 	}
 	fmt.Println("Architecture:", runtime.GOARCH)
 	fmt.Println("Protocol Versions:", eth.ProtocolVersions)
-<<<<<<< HEAD
-	fmt.Println("Network Id:", func(ctx *cli.Context) uint64 {
-		if ctx.GlobalIsSet(utils.NetworkIdFlag.Name) {
-			return ctx.GlobalUint64(utils.NetworkIdFlag.Name)
-		}
-		// FIXME: This should be --chain aware.
-		// FIXME: The existence of this field (following) should be removed.
-		return eth.DefaultConfig.NetworkId
-	}(ctx))
-=======
->>>>>>> 01744997
 	fmt.Println("Go Version:", runtime.Version())
 	fmt.Println("Operating System:", runtime.GOOS)
 	fmt.Printf("GOPATH=%s\n", os.Getenv("GOPATH"))
