--- conflicted
+++ resolved
@@ -130,15 +130,11 @@
 		old, exists := existing[path]
 		if !exists {
 			// Entry is unknown, push a new one to Cloudflare.
+			log.Info(fmt.Sprintf("Creating %s = %q", path, val))
 			ttl := rootTTL
 			if path != name {
-<<<<<<< HEAD
-				ttl = treeNodeTTL // Max TTL permitted by Cloudflare
-=======
 				ttl = treeNodeTTLCloudflare // Max TTL permitted by Cloudflare
->>>>>>> 67109427
 			}
-			log.Info(fmt.Sprintf("Creating %s = %q", path, val), "ttl", ttl)
 			record := cloudflare.DNSRecord{Type: "TXT", Name: path, Content: val, TTL: ttl}
 			_, err = c.CreateDNSRecord(context.Background(), c.zoneID, record)
 		} else if old.Content != val {
