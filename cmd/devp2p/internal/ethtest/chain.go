// Copyright 2020 The go-ethereum Authors
// This file is part of the go-ethereum library.
//
// The go-ethereum library is free software: you can redistribute it and/or modify
// it under the terms of the GNU Lesser General Public License as published by
// the Free Software Foundation, either version 3 of the License, or
// (at your option) any later version.
//
// The go-ethereum library is distributed in the hope that it will be useful,
// but WITHOUT ANY WARRANTY; without even the implied warranty of
// MERCHANTABILITY or FITNESS FOR A PARTICULAR PURPOSE. See the
// GNU Lesser General Public License for more details.
//
// You should have received a copy of the GNU Lesser General Public License
// along with the go-ethereum library. If not, see <http://www.gnu.org/licenses/>.

package ethtest

import (
	"compress/gzip"
	"encoding/json"
	"fmt"
	"io"
	"io/ioutil"
	"math/big"
	"os"
	"strings"

	"github.com/ethereum/go-ethereum/core"
	"github.com/ethereum/go-ethereum/core/forkid"
	"github.com/ethereum/go-ethereum/core/types"
	"github.com/ethereum/go-ethereum/params/types/ctypes"
	"github.com/ethereum/go-ethereum/params/types/genesisT"
	"github.com/ethereum/go-ethereum/rlp"
)

type Chain struct {
	genesis     core.Genesis
	blocks      []*types.Block
	chainConfig ctypes.ChainConfigurator
}

func (c *Chain) WriteTo(writer io.Writer) error {
	for _, block := range c.blocks {
		if err := rlp.Encode(writer, block); err != nil {
			return err
		}
	}

	return nil
}

// Len returns the length of the chain.
func (c *Chain) Len() int {
	return len(c.blocks)
}

// TD calculates the total difficulty of the chain.
func (c *Chain) TD(height int) *big.Int { // TODO later on channge scheme so that the height is included in range
	sum := big.NewInt(0)
	for _, block := range c.blocks[:height] {
		sum.Add(sum, block.Difficulty())
	}
	return sum
}

// ForkID gets the fork id of the chain.
func (c *Chain) ForkID() forkid.ID {
	return forkid.NewID(c.chainConfig, c.blocks[0].Hash(), uint64(c.Len()))
}

// Shorten returns a copy chain of a desired height from the imported
func (c *Chain) Shorten(height int) *Chain {
	blocks := make([]*types.Block, height)
	copy(blocks, c.blocks[:height])

	config := c.chainConfig
	return &Chain{
		blocks:      blocks,
		chainConfig: config,
	}
}

// Head returns the chain head.
func (c *Chain) Head() *types.Block {
	return c.blocks[c.Len()-1]
}

func (c *Chain) GetHeaders(req GetBlockHeaders) (BlockHeaders, error) {
	if req.Amount < 1 {
		return nil, fmt.Errorf("no block headers requested")
	}

	headers := make(BlockHeaders, req.Amount)
	var blockNumber uint64

	// range over blocks to check if our chain has the requested header
	for _, block := range c.blocks {
		if block.Hash() == req.Origin.Hash || block.Number().Uint64() == req.Origin.Number {
			headers[0] = block.Header()
			blockNumber = block.Number().Uint64()
		}
	}
	if headers[0] == nil {
		return nil, fmt.Errorf("no headers found for given origin number %v, hash %v", req.Origin.Number, req.Origin.Hash)
	}

	if req.Reverse {
		for i := 1; i < int(req.Amount); i++ {
			blockNumber -= (1 - req.Skip)
			headers[i] = c.blocks[blockNumber].Header()

		}

		return headers, nil
	}

	for i := 1; i < int(req.Amount); i++ {
		blockNumber += (1 + req.Skip)
		headers[i] = c.blocks[blockNumber].Header()
	}

	return headers, nil
}

// loadChain takes the given chain.rlp file, and decodes and returns
// the blocks from the file.
func loadChain(chainfile string, genesis string) (*Chain, error) {
	gen, err := loadGenesis(genesis)
	if err != nil {
		return nil, err
	}
<<<<<<< HEAD
	var gen genesisT.Genesis
=======
	gblock := gen.ToBlock(nil)

	blocks, err := blocksFromFile(chainfile, gblock)
	if err != nil {
		return nil, err
	}

	c := &Chain{genesis: gen, blocks: blocks, chainConfig: gen.Config}
	return c, nil
}

func loadGenesis(genesisFile string) (core.Genesis, error) {
	chainConfig, err := ioutil.ReadFile(genesisFile)
	if err != nil {
		return core.Genesis{}, err
	}
	var gen core.Genesis
>>>>>>> 991384a7
	if err := json.Unmarshal(chainConfig, &gen); err != nil {
		return core.Genesis{}, err
	}
<<<<<<< HEAD
	gblock := core.GenesisToBlock(&gen, nil)
=======
	return gen, nil
}
>>>>>>> 991384a7

func blocksFromFile(chainfile string, gblock *types.Block) ([]*types.Block, error) {
	// Load chain.rlp.
	fh, err := os.Open(chainfile)
	if err != nil {
		return nil, err
	}
	defer fh.Close()
	var reader io.Reader = fh
	if strings.HasSuffix(chainfile, ".gz") {
		if reader, err = gzip.NewReader(reader); err != nil {
			return nil, err
		}
	}
	stream := rlp.NewStream(reader, 0)
	var blocks = make([]*types.Block, 1)
	blocks[0] = gblock
	for i := 0; ; i++ {
		var b types.Block
		if err := stream.Decode(&b); err == io.EOF {
			break
		} else if err != nil {
			return nil, fmt.Errorf("at block index %d: %v", i, err)
		}
		if b.NumberU64() != uint64(i+1) {
			return nil, fmt.Errorf("block at index %d has wrong number %d", i, b.NumberU64())
		}
		blocks = append(blocks, &b)
	}
	return blocks, nil
}<|MERGE_RESOLUTION|>--- conflicted
+++ resolved
@@ -35,7 +35,7 @@
 )
 
 type Chain struct {
-	genesis     core.Genesis
+	genesis     genesisT.Genesis
 	blocks      []*types.Block
 	chainConfig ctypes.ChainConfigurator
 }
@@ -130,10 +130,7 @@
 	if err != nil {
 		return nil, err
 	}
-<<<<<<< HEAD
-	var gen genesisT.Genesis
-=======
-	gblock := gen.ToBlock(nil)
+	gblock := core.GenesisToBlock(&gen, nil)
 
 	blocks, err := blocksFromFile(chainfile, gblock)
 	if err != nil {
@@ -144,22 +141,17 @@
 	return c, nil
 }
 
-func loadGenesis(genesisFile string) (core.Genesis, error) {
+func loadGenesis(genesisFile string) (genesisT.Genesis, error) {
 	chainConfig, err := ioutil.ReadFile(genesisFile)
 	if err != nil {
-		return core.Genesis{}, err
+		return genesisT.Genesis{}, err
 	}
-	var gen core.Genesis
->>>>>>> 991384a7
+	var gen genesisT.Genesis
 	if err := json.Unmarshal(chainConfig, &gen); err != nil {
-		return core.Genesis{}, err
+		return genesisT.Genesis{}, err
 	}
-<<<<<<< HEAD
-	gblock := core.GenesisToBlock(&gen, nil)
-=======
 	return gen, nil
 }
->>>>>>> 991384a7
 
 func blocksFromFile(chainfile string, gblock *types.Block) ([]*types.Block, error) {
 	// Load chain.rlp.
