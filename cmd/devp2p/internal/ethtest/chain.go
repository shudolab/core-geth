--- conflicted
+++ resolved
@@ -152,13 +152,8 @@
 	return c, nil
 }
 
-<<<<<<< HEAD
 func loadGenesis(genesisFile string) (genesisT.Genesis, error) {
-	chainConfig, err := ioutil.ReadFile(genesisFile)
-=======
-func loadGenesis(genesisFile string) (core.Genesis, error) {
 	chainConfig, err := os.ReadFile(genesisFile)
->>>>>>> de23cf91
 	if err != nil {
 		return genesisT.Genesis{}, err
 	}
