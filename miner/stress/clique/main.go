// Copyright 2018 The go-ethereum Authors
// This file is part of the go-ethereum library.
//
// The go-ethereum library is free software: you can redistribute it and/or modify
// it under the terms of the GNU Lesser General Public License as published by
// the Free Software Foundation, either version 3 of the License, or
// (at your option) any later version.
//
// The go-ethereum library is distributed in the hope that it will be useful,
// but WITHOUT ANY WARRANTY; without even the implied warranty of
// MERCHANTABILITY or FITNESS FOR A PARTICULAR PURPOSE. See the
// GNU Lesser General Public License for more details.
//
// You should have received a copy of the GNU Lesser General Public License
// along with the go-ethereum library. If not, see <http://www.gnu.org/licenses/>.

// This file contains a miner stress test based on the Clique consensus engine.
package main

import (
	"bytes"
	"crypto/ecdsa"
	"math/big"
	"math/rand"
	"os"
	"os/signal"
	"time"

	"github.com/ethereum/go-ethereum/accounts/keystore"
	"github.com/ethereum/go-ethereum/common"
	"github.com/ethereum/go-ethereum/common/fdlimit"
	"github.com/ethereum/go-ethereum/core/txpool/legacypool"
	"github.com/ethereum/go-ethereum/core/types"
	"github.com/ethereum/go-ethereum/crypto"
	"github.com/ethereum/go-ethereum/eth"
	"github.com/ethereum/go-ethereum/eth/downloader"
	"github.com/ethereum/go-ethereum/eth/ethconfig"
	"github.com/ethereum/go-ethereum/log"
	"github.com/ethereum/go-ethereum/miner"
	"github.com/ethereum/go-ethereum/node"
	"github.com/ethereum/go-ethereum/p2p"
	"github.com/ethereum/go-ethereum/p2p/enode"
	"github.com/ethereum/go-ethereum/params"
	"github.com/ethereum/go-ethereum/params/types/genesisT"
)

func main() {
	log.SetDefault(log.NewLogger(log.NewTerminalHandlerWithLevel(os.Stderr, log.LevelInfo, true)))
	fdlimit.Raise(2048)

	// Generate a batch of accounts to seal and fund with
	faucets := make([]*ecdsa.PrivateKey, 128)
	for i := 0; i < len(faucets); i++ {
		faucets[i], _ = crypto.GenerateKey()
	}
	sealers := make([]*ecdsa.PrivateKey, 4)
	for i := 0; i < len(sealers); i++ {
		sealers[i], _ = crypto.GenerateKey()
	}
	// Create a Clique network based off of the Sepolia config
	genesis := makeGenesis(faucets, sealers)

	// Handle interrupts.
	interruptCh := make(chan os.Signal, 5)
	signal.Notify(interruptCh, os.Interrupt)

	var (
		stacks []*node.Node
		nodes  []*eth.Ethereum
		enodes []*enode.Node
	)
	for _, sealer := range sealers {
		// Start the node and wait until it's up
		stack, ethBackend, err := makeSealer(genesis)
		if err != nil {
			panic(err)
		}
		defer stack.Close()

		for stack.Server().NodeInfo().Ports.Listener == 0 {
			time.Sleep(250 * time.Millisecond)
		}
		// Connect the node to all the previous ones
		for _, n := range enodes {
			stack.Server().AddPeer(n)
		}
		// Start tracking the node and its enode
		stacks = append(stacks, stack)
		nodes = append(nodes, ethBackend)
		enodes = append(enodes, stack.Server().Self())

		// Inject the signer key and start sealing with it
		ks := keystore.NewKeyStore(stack.KeyStoreDir(), keystore.LightScryptN, keystore.LightScryptP)
		signer, err := ks.ImportECDSA(sealer, "")
		if err != nil {
			panic(err)
		}
		if err := ks.Unlock(signer, ""); err != nil {
			panic(err)
		}
		stack.AccountManager().AddBackend(ks)
	}

	// Iterate over all the nodes and start signing on them
	time.Sleep(3 * time.Second)
	for _, node := range nodes {
		if err := node.StartMining(1); err != nil {
			panic(err)
		}
	}
	time.Sleep(3 * time.Second)

	// Start injecting transactions from the faucet like crazy
	nonces := make([]uint64, len(faucets))
	for {
		// Stop when interrupted.
		select {
		case <-interruptCh:
			for _, node := range stacks {
				node.Close()
			}
			return
		default:
		}

		// Pick a random signer node
		index := rand.Intn(len(faucets))
		backend := nodes[index%len(nodes)]

		// Create a self transaction and inject into the pool
		tx, err := types.SignTx(types.NewTransaction(nonces[index], crypto.PubkeyToAddress(faucets[index].PublicKey), new(big.Int), 21000, big.NewInt(100000000000), nil), types.HomesteadSigner{}, faucets[index])
		if err != nil {
			panic(err)
		}
		if err := backend.TxPool().Add([]*types.Transaction{tx}, true, false); err != nil {
			panic(err)
		}
		nonces[index]++

		// Wait if we're too saturated
		if pend, _ := backend.TxPool().Stats(); pend > 2048 {
			time.Sleep(100 * time.Millisecond)
		}
	}
}

// makeGenesis creates a custom Clique genesis block based on some pre-defined
// signer and faucet accounts.
func makeGenesis(faucets []*ecdsa.PrivateKey, sealers []*ecdsa.PrivateKey) *genesisT.Genesis {
	// Create a Clique network based off of the Sepolia config
	genesis := params.DefaultSepoliaGenesisBlock()
	genesis.GasLimit = 25000000

	genesis.SetChainID(big.NewInt(18))
	genesis.SetCliquePeriod(1)
	// genesis.Config.EIP150Hash = common.Hash{}

<<<<<<< HEAD
	genesis.Alloc = genesisT.GenesisAlloc{}
	for _, faucet := range faucets {
		genesis.Alloc[crypto.PubkeyToAddress(faucet.PublicKey)] = genesisT.GenesisAccount{
=======
	genesis.Alloc = types.GenesisAlloc{}
	for _, faucet := range faucets {
		genesis.Alloc[crypto.PubkeyToAddress(faucet.PublicKey)] = types.Account{
>>>>>>> 7f131dcb
			Balance: new(big.Int).Exp(big.NewInt(2), big.NewInt(128), nil),
		}
	}
	// Sort the signers and embed into the extra-data section
	signers := make([]common.Address, len(sealers))
	for i, sealer := range sealers {
		signers[i] = crypto.PubkeyToAddress(sealer.PublicKey)
	}
	for i := 0; i < len(signers); i++ {
		for j := i + 1; j < len(signers); j++ {
			if bytes.Compare(signers[i][:], signers[j][:]) > 0 {
				signers[i], signers[j] = signers[j], signers[i]
			}
		}
	}
	genesis.ExtraData = make([]byte, 32+len(signers)*common.AddressLength+65)
	for i, signer := range signers {
		copy(genesis.ExtraData[32+i*common.AddressLength:], signer[:])
	}
	// Return the genesis block for initialization
	return genesis
}

func makeSealer(genesis *genesisT.Genesis) (*node.Node, *eth.Ethereum, error) {
	// Define the basic configurations for the Ethereum node
	datadir, _ := os.MkdirTemp("", "")

	config := &node.Config{
		Name:    "geth",
		Version: params.Version,
		DataDir: datadir,
		P2P: p2p.Config{
			ListenAddr:  "0.0.0.0:0",
			NoDiscovery: true,
			MaxPeers:    25,
		},
	}
	// Start the node and configure a full Ethereum node on it
	stack, err := node.New(config)
	if err != nil {
		return nil, nil, err
	}
	// Create and register the backend
	ethBackend, err := eth.New(stack, &ethconfig.Config{
		Genesis:         genesis,
		NetworkId:       genesis.Config.GetChainID().Uint64(),
		SyncMode:        downloader.FullSync,
		DatabaseCache:   256,
		DatabaseHandles: 256,
		TxPool:          legacypool.DefaultConfig,
		GPO:             ethconfig.Defaults.GPO,
		Miner: miner.Config{
			GasCeil:  genesis.GasLimit * 11 / 10,
			GasPrice: big.NewInt(1),
			Recommit: time.Second,
		},
	})
	if err != nil {
		return nil, nil, err
	}

	err = stack.Start()
	return stack, ethBackend, err
}<|MERGE_RESOLUTION|>--- conflicted
+++ resolved
@@ -155,15 +155,9 @@
 	genesis.SetCliquePeriod(1)
 	// genesis.Config.EIP150Hash = common.Hash{}
 
-<<<<<<< HEAD
 	genesis.Alloc = genesisT.GenesisAlloc{}
 	for _, faucet := range faucets {
 		genesis.Alloc[crypto.PubkeyToAddress(faucet.PublicKey)] = genesisT.GenesisAccount{
-=======
-	genesis.Alloc = types.GenesisAlloc{}
-	for _, faucet := range faucets {
-		genesis.Alloc[crypto.PubkeyToAddress(faucet.PublicKey)] = types.Account{
->>>>>>> 7f131dcb
 			Balance: new(big.Int).Exp(big.NewInt(2), big.NewInt(128), nil),
 		}
 	}
