// Copyright 2016 The go-ethereum Authors
// This file is part of the go-ethereum library.
//
// The go-ethereum library is free software: you can redistribute it and/or modify
// it under the terms of the GNU Lesser General Public License as published by
// the Free Software Foundation, either version 3 of the License, or
// (at your option) any later version.
//
// The go-ethereum library is distributed in the hope that it will be useful,
// but WITHOUT ANY WARRANTY; without even the implied warranty of
// MERCHANTABILITY or FITNESS FOR A PARTICULAR PURPOSE. See the
// GNU Lesser General Public License for more details.
//
// You should have received a copy of the GNU Lesser General Public License
// along with the go-ethereum library. If not, see <http://www.gnu.org/licenses/>.

package light

import (
	"context"
	"math"
	"math/big"
	"testing"
	"time"

	"github.com/ethereum/go-ethereum/common"
	"github.com/ethereum/go-ethereum/consensus/ethash"
	"github.com/ethereum/go-ethereum/core"
	"github.com/ethereum/go-ethereum/core/rawdb"
	"github.com/ethereum/go-ethereum/core/types"
	"github.com/ethereum/go-ethereum/core/vm"
	"github.com/ethereum/go-ethereum/params"
	"github.com/ethereum/go-ethereum/params/types/genesisT"
	"github.com/ethereum/go-ethereum/params/vars"
)

type testTxRelay struct {
	send, discard, mined chan int
}

func (r *testTxRelay) Send(txs types.Transactions) {
	r.send <- len(txs)
}

func (r *testTxRelay) NewHead(head common.Hash, mined []common.Hash, rollback []common.Hash) {
	m := len(mined)
	if m != 0 {
		r.mined <- m
	}
}

func (r *testTxRelay) Discard(hashes []common.Hash) {
	r.discard <- len(hashes)
}

const poolTestTxsN = 1000
const poolTestBlocksN = 100

// test tx 0..n-1
var testTxSet [poolTestTxsN]*types.Transaction

// txs sent before block i
func sentTx(i int) int {
	return int(math.Pow(float64(i)/float64(poolTestBlocksN), 0.9) * poolTestTxsN)
}

// txs included in block i or before that (minedTx(i) <= sentTx(i))
func minedTx(i int) int {
	return int(math.Pow(float64(i)/float64(poolTestBlocksN), 1.1) * poolTestTxsN)
}

func txPoolTestChainGen(i int, block *core.BlockGen) {
	s := minedTx(i)
	e := minedTx(i + 1)
	for i := s; i < e; i++ {
		block.AddTx(testTxSet[i])
	}
}

func TestTxPool(t *testing.T) {
	for i := range testTxSet {
		testTxSet[i], _ = types.SignTx(types.NewTransaction(uint64(i), acc1Addr, big.NewInt(10000), vars.TxGas, big.NewInt(vars.InitialBaseFee), nil), types.HomesteadSigner{}, testBankKey)
	}

	var (
<<<<<<< HEAD
		sdb     = rawdb.NewMemoryDatabase()
		ldb     = rawdb.NewMemoryDatabase()
		gspec   = genesisT.Genesis{Alloc: genesisT.GenesisAlloc{testBankAddress: {Balance: testBankFunds}}, BaseFee: big.NewInt(vars.InitialBaseFee)}
		genesis = core.MustCommitGenesis(sdb, &gspec)
	)
	core.MustCommitGenesis(ldb, &gspec)
	// Assemble the test environment
	blockchain, _ := core.NewBlockChain(sdb, nil, params.TestChainConfig, ethash.NewFullFaker(), vm.Config{}, nil, nil)
	gchain, _ := core.GenerateChain(params.TestChainConfig, genesis, ethash.NewFaker(), sdb, poolTestBlocksN, txPoolTestChainGen)
=======
		sdb   = rawdb.NewMemoryDatabase()
		ldb   = rawdb.NewMemoryDatabase()
		gspec = &core.Genesis{
			Config:  params.TestChainConfig,
			Alloc:   core.GenesisAlloc{testBankAddress: {Balance: testBankFunds}},
			BaseFee: big.NewInt(params.InitialBaseFee),
		}
	)
	// Assemble the test environment
	blockchain, _ := core.NewBlockChain(sdb, nil, gspec, nil, ethash.NewFullFaker(), vm.Config{}, nil, nil)
	_, gchain, _ := core.GenerateChainWithGenesis(gspec, ethash.NewFaker(), poolTestBlocks, txPoolTestChainGen)
>>>>>>> 18b641b0
	if _, err := blockchain.InsertChain(gchain); err != nil {
		panic(err)
	}

	gspec.MustCommit(ldb)
	odr := &testOdr{sdb: sdb, ldb: ldb, serverState: blockchain.StateCache(), indexerConfig: TestClientIndexerConfig}
	relay := &testTxRelay{
		send:    make(chan int, 1),
		discard: make(chan int, 1),
		mined:   make(chan int, 1),
	}
	lightchain, _ := NewLightChain(odr, params.TestChainConfig, ethash.NewFullFaker(), nil)
	txPermanent = 50
	pool := NewTxPool(params.TestChainConfig, lightchain, relay)
	ctx, cancel := context.WithTimeout(context.Background(), 1*time.Second)
	defer cancel()

	for ii, block := range gchain {
		i := ii + 1
		s := sentTx(i - 1)
		e := sentTx(i)
		for i := s; i < e; i++ {
			pool.Add(ctx, testTxSet[i])
			got := <-relay.send
			exp := 1
			if got != exp {
				t.Errorf("relay.Send expected len = %d, got %d", exp, got)
			}
		}

		// core-geth
		if ii == len(gchain)/4 {
			// Fuck up pool head
			// This is an edge case that I'm not sure could really happen (hopefully not),
			// but checking anyways. Call it sanity.
			t.Log("Setting pool head to empty hash")
			pool.head = common.Hash{}
		}

		// core-geth
		if ii == len(gchain)/2 {
			// Attempt to insert a nil header into the headerchain
			// NOTE(ia)
			t.Log("Inserting nil header into header chain")
			if _, err := lightchain.InsertHeaderChain([]*types.Header{nil}, 1); err == nil {
				t.Fatal("insert nil header error should not be errorless")
			}
		}

		// core-geth
		if ii == len(gchain)/4*3 {
			var h *types.Header
			t.Log("Setting pool head to a nil header", h.Hash().Hex())
			pool.setNewHead(h)
		}

		if _, err := lightchain.InsertHeaderChain([]*types.Header{block.Header()}, 1); err != nil {
			t.Fatal(err)
		}

		got := <-relay.mined
		exp := minedTx(i) - minedTx(i-1)
		if got != exp {
			t.Errorf("relay.NewHead expected len(mined) = %d, got %d", exp, got)
		}

		exp = 0
		if i > int(txPermanent)+1 {
			exp = minedTx(i-int(txPermanent)-1) - minedTx(i-int(txPermanent)-2)
		}
		if exp != 0 {
			got = <-relay.discard
			if got != exp {
				t.Errorf("relay.Discard expected len = %d, got %d", exp, got)
			}
		}
	}
}<|MERGE_RESOLUTION|>--- conflicted
+++ resolved
@@ -83,34 +83,22 @@
 	}
 
 	var (
-<<<<<<< HEAD
 		sdb     = rawdb.NewMemoryDatabase()
 		ldb     = rawdb.NewMemoryDatabase()
-		gspec   = genesisT.Genesis{Alloc: genesisT.GenesisAlloc{testBankAddress: {Balance: testBankFunds}}, BaseFee: big.NewInt(vars.InitialBaseFee)}
-		genesis = core.MustCommitGenesis(sdb, &gspec)
-	)
-	core.MustCommitGenesis(ldb, &gspec)
-	// Assemble the test environment
-	blockchain, _ := core.NewBlockChain(sdb, nil, params.TestChainConfig, ethash.NewFullFaker(), vm.Config{}, nil, nil)
-	gchain, _ := core.GenerateChain(params.TestChainConfig, genesis, ethash.NewFaker(), sdb, poolTestBlocksN, txPoolTestChainGen)
-=======
-		sdb   = rawdb.NewMemoryDatabase()
-		ldb   = rawdb.NewMemoryDatabase()
-		gspec = &core.Genesis{
+		gspec = &genesisT.Genesis{
 			Config:  params.TestChainConfig,
-			Alloc:   core.GenesisAlloc{testBankAddress: {Balance: testBankFunds}},
-			BaseFee: big.NewInt(params.InitialBaseFee),
+			Alloc:   genesisT.GenesisAlloc{testBankAddress: {Balance: testBankFunds}},
+			BaseFee: big.NewInt(vars.InitialBaseFee),
 		}
 	)
 	// Assemble the test environment
 	blockchain, _ := core.NewBlockChain(sdb, nil, gspec, nil, ethash.NewFullFaker(), vm.Config{}, nil, nil)
 	_, gchain, _ := core.GenerateChainWithGenesis(gspec, ethash.NewFaker(), poolTestBlocks, txPoolTestChainGen)
->>>>>>> 18b641b0
 	if _, err := blockchain.InsertChain(gchain); err != nil {
 		panic(err)
 	}
 
-	gspec.MustCommit(ldb)
+	core.MustCommitGenesis(ldb, gspec)
 	odr := &testOdr{sdb: sdb, ldb: ldb, serverState: blockchain.StateCache(), indexerConfig: TestClientIndexerConfig}
 	relay := &testTxRelay{
 		send:    make(chan int, 1),
