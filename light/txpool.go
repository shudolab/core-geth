--- conflicted
+++ resolved
@@ -335,15 +335,10 @@
 
 	// Update fork indicator by next pending block number
 	next := new(big.Int).Add(head.Number, big.NewInt(1))
-<<<<<<< HEAD
 
 	pool.eip2028f = pool.config.IsEnabled(pool.config.GetEIP2028Transition, next)
 	pool.eip2718 = pool.config.IsEnabled(pool.config.GetEIP2718Transition, next)
-=======
-	pool.istanbul = pool.config.IsIstanbul(next)
-	pool.eip2718 = pool.config.IsBerlin(next)
-	pool.shanghai = pool.config.IsShanghai(uint64(time.Now().Unix()))
->>>>>>> 18b641b0
+	pool.shanghai = pool.config.IsShanghai(uint64(time.Now().Unix())) // FIXME-meowsbits
 }
 
 // Stop stops the light transaction pool
@@ -411,11 +406,7 @@
 	}
 
 	// Should supply enough intrinsic gas
-<<<<<<< HEAD
-	gas, err := core.IntrinsicGas(tx.Data(), tx.AccessList(), tx.To() == nil, pool.eip2f, pool.eip2028f)
-=======
-	gas, err := core.IntrinsicGas(tx.Data(), tx.AccessList(), tx.To() == nil, true, pool.istanbul, pool.shanghai)
->>>>>>> 18b641b0
+	gas, err := core.IntrinsicGas(tx.Data(), tx.AccessList(), tx.To() == nil, pool.eip2f, pool.eip2028f, pool.shanghai)
 	if err != nil {
 		return err
 	}
