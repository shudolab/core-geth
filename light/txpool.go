// Copyright 2016 The go-ethereum Authors
// This file is part of the go-ethereum library.
//
// The go-ethereum library is free software: you can redistribute it and/or modify
// it under the terms of the GNU Lesser General Public License as published by
// the Free Software Foundation, either version 3 of the License, or
// (at your option) any later version.
//
// The go-ethereum library is distributed in the hope that it will be useful,
// but WITHOUT ANY WARRANTY; without even the implied warranty of
// MERCHANTABILITY or FITNESS FOR A PARTICULAR PURPOSE. See the
// GNU Lesser General Public License for more details.
//
// You should have received a copy of the GNU Lesser General Public License
// along with the go-ethereum library. If not, see <http://www.gnu.org/licenses/>.

package light

import (
	"context"
	"fmt"
	"math/big"
	"sync"
	"time"

	"github.com/ethereum/go-ethereum/common"
	"github.com/ethereum/go-ethereum/core"
	"github.com/ethereum/go-ethereum/core/rawdb"
	"github.com/ethereum/go-ethereum/core/state"
	"github.com/ethereum/go-ethereum/core/types"
	"github.com/ethereum/go-ethereum/ethdb"
	"github.com/ethereum/go-ethereum/event"
	"github.com/ethereum/go-ethereum/log"
	"github.com/ethereum/go-ethereum/params"
	"github.com/ethereum/go-ethereum/rlp"
)

const (
	// chainHeadChanSize is the size of channel listening to ChainHeadEvent.
	chainHeadChanSize = 10
)

// txPermanent is the number of mined blocks after a mined transaction is
// considered permanent and no rollback is expected
var txPermanent = uint64(500)

// TxPool implements the transaction pool for light clients, which keeps track
// of the status of locally created transactions, detecting if they are included
// in a block (mined) or rolled back. There are no queued transactions since we
// always receive all locally signed transactions in the same order as they are
// created.
type TxPool struct {
	config       *params.ChainConfig
	signer       types.Signer
	quit         chan bool
	txFeed       event.Feed
	scope        event.SubscriptionScope
	chainHeadCh  chan core.ChainHeadEvent
	chainHeadSub event.Subscription
	mu           sync.RWMutex
	chain        *LightChain
	odr          OdrBackend
	chainDb      ethdb.Database
	relay        TxRelayBackend
	head         common.Hash
	nonce        map[common.Address]uint64            // "pending" nonce
	pending      map[common.Hash]*types.Transaction   // pending transactions by tx hash
	mined        map[common.Hash][]*types.Transaction // mined transactions by block hash
	clearIdx     uint64                               // earliest block nr that can contain mined tx info

<<<<<<< HEAD
	eip2f bool
=======
	istanbul bool // Fork indicator whether we are in the istanbul stage.
>>>>>>> a718daa6
}

// TxRelayBackend provides an interface to the mechanism that forwards transacions
// to the ETH network. The implementations of the functions should be non-blocking.
//
// Send instructs backend to forward new transactions
// NewHead notifies backend about a new head after processed by the tx pool,
//  including  mined and rolled back transactions since the last event
// Discard notifies backend about transactions that should be discarded either
//  because they have been replaced by a re-send or because they have been mined
//  long ago and no rollback is expected
type TxRelayBackend interface {
	Send(txs types.Transactions)
	NewHead(head common.Hash, mined []common.Hash, rollback []common.Hash)
	Discard(hashes []common.Hash)
}

// NewTxPool creates a new light transaction pool
func NewTxPool(config *params.ChainConfig, chain *LightChain, relay TxRelayBackend) *TxPool {
	pool := &TxPool{
		config:      config,
		signer:      types.NewEIP155Signer(config.ChainID),
		nonce:       make(map[common.Address]uint64),
		pending:     make(map[common.Hash]*types.Transaction),
		mined:       make(map[common.Hash][]*types.Transaction),
		quit:        make(chan bool),
		chainHeadCh: make(chan core.ChainHeadEvent, chainHeadChanSize),
		chain:       chain,
		relay:       relay,
		odr:         chain.Odr(),
		chainDb:     chain.Odr().Database(),
		head:        chain.CurrentHeader().Hash(),
		clearIdx:    chain.CurrentHeader().Number.Uint64(),
	}
	// Subscribe events from blockchain
	pool.chainHeadSub = pool.chain.SubscribeChainHeadEvent(pool.chainHeadCh)
	go pool.eventLoop()

	return pool
}

// currentState returns the light state of the current head header
func (pool *TxPool) currentState(ctx context.Context) *state.StateDB {
	return NewState(ctx, pool.chain.CurrentHeader(), pool.odr)
}

// GetNonce returns the "pending" nonce of a given address. It always queries
// the nonce belonging to the latest header too in order to detect if another
// client using the same key sent a transaction.
func (pool *TxPool) GetNonce(ctx context.Context, addr common.Address) (uint64, error) {
	state := pool.currentState(ctx)
	nonce := state.GetNonce(addr)
	if state.Error() != nil {
		return 0, state.Error()
	}
	sn, ok := pool.nonce[addr]
	if ok && sn > nonce {
		nonce = sn
	}
	if !ok || sn < nonce {
		pool.nonce[addr] = nonce
	}
	return nonce, nil
}

// txStateChanges stores the recent changes between pending/mined states of
// transactions. True means mined, false means rolled back, no entry means no change
type txStateChanges map[common.Hash]bool

// setState sets the status of a tx to either recently mined or recently rolled back
func (txc txStateChanges) setState(txHash common.Hash, mined bool) {
	val, ent := txc[txHash]
	if ent && (val != mined) {
		delete(txc, txHash)
	} else {
		txc[txHash] = mined
	}
}

// getLists creates lists of mined and rolled back tx hashes
func (txc txStateChanges) getLists() (mined []common.Hash, rollback []common.Hash) {
	for hash, val := range txc {
		if val {
			mined = append(mined, hash)
		} else {
			rollback = append(rollback, hash)
		}
	}
	return
}

// checkMinedTxs checks newly added blocks for the currently pending transactions
// and marks them as mined if necessary. It also stores block position in the db
// and adds them to the received txStateChanges map.
func (pool *TxPool) checkMinedTxs(ctx context.Context, hash common.Hash, number uint64, txc txStateChanges) error {
	// If no transactions are pending, we don't care about anything
	if len(pool.pending) == 0 {
		return nil
	}
	block, err := GetBlock(ctx, pool.odr, hash, number)
	if err != nil {
		return err
	}
	// Gather all the local transaction mined in this block
	list := pool.mined[hash]
	for _, tx := range block.Transactions() {
		if _, ok := pool.pending[tx.Hash()]; ok {
			list = append(list, tx)
		}
	}
	// If some transactions have been mined, write the needed data to disk and update
	if list != nil {
		// Retrieve all the receipts belonging to this block and write the loopup table
		if _, err := GetBlockReceipts(ctx, pool.odr, hash, number); err != nil { // ODR caches, ignore results
			return err
		}
		rawdb.WriteTxLookupEntries(pool.chainDb, block)

		// Update the transaction pool's state
		for _, tx := range list {
			delete(pool.pending, tx.Hash())
			txc.setState(tx.Hash(), true)
		}
		pool.mined[hash] = list
	}
	return nil
}

// rollbackTxs marks the transactions contained in recently rolled back blocks
// as rolled back. It also removes any positional lookup entries.
func (pool *TxPool) rollbackTxs(hash common.Hash, txc txStateChanges) {
	batch := pool.chainDb.NewBatch()
	if list, ok := pool.mined[hash]; ok {
		for _, tx := range list {
			txHash := tx.Hash()
			rawdb.DeleteTxLookupEntry(batch, txHash)
			pool.pending[txHash] = tx
			txc.setState(txHash, false)
		}
		delete(pool.mined, hash)
	}
	batch.Write()
}

// reorgOnNewHead sets a new head header, processing (and rolling back if necessary)
// the blocks since the last known head and returns a txStateChanges map containing
// the recently mined and rolled back transaction hashes. If an error (context
// timeout) occurs during checking new blocks, it leaves the locally known head
// at the latest checked block and still returns a valid txStateChanges, making it
// possible to continue checking the missing blocks at the next chain head event
func (pool *TxPool) reorgOnNewHead(ctx context.Context, newHeader *types.Header) (txStateChanges, error) {
	txc := make(txStateChanges)
	oldh := pool.chain.GetHeaderByHash(pool.head)
	newh := newHeader
	// find common ancestor, create list of rolled back and new block hashes
	var oldHashes, newHashes []common.Hash
	for oldh.Hash() != newh.Hash() {
		if oldh.Number.Uint64() >= newh.Number.Uint64() {
			oldHashes = append(oldHashes, oldh.Hash())
			oldh = pool.chain.GetHeader(oldh.ParentHash, oldh.Number.Uint64()-1)
		}
		if oldh.Number.Uint64() < newh.Number.Uint64() {
			newHashes = append(newHashes, newh.Hash())
			newh = pool.chain.GetHeader(newh.ParentHash, newh.Number.Uint64()-1)
			if newh == nil {
				// happens when CHT syncing, nothing to do
				newh = oldh
			}
		}
	}
	if oldh.Number.Uint64() < pool.clearIdx {
		pool.clearIdx = oldh.Number.Uint64()
	}
	// roll back old blocks
	for _, hash := range oldHashes {
		pool.rollbackTxs(hash, txc)
	}
	pool.head = oldh.Hash()
	// check mined txs of new blocks (array is in reversed order)
	for i := len(newHashes) - 1; i >= 0; i-- {
		hash := newHashes[i]
		if err := pool.checkMinedTxs(ctx, hash, newHeader.Number.Uint64()-uint64(i), txc); err != nil {
			return txc, err
		}
		pool.head = hash
	}

	// clear old mined tx entries of old blocks
	if idx := newHeader.Number.Uint64(); idx > pool.clearIdx+txPermanent {
		idx2 := idx - txPermanent
		if len(pool.mined) > 0 {
			for i := pool.clearIdx; i < idx2; i++ {
				hash := rawdb.ReadCanonicalHash(pool.chainDb, i)
				if list, ok := pool.mined[hash]; ok {
					hashes := make([]common.Hash, len(list))
					for i, tx := range list {
						hashes[i] = tx.Hash()
					}
					pool.relay.Discard(hashes)
					delete(pool.mined, hash)
				}
			}
		}
		pool.clearIdx = idx2
	}

	return txc, nil
}

// blockCheckTimeout is the time limit for checking new blocks for mined
// transactions. Checking resumes at the next chain head event if timed out.
const blockCheckTimeout = time.Second * 3

// eventLoop processes chain head events and also notifies the tx relay backend
// about the new head hash and tx state changes
func (pool *TxPool) eventLoop() {
	for {
		select {
		case ev := <-pool.chainHeadCh:
			pool.setNewHead(ev.Block.Header())
			// hack in order to avoid hogging the lock; this part will
			// be replaced by a subsequent PR.
			time.Sleep(time.Millisecond)

		// System stopped
		case <-pool.chainHeadSub.Err():
			return
		}
	}
}

func (pool *TxPool) setNewHead(head *types.Header) {
	pool.mu.Lock()
	defer pool.mu.Unlock()

	ctx, cancel := context.WithTimeout(context.Background(), blockCheckTimeout)
	defer cancel()

	txc, _ := pool.reorgOnNewHead(ctx, head)
	m, r := txc.getLists()
	pool.relay.NewHead(pool.head, m, r)
<<<<<<< HEAD
	pool.eip2f = pool.config.IsEIP2F(head.Number)
	pool.signer = types.MakeSigner(pool.config, head.Number)
=======

	// Update fork indicator by next pending block number
	next := new(big.Int).Add(head.Number, big.NewInt(1))
	pool.istanbul = pool.config.IsIstanbul(next)
>>>>>>> a718daa6
}

// Stop stops the light transaction pool
func (pool *TxPool) Stop() {
	// Unsubscribe all subscriptions registered from txpool
	pool.scope.Close()
	// Unsubscribe subscriptions registered from blockchain
	pool.chainHeadSub.Unsubscribe()
	close(pool.quit)
	log.Info("Transaction pool stopped")
}

// SubscribeNewTxsEvent registers a subscription of core.NewTxsEvent and
// starts sending event to the given channel.
func (pool *TxPool) SubscribeNewTxsEvent(ch chan<- core.NewTxsEvent) event.Subscription {
	return pool.scope.Track(pool.txFeed.Subscribe(ch))
}

// Stats returns the number of currently pending (locally created) transactions
func (pool *TxPool) Stats() (pending int) {
	pool.mu.RLock()
	defer pool.mu.RUnlock()

	pending = len(pool.pending)
	return
}

// validateTx checks whether a transaction is valid according to the consensus rules.
func (pool *TxPool) validateTx(ctx context.Context, tx *types.Transaction) error {
	// Validate sender
	var (
		from common.Address
		err  error
	)

	// Validate the transaction sender and it's sig. Throw
	// if the from fields is invalid.
	if from, err = types.Sender(pool.signer, tx); err != nil {
		return core.ErrInvalidSender
	}
	// Last but not least check for nonce errors
	currentState := pool.currentState(ctx)
	if n := currentState.GetNonce(from); n > tx.Nonce() {
		return core.ErrNonceTooLow
	}

	// Check the transaction doesn't exceed the current
	// block limit gas.
	header := pool.chain.GetHeaderByHash(pool.head)
	if header.GasLimit < tx.Gas() {
		return core.ErrGasLimit
	}

	// Transactions can't be negative. This may never happen
	// using RLP decoded transactions but may occur if you create
	// a transaction using the RPC for example.
	if tx.Value().Sign() < 0 {
		return core.ErrNegativeValue
	}

	// Transactor should have enough funds to cover the costs
	// cost == V + GP * GL
	if b := currentState.GetBalance(from); b.Cmp(tx.Cost()) < 0 {
		return core.ErrInsufficientFunds
	}

	// Should supply enough intrinsic gas
<<<<<<< HEAD
	gas, err := core.IntrinsicGas(tx.Data(), tx.To() == nil, pool.eip2f)
=======
	gas, err := core.IntrinsicGas(tx.Data(), tx.To() == nil, true, pool.istanbul)
>>>>>>> a718daa6
	if err != nil {
		return err
	}
	if tx.Gas() < gas {
		return core.ErrIntrinsicGas
	}
	return currentState.Error()
}

// add validates a new transaction and sets its state pending if processable.
// It also updates the locally stored nonce if necessary.
func (pool *TxPool) add(ctx context.Context, tx *types.Transaction) error {
	hash := tx.Hash()

	if pool.pending[hash] != nil {
		return fmt.Errorf("Known transaction (%x)", hash[:4])
	}
	err := pool.validateTx(ctx, tx)
	if err != nil {
		return err
	}

	if _, ok := pool.pending[hash]; !ok {
		pool.pending[hash] = tx

		nonce := tx.Nonce() + 1

		addr, _ := types.Sender(pool.signer, tx)
		if nonce > pool.nonce[addr] {
			pool.nonce[addr] = nonce
		}

		// Notify the subscribers. This event is posted in a goroutine
		// because it's possible that somewhere during the post "Remove transaction"
		// gets called which will then wait for the global tx pool lock and deadlock.
		go pool.txFeed.Send(core.NewTxsEvent{Txs: types.Transactions{tx}})
	}

	// Print a log message if low enough level is set
	log.Debug("Pooled new transaction", "hash", hash, "from", log.Lazy{Fn: func() common.Address { from, _ := types.Sender(pool.signer, tx); return from }}, "to", tx.To())
	return nil
}

// Add adds a transaction to the pool if valid and passes it to the tx relay
// backend
func (pool *TxPool) Add(ctx context.Context, tx *types.Transaction) error {
	pool.mu.Lock()
	defer pool.mu.Unlock()

	data, err := rlp.EncodeToBytes(tx)
	if err != nil {
		return err
	}

	if err := pool.add(ctx, tx); err != nil {
		return err
	}
	//fmt.Println("Send", tx.Hash())
	pool.relay.Send(types.Transactions{tx})

	pool.chainDb.Put(tx.Hash().Bytes(), data)
	return nil
}

// AddTransactions adds all valid transactions to the pool and passes them to
// the tx relay backend
func (pool *TxPool) AddBatch(ctx context.Context, txs []*types.Transaction) {
	pool.mu.Lock()
	defer pool.mu.Unlock()
	var sendTx types.Transactions

	for _, tx := range txs {
		if err := pool.add(ctx, tx); err == nil {
			sendTx = append(sendTx, tx)
		}
	}
	if len(sendTx) > 0 {
		pool.relay.Send(sendTx)
	}
}

// GetTransaction returns a transaction if it is contained in the pool
// and nil otherwise.
func (pool *TxPool) GetTransaction(hash common.Hash) *types.Transaction {
	// check the txs first
	if tx, ok := pool.pending[hash]; ok {
		return tx
	}
	return nil
}

// GetTransactions returns all currently processable transactions.
// The returned slice may be modified by the caller.
func (pool *TxPool) GetTransactions() (txs types.Transactions, err error) {
	pool.mu.RLock()
	defer pool.mu.RUnlock()

	txs = make(types.Transactions, len(pool.pending))
	i := 0
	for _, tx := range pool.pending {
		txs[i] = tx
		i++
	}
	return txs, nil
}

// Content retrieves the data content of the transaction pool, returning all the
// pending as well as queued transactions, grouped by account and nonce.
func (pool *TxPool) Content() (map[common.Address]types.Transactions, map[common.Address]types.Transactions) {
	pool.mu.RLock()
	defer pool.mu.RUnlock()

	// Retrieve all the pending transactions and sort by account and by nonce
	pending := make(map[common.Address]types.Transactions)
	for _, tx := range pool.pending {
		account, _ := types.Sender(pool.signer, tx)
		pending[account] = append(pending[account], tx)
	}
	// There are no queued transactions in a light pool, just return an empty map
	queued := make(map[common.Address]types.Transactions)
	return pending, queued
}

// RemoveTransactions removes all given transactions from the pool.
func (pool *TxPool) RemoveTransactions(txs types.Transactions) {
	pool.mu.Lock()
	defer pool.mu.Unlock()

	var hashes []common.Hash
	batch := pool.chainDb.NewBatch()
	for _, tx := range txs {
		hash := tx.Hash()
		delete(pool.pending, hash)
		batch.Delete(hash.Bytes())
		hashes = append(hashes, hash)
	}
	batch.Write()
	pool.relay.Discard(hashes)
}

// RemoveTx removes the transaction with the given hash from the pool.
func (pool *TxPool) RemoveTx(hash common.Hash) {
	pool.mu.Lock()
	defer pool.mu.Unlock()
	// delete from pending pool
	delete(pool.pending, hash)
	pool.chainDb.Delete(hash[:])
	pool.relay.Discard([]common.Hash{hash})
}<|MERGE_RESOLUTION|>--- conflicted
+++ resolved
@@ -68,11 +68,8 @@
 	mined        map[common.Hash][]*types.Transaction // mined transactions by block hash
 	clearIdx     uint64                               // earliest block nr that can contain mined tx info
 
-<<<<<<< HEAD
-	eip2f bool
-=======
-	istanbul bool // Fork indicator whether we are in the istanbul stage.
->>>>>>> a718daa6
+	eip2f    bool
+	eip2028f bool
 }
 
 // TxRelayBackend provides an interface to the mechanism that forwards transacions
@@ -314,15 +311,11 @@
 	txc, _ := pool.reorgOnNewHead(ctx, head)
 	m, r := txc.getLists()
 	pool.relay.NewHead(pool.head, m, r)
-<<<<<<< HEAD
 	pool.eip2f = pool.config.IsEIP2F(head.Number)
-	pool.signer = types.MakeSigner(pool.config, head.Number)
-=======
 
 	// Update fork indicator by next pending block number
 	next := new(big.Int).Add(head.Number, big.NewInt(1))
-	pool.istanbul = pool.config.IsIstanbul(next)
->>>>>>> a718daa6
+	pool.eip2028f = pool.config.IsEIP2028F(next)
 }
 
 // Stop stops the light transaction pool
@@ -390,11 +383,7 @@
 	}
 
 	// Should supply enough intrinsic gas
-<<<<<<< HEAD
-	gas, err := core.IntrinsicGas(tx.Data(), tx.To() == nil, pool.eip2f)
-=======
-	gas, err := core.IntrinsicGas(tx.Data(), tx.To() == nil, true, pool.istanbul)
->>>>>>> a718daa6
+	gas, err := core.IntrinsicGas(tx.Data(), tx.To() == nil, pool.eip2f, pool.eip2028f)
 	if err != nil {
 		return err
 	}
