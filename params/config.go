--- conflicted
+++ resolved
@@ -46,14 +46,10 @@
 		EIP155Block:         big.NewInt(2675000),
 		EIP158Block:         big.NewInt(2675000),
 		ByzantiumBlock:      big.NewInt(4370000),
-<<<<<<< HEAD
 		DisposalBlock:       nil,
 		SocialBlock:         nil,
 		EthersocialBlock:    nil,
-		ConstantinopleBlock: big.NewInt(7080000),
-=======
 		ConstantinopleBlock: nil,
->>>>>>> 9dc5d1a9
 		Ethash:              new(EthashConfig),
 	}
 
